{
  "name": "@boostercloud/framework-common-helpers",
  "version": "0.20.4",
  "description": "Contains Booster common helpers used by the core and provider packages",
  "keywords": [
    "framework-common-helpers"
  ],
  "author": "Booster Cloud",
  "homepage": "https://booster.cloud",
  "license": "Apache-2.0",
  "publishConfig": {
    "access": "public"
  },
  "main": "dist/index.js",
  "files": [
    "dist"
  ],
  "repository": {
    "type": "git",
    "url": "git+https://github.com/boostercloud/booster.git"
  },
  "scripts": {
    "format": "prettier --write --ext '.js,.ts' **/*.ts **/*/*.ts",
    "lint:check": "eslint --ext '.js,.ts' **/*.ts",
    "lint:fix": "eslint --quiet --fix --ext '.js,.ts' **/*.ts",
    "compile": "tsc -b tsconfig.json",
    "clean": "rimraf ./dist tsconfig.tsbuildinfo",
    "test:helpers": "npm run test",
    "test": "nyc --extension .ts mocha --forbid-only \"test/**/*.test.ts\"",
    "prepack": "tsc -b tsconfig.json"
  },
  "bugs": {
    "url": "https://github.com/boostercloud/booster/issues"
  },
  "dependencies": {
<<<<<<< HEAD
    "tslib": "2.3.0",
    "@boostercloud/framework-types": "^0.20.2"
=======
    "@boostercloud/framework-types": "^0.20.4"
>>>>>>> edb9b600
  },
  "devDependencies": {
    "@types/uuid": "8.3.0",
    "chai": "4.2.0",
    "chai-as-promised": "7.1.1",
    "sinon": "9.2.3",
    "sinon-chai": "3.5.0"
  }
}<|MERGE_RESOLUTION|>--- conflicted
+++ resolved
@@ -33,12 +33,8 @@
     "url": "https://github.com/boostercloud/booster/issues"
   },
   "dependencies": {
-<<<<<<< HEAD
-    "tslib": "2.3.0",
-    "@boostercloud/framework-types": "^0.20.2"
-=======
-    "@boostercloud/framework-types": "^0.20.4"
->>>>>>> edb9b600
+    "@boostercloud/framework-types": "^0.20.4",
+    "tslib": "2.3.0"
   },
   "devDependencies": {
     "@types/uuid": "8.3.0",
