--- conflicted
+++ resolved
@@ -38,13 +38,8 @@
     "eslint-config-prettier": "8.3.0",
     "eslint-plugin-import": "^2.26.0",
     "eslint-plugin-prettier": "3.4.0",
-<<<<<<< HEAD
-    "@boostercloud/eslint-config": "workspace:^1.19.1",
     "@types/node": "^18.15.3",
-=======
     "@boostercloud/eslint-config": "workspace:^1.20.0",
-    "@types/node": "16.11.7",
->>>>>>> fd790e32
     "ts-node": "^10.9.1",
     "ts-patch": "2.0.2",
     "typescript": "4.7.4",
