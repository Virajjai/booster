{
  "name": "@boostercloud/framework-provider-local-infrastructure",
  "version": "0.20.4",
  "description": "Handle the Booster running process of the local runtime",
  "keywords": [
    "framework-provider-local-infrastructure"
  ],
  "author": "Booster Cloud",
  "homepage": "https://booster.cloud",
  "license": "Apache-2.0",
  "publishConfig": {
    "access": "public"
  },
  "main": "dist/index.js",
  "files": [
    "dist"
  ],
  "repository": {
    "type": "git",
    "url": "git+https://github.com/boostercloud/booster.git"
  },
  "dependencies": {
<<<<<<< HEAD
    "tslib": "2.3.0",
    "@boostercloud/framework-provider-local": "^0.20.2",
    "@boostercloud/framework-types": "^0.20.2",
=======
    "@boostercloud/framework-provider-local": "^0.20.4",
    "@boostercloud/framework-types": "^0.20.4",
>>>>>>> edb9b600
    "cors": "2.8.5",
    "express": "^4.17.1",
    "nedb": "^1.8.0"
  },
  "scripts": {
    "format": "prettier --write --ext '.js,.ts' **/*.ts **/*/*.ts",
    "lint:check": "eslint --ext '.js,.ts' **/*.ts",
    "lint:fix": "eslint --quiet --fix --ext '.js,.ts' **/*.ts",
    "compile": "tsc -b tsconfig.json",
    "clean": "rimraf ./dist tsconfig.tsbuildinfo",
    "prepack": "tsc -b tsconfig.json",
    "test:provider-local-infrastructure": "npm run test",
    "test": "BOOSTER_ENV=test nyc --extension .ts mocha --forbid-only \"test/**/*.test.ts\""
  },
  "bugs": {
    "url": "https://github.com/boostercloud/booster/issues"
  },
  "devDependencies": {
    "@types/express": "4.17.12",
    "@types/faker": "5.1.5",
    "@types/nedb": "^1.8.11",
    "@types/sinon-express-mock": "^1.3.7",
    "chai": "4.2.0",
    "chai-as-promised": "7.1.1",
    "faker": "5.1.0",
<<<<<<< HEAD
    "sinon": "9.2.3",
=======
    "mocha": "8.4.0",
>>>>>>> edb9b600
    "sinon-chai": "3.5.0",
    "sinon-express-mock": "^2.2.1"
  }
}<|MERGE_RESOLUTION|>--- conflicted
+++ resolved
@@ -20,17 +20,12 @@
     "url": "git+https://github.com/boostercloud/booster.git"
   },
   "dependencies": {
-<<<<<<< HEAD
-    "tslib": "2.3.0",
-    "@boostercloud/framework-provider-local": "^0.20.2",
-    "@boostercloud/framework-types": "^0.20.2",
-=======
     "@boostercloud/framework-provider-local": "^0.20.4",
     "@boostercloud/framework-types": "^0.20.4",
->>>>>>> edb9b600
     "cors": "2.8.5",
     "express": "^4.17.1",
-    "nedb": "^1.8.0"
+    "nedb": "^1.8.0",
+    "tslib": "2.3.0"
   },
   "scripts": {
     "format": "prettier --write --ext '.js,.ts' **/*.ts **/*/*.ts",
@@ -53,11 +48,8 @@
     "chai": "4.2.0",
     "chai-as-promised": "7.1.1",
     "faker": "5.1.0",
-<<<<<<< HEAD
+    "mocha": "8.4.0",
     "sinon": "9.2.3",
-=======
-    "mocha": "8.4.0",
->>>>>>> edb9b600
     "sinon-chai": "3.5.0",
     "sinon-express-mock": "^2.2.1"
   }
