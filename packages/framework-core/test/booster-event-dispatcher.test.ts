/* eslint-disable @typescript-eslint/no-explicit-any */
/* eslint-disable @typescript-eslint/explicit-function-return-type */
import { BoosterEventDispatcher } from '../src/booster-event-dispatcher'
import { fake, replace, restore, createStubInstance } from 'sinon'
import {
  BoosterConfig,
  EventEnvelope,
  UUID,
  EntityInterface,
  ProviderLibrary,
  Register,
  EventInterface,
} from '@boostercloud/framework-types'
import { expect } from './expect'
import { RawEventsParser } from '../src/services/raw-events-parser'
import { ReadModelStore } from '../src/services/read-model-store'
import { EventStore } from '../src/services/event-store'
import { RegisterHandler } from '../src/booster-register-handler'
import { random } from 'faker'

class SomeEvent {
  public constructor(readonly id: UUID) {}

  public entityID(): UUID {
    return this.id
  }
  public getPrefixedId(prefix: string): string {
    return `${prefix}-${this.id}`
  }
}

class AnEventHandler {
  public static async handle(event: SomeEvent, register: Register): Promise<void> {
    event.getPrefixedId('prefix')
  }
}
const someEvent: EventEnvelope = {
  version: 1,
  kind: 'event',
  superKind: 'domain',
  entityID: '42',
  entityTypeName: 'SomeEntity',
  value: {
    entityID: (): UUID => {
      return '42'
    },
    id: '42',
  },
  requestID: '123',
  typeName: 'SomeEvent',
  createdAt: 'an uncertain future',
}

const someEntity: EntityInterface = {
  id: '42',
}

const otherEntity: EntityInterface = {
  id: '90',
}

const someEntitySnapshot: EventEnvelope = {
  version: 1,
  kind: 'snapshot',
  superKind: 'domain',
  entityID: '42',
  entityTypeName: 'SomeEntity',
  value: someEntity,
  requestID: '234',
  typeName: 'SomeEntity',
  createdAt: 'a few nanoseconds later',
}

const otherEntitySnapshot: EventEnvelope = {
  version: 1,
  kind: 'snapshot',
  superKind: 'domain',
  entityID: '90',
  entityTypeName: 'OtherEntity',
  value: otherEntity,
  requestID: '235',
  typeName: 'OtherEntity',
  createdAt: 'a few nanoseconds later',
}

describe('BoosterEventDispatcher', () => {
  afterEach(() => {
    restore()
  })

  const config = new BoosterConfig('test')
  config.provider = {} as ProviderLibrary
  config.events[SomeEvent.name] = { class: SomeEvent }

  context('with a configured provider', () => {
    describe('the `dispatch` method', () => {
      it('calls the raw events parser once and processes all messages', async () => {
        replace(RawEventsParser, 'streamPerEntityEvents', fake())

        const rawEvents = [{ some: 'raw event' }, { some: 'other raw event' }]
        await BoosterEventDispatcher.dispatch(rawEvents, config)

        expect(RawEventsParser.streamPerEntityEvents).to.have.been.calledWithMatch(
          config,
          rawEvents,
          (BoosterEventDispatcher as any).eventProcessor
        )
      })
    })

    describe('the `eventProcessor` method', () => {
      it('waits for the snapshot generation process and read model update process to complete', async () => {
        const stubEventStore = createStubInstance(EventStore)
        const stubReadModelStore = createStubInstance(ReadModelStore)

        const boosterEventDispatcher = BoosterEventDispatcher as any
        replace(boosterEventDispatcher, 'snapshotAndUpdateReadModels', fake())
        replace(boosterEventDispatcher, 'dispatchEntityEventsToEventHandlers', fake())

        const callback = boosterEventDispatcher.eventProcessor(stubEventStore, stubReadModelStore)

        await callback(someEvent.entityTypeName, someEvent.entityID, [someEvent], config)

        expect(boosterEventDispatcher.snapshotAndUpdateReadModels).to.have.been.calledOnceWith(
          config,
          someEvent.entityTypeName,
          someEvent.entityID,
          stubEventStore,
          stubReadModelStore
        )
      })

      it('waits for the event to be handled by the event handlers', async () => {
        const stubEventStore = createStubInstance(EventStore)
        const stubReadModelStore = createStubInstance(ReadModelStore)

        const boosterEventDispatcher = BoosterEventDispatcher as any
        replace(boosterEventDispatcher, 'snapshotAndUpdateReadModels', fake())
        replace(boosterEventDispatcher, 'dispatchEntityEventsToEventHandlers', fake())

        const callback = boosterEventDispatcher.eventProcessor(stubEventStore, stubReadModelStore)

        await callback(someEvent.entityTypeName, someEvent.entityID, [someEvent], config)

        expect(boosterEventDispatcher.dispatchEntityEventsToEventHandlers).to.have.been.calledOnceWith(
          [someEvent],
          config
        )
      })
    })

    describe('the `snapshotAndUpdateReadModel` method', () => {
      it('gets the updated state for the event entity', async () => {
        const boosterEventDispatcher = BoosterEventDispatcher as any
        const eventStore = createStubInstance(EventStore)
        const readModelStore = createStubInstance(ReadModelStore)
        eventStore.calculateAndStoreEntitySnapshot = fake.resolves([]) as any

        await boosterEventDispatcher.snapshotAndUpdateReadModels(
          config,
          someEvent.entityTypeName,
          someEvent.entityID,
          eventStore,
          readModelStore
        )

        expect(eventStore.fetchEntitySnapshot).to.have.been.called
        expect(eventStore.fetchEntitySnapshot).to.have.been.calledOnceWith(someEvent.entityTypeName, someEvent.entityID)
      })

      it('projects the entity state to the corresponding read models', async () => {
        const boosterEventDispatcher = BoosterEventDispatcher as any
        const eventStore = createStubInstance(EventStore)
<<<<<<< HEAD
        eventStore.fetchEntitySnapshot = fake.resolves(someEntitySnapshot) as any
=======
        eventStore.calculateAndStoreEntitySnapshot = fake.resolves([someEntitySnapshot]) as any
>>>>>>> 10a68034

        const readModelStore = createStubInstance(ReadModelStore)

        await boosterEventDispatcher.snapshotAndUpdateReadModels(
          config,
          someEvent.entityTypeName,
          someEvent.entityID,
          eventStore,
          readModelStore
        )
        expect(readModelStore.project).to.have.been.calledOnce
        expect(readModelStore.project).to.have.been.calledWith(someEntitySnapshot)
      })

      it('projects the entities states to the corresponding read models', async () => {
        const boosterEventDispatcher = BoosterEventDispatcher as any
        const eventStore = createStubInstance(EventStore)
        eventStore.calculateAndStoreEntitySnapshot = fake.resolves([someEntitySnapshot, otherEntitySnapshot]) as any

        const readModelStore = createStubInstance(ReadModelStore)

        await boosterEventDispatcher.snapshotAndUpdateReadModels(
          config,
          someEvent.entityTypeName,
          someEvent.entityID,
          [someEvent],
          eventStore,
          readModelStore
        )
        expect(readModelStore.project).to.have.been.calledTwice
        expect(readModelStore.project.getCall(0)).to.have.been.calledWith(someEntitySnapshot)
        expect(readModelStore.project.getCall(1)).to.have.been.calledWith(otherEntitySnapshot)
      })
    })

    describe('the `dispatchEntityEventsToEventHandlers` method', () => {
      afterEach(() => {
        config.eventHandlers[SomeEvent.name] = []
      })

      it('does nothing and does not throw if there are no event handlers', async () => {
        replace(RegisterHandler, 'handle', fake())
        const boosterEventDispatcher = BoosterEventDispatcher as any
        // We try first with null array of event handlers
        config.eventHandlers[SomeEvent.name] = null as any
        await boosterEventDispatcher.dispatchEntityEventsToEventHandlers([someEvent], config)
        // And now with an empty array
        config.eventHandlers[SomeEvent.name] = []
        await boosterEventDispatcher.dispatchEntityEventsToEventHandlers([someEvent], config)
        // It should not throw any errors
      })

      it('calls all the handlers for the current event', async () => {
        const fakeHandler1 = fake()
        const fakeHandler2 = fake()
        config.eventHandlers[SomeEvent.name] = [{ handle: fakeHandler1 }, { handle: fakeHandler2 }]

        replace(RegisterHandler, 'handle', fake())

        const boosterEventDispatcher = BoosterEventDispatcher as any
        await boosterEventDispatcher.dispatchEntityEventsToEventHandlers([someEvent], config)

        const eventValue: any = someEvent.value
        const anEventInstance = new SomeEvent(eventValue.id)
        anEventInstance.entityID = eventValue.entityID

        expect(fakeHandler1).to.have.been.calledOnceWith(anEventInstance)
        expect(fakeHandler2).to.have.been.calledOnceWith(anEventInstance)
      })

      it('calls the register handler for all the published events', async () => {
        let capturedRegister1: Register = {} as any
        let capturedRegister2: Register = {} as any
        const fakeHandler1 = fake((event: EventInterface, register: Register) => {
          capturedRegister1 = register
        })
        const fakeHandler2 = fake((event: EventInterface, register: Register) => {
          capturedRegister2 = register
        })
        config.eventHandlers[SomeEvent.name] = [{ handle: fakeHandler1 }, { handle: fakeHandler2 }]

        replace(RegisterHandler, 'handle', fake())

        const boosterEventDispatcher = BoosterEventDispatcher as any
        await boosterEventDispatcher.dispatchEntityEventsToEventHandlers([someEvent], config)

        expect(RegisterHandler.handle).to.have.been.calledTwice
        expect(RegisterHandler.handle).to.have.been.calledWith(config, capturedRegister1)
        expect(RegisterHandler.handle).to.have.been.calledWith(config, capturedRegister2)
      })

      it('waits for async event handlers to finish', async () => {
        let capturedRegister: Register = new Register(random.uuid(), {} as any, RegisterHandler.flush)
        const fakeHandler = fake(async (event: EventInterface, register: Register) => {
          await new Promise((resolve) => setTimeout(resolve, 100))
          register.events(someEvent.value as EventInterface)
          capturedRegister = register
        })
        config.eventHandlers[SomeEvent.name] = [{ handle: fakeHandler }]

        replace(RegisterHandler, 'handle', fake())

        const boosterEventDispatcher = BoosterEventDispatcher as any
        await boosterEventDispatcher.dispatchEntityEventsToEventHandlers([someEvent], config)

        expect(RegisterHandler.handle).to.have.been.calledWith(config, capturedRegister)
        expect(capturedRegister.eventList[0]).to.be.deep.equal(someEvent.value)
      })
    })

    it('calls an instance method in the event and it is executed without failing', async () => {
      config.eventHandlers[SomeEvent.name] = [{ handle: AnEventHandler.handle }]
      const boosterEventDispatcher = BoosterEventDispatcher as any
      const getPrefixedIdFake = fake()
      replace(SomeEvent.prototype, 'getPrefixedId', getPrefixedIdFake)
      await boosterEventDispatcher.dispatchEntityEventsToEventHandlers([someEvent], config)
      expect(getPrefixedIdFake).to.have.been.called
    })
  })
})<|MERGE_RESOLUTION|>--- conflicted
+++ resolved
@@ -55,10 +55,6 @@
   id: '42',
 }
 
-const otherEntity: EntityInterface = {
-  id: '90',
-}
-
 const someEntitySnapshot: EventEnvelope = {
   version: 1,
   kind: 'snapshot',
@@ -71,18 +67,6 @@
   createdAt: 'a few nanoseconds later',
 }
 
-const otherEntitySnapshot: EventEnvelope = {
-  version: 1,
-  kind: 'snapshot',
-  superKind: 'domain',
-  entityID: '90',
-  entityTypeName: 'OtherEntity',
-  value: otherEntity,
-  requestID: '235',
-  typeName: 'OtherEntity',
-  createdAt: 'a few nanoseconds later',
-}
-
 describe('BoosterEventDispatcher', () => {
   afterEach(() => {
     restore()
@@ -154,7 +138,7 @@
         const boosterEventDispatcher = BoosterEventDispatcher as any
         const eventStore = createStubInstance(EventStore)
         const readModelStore = createStubInstance(ReadModelStore)
-        eventStore.calculateAndStoreEntitySnapshot = fake.resolves([]) as any
+        eventStore.fetchEntitySnapshot = fake.resolves({}) as any
 
         await boosterEventDispatcher.snapshotAndUpdateReadModels(
           config,
@@ -171,11 +155,7 @@
       it('projects the entity state to the corresponding read models', async () => {
         const boosterEventDispatcher = BoosterEventDispatcher as any
         const eventStore = createStubInstance(EventStore)
-<<<<<<< HEAD
         eventStore.fetchEntitySnapshot = fake.resolves(someEntitySnapshot) as any
-=======
-        eventStore.calculateAndStoreEntitySnapshot = fake.resolves([someEntitySnapshot]) as any
->>>>>>> 10a68034
 
         const readModelStore = createStubInstance(ReadModelStore)
 
@@ -188,26 +168,6 @@
         )
         expect(readModelStore.project).to.have.been.calledOnce
         expect(readModelStore.project).to.have.been.calledWith(someEntitySnapshot)
-      })
-
-      it('projects the entities states to the corresponding read models', async () => {
-        const boosterEventDispatcher = BoosterEventDispatcher as any
-        const eventStore = createStubInstance(EventStore)
-        eventStore.calculateAndStoreEntitySnapshot = fake.resolves([someEntitySnapshot, otherEntitySnapshot]) as any
-
-        const readModelStore = createStubInstance(ReadModelStore)
-
-        await boosterEventDispatcher.snapshotAndUpdateReadModels(
-          config,
-          someEvent.entityTypeName,
-          someEvent.entityID,
-          [someEvent],
-          eventStore,
-          readModelStore
-        )
-        expect(readModelStore.project).to.have.been.calledTwice
-        expect(readModelStore.project.getCall(0)).to.have.been.calledWith(someEntitySnapshot)
-        expect(readModelStore.project.getCall(1)).to.have.been.calledWith(otherEntitySnapshot)
       })
     })
 
