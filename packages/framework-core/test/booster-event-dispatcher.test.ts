--- conflicted
+++ resolved
@@ -40,12 +40,8 @@
     event.getPrefixedId('prefix')
   }
 }
-<<<<<<< HEAD
+
 const someEvent: NonPersistedEventEnvelope = {
-=======
-
-const someEvent: EventEnvelope = {
->>>>>>> a693965a
   version: 1,
   kind: 'event',
   superKind: 'domain',
@@ -58,14 +54,10 @@
     id: '42',
   },
   requestID: '123',
-<<<<<<< HEAD
-  typeName: 'SomeEvent',
-=======
   typeName: SomeEvent.name,
-  createdAt: 'an uncertain future',
-}
-
-const someNotification: EventEnvelope = {
+}
+
+const someNotification: NonPersistedEventEnvelope = {
   version: 1,
   kind: 'event',
   superKind: 'domain',
@@ -74,8 +66,6 @@
   value: {},
   requestID: '123',
   typeName: SomeNotification.name,
-  createdAt: 'an uncertain future',
->>>>>>> a693965a
 }
 
 const someEntity: EntityInterface = {
@@ -104,16 +94,13 @@
   const config = new BoosterConfig('test')
   config.provider = {} as ProviderLibrary
   config.events[SomeEvent.name] = { class: SomeEvent }
-<<<<<<< HEAD
+  config.notifications[SomeNotification.name] = { class: SomeNotification }
   config.logger = {
     info: fake(),
     error: fake(),
     debug: fake(),
     warn: fake(),
   }
-=======
-  config.notifications[SomeNotification.name] = { class: SomeNotification }
->>>>>>> a693965a
 
   context('with a configured provider', () => {
     describe('the `dispatch` method', () => {
