--- conflicted
+++ resolved
@@ -7,7 +7,7 @@
   SnapshotPersistHandlerGlobalError,
   UUID,
 } from '@boostercloud/framework-types'
-import { createInstance, getLogger, isFulfilled, isRejected } from '@boostercloud/framework-common-helpers'
+import { createInstance, getLogger } from '@boostercloud/framework-common-helpers'
 import { BoosterGlobalErrorDispatcher } from '../booster-global-error-dispatcher'
 import { SchemaMigrator } from '../schema-migrator'
 import { BoosterEntityMigrated } from '../core-concepts/data-migration/events/booster-entity-migrated'
@@ -51,7 +51,6 @@
         newEntitySnapshot
       )
 
-<<<<<<< HEAD
       if (!newEntitySnapshot) {
         logger.debug('No snapshot was fetched, returning')
 
@@ -62,58 +61,6 @@
 
       return newEntitySnapshot
     }
-  }
-
-  public async storeSnapshot(snapshot: EventEnvelope): Promise<void> {
-    const logger = getLogger(this.config, 'EventStore#storeSnapshot')
-    logger.debug('Storing snapshot in the event store:', snapshot)
-    return this.config.provider.events.store([snapshot], this.config)
-=======
-      return newEntitySnapshot
-    }
-  }
-
-  public async calculateAndStoreEntitySnapshot(
-    entityName: string,
-    entityID: UUID,
-    pendingEnvelopes: Array<EventEnvelope>
-  ): Promise<Array<EventEnvelope>> {
-    const logger = getLogger(this.config, 'EventStore#calculateAndStoreEntitySnapshot')
-    logger.debug('Processing events: ', pendingEnvelopes)
-    logger.debug(`Fetching snapshot for entity ${entityName} with ID ${entityID}`)
-    const latestSnapshotEnvelope = await this.loadLatestSnapshot(entityName, entityID)
-    const snapshotsPerNewEntityId: Record<string, EventEnvelope> = {}
-    if (latestSnapshotEnvelope) {
-      snapshotsPerNewEntityId[latestSnapshotEnvelope.entityID.toString()] = latestSnapshotEnvelope
-    }
-
-    logger.debug(
-      `[EventStore#calculateAndStoreEntitySnapshot] Looking for the reducer for entity ${entityName} with ID ${entityID}`
-    )
-    for (const pendingEvent of pendingEnvelopes) {
-      const newEntitySnapshot = await this.entityReducer(
-        snapshotsPerNewEntityId[pendingEvent.entityID.toString()],
-        pendingEvent
-      )
-      snapshotsPerNewEntityId[newEntitySnapshot.entityID.toString()] = newEntitySnapshot
-    }
-
-    logger.debug(
-      `[EventStore#calculateAndStoreEntitySnapshot] Reduced new snapshots for entity ${entityName} with ID ${entityID}: `,
-      snapshotsPerNewEntityId
-    )
-
-    const snapshotsForNewEntityIds = Object.values(snapshotsPerNewEntityId)
-
-    if (snapshotsForNewEntityIds.length === 0) {
-      logger.debug('New entity snapshots not found. Returning empty snapshots')
-      return snapshotsForNewEntityIds
-    }
-
-    const storeSnapshotsPromises = snapshotsForNewEntityIds.map((snapshot) => this.storeSnapshot(snapshot))
-    const results = await Promise.allSettled(storeSnapshotsPromises)
-    results.filter(isRejected).forEach((result) => logger.error('Error persisting snapshot', result.reason))
-    return results.filter(isFulfilled).map((result) => result.value)
   }
 
   private async storeSnapshot(snapshot: EventEnvelope): Promise<EventEnvelope> {
@@ -128,7 +75,6 @@
       if (error) throw error
     }
     return snapshot
->>>>>>> 10a68034
   }
 
   private async loadLatestSnapshot(entityName: string, entityID: UUID): Promise<EventEnvelope | null> {
