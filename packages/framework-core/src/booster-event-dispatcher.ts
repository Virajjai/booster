--- conflicted
+++ resolved
@@ -43,30 +43,18 @@
    */
   private static eventProcessor(eventStore: EventStore, readModelStore: ReadModelStore): EventsStreamingCallback {
     return async (entityName, entityID, eventEnvelopes, config) => {
-<<<<<<< HEAD
-      await Promises.allSettledAndFulfilled([
-=======
+      const eventEnvelopesProcessors = [
+        BoosterEventDispatcher.dispatchEntityEventsToEventHandlers(eventEnvelopes, config),
+      ]
+
+      // Read models are not updated for notification events (events that are not related to an entity but a topic)
       if (!(entityName in config.topicToEvent)) {
-        // TODO: Separate into two independent processes the snapshotting/read-model generation process from the event handling process`
->>>>>>> a693965a
-        await BoosterEventDispatcher.snapshotAndUpdateReadModels(
-          config,
-          entityName,
-          entityID,
-<<<<<<< HEAD
-          eventStore,
-          readModelStore
-        ),
-        await BoosterEventDispatcher.dispatchEntityEventsToEventHandlers(eventEnvelopes, config),
-      ])
-=======
-          eventEnvelopes,
-          eventStore,
-          readModelStore
+        eventEnvelopesProcessors.push(
+          BoosterEventDispatcher.snapshotAndUpdateReadModels(config, entityName, entityID, eventStore, readModelStore)
         )
       }
-      await BoosterEventDispatcher.dispatchEntityEventsToEventHandlers(eventEnvelopes, config)
->>>>>>> a693965a
+
+      await Promises.allSettledAndFulfilled(eventEnvelopesProcessors)
     }
   }
 
