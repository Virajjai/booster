--- conflicted
+++ resolved
@@ -1,19 +1,19 @@
 /* eslint-disable @typescript-eslint/no-explicit-any */
-<<<<<<< HEAD
-import { BoosterConfig, Logger, EntityInterface, UUID, Class } from '@boostercloud/framework-types'
-=======
-import { BoosterConfig, Logger, ReadModelInterface } from '@boostercloud/framework-types'
->>>>>>> 30bdb76a
+import {
+  BoosterConfig,
+  Logger,
+  EntityInterface,
+  ReadModelInterface,
+  UUID,
+  Class,
+  Searcher,
+} from '@boostercloud/framework-types'
 import { Importer } from './importer'
 import { buildLogger } from './booster-logger'
 import { BoosterCommandDispatcher } from './booster-command-dispatcher'
 import { BoosterReadModelFetcher } from './booster-read-model-fetcher'
 import { BoosterEventDispatcher } from './booster-event-dispatcher'
 import { BoosterAuth } from './booster-auth'
-<<<<<<< HEAD
-=======
-import { EntityInterface, UUID, Class, Searcher } from '@boostercloud/framework-types'
->>>>>>> 30bdb76a
 import { fetchEntitySnapshot } from './entity-snapshot-fetcher'
 import { BoosterGraphQLDispatcher } from './booster-graphql-dispatcher'
 
