import {
  BoosterConfig,
  Logger,
  Instance,
  ReadModelEnvelope,
  ReadModelInterface,
  SubscriptionEnvelope,
} from '@boostercloud/framework-types'
import { GraphQLSchema, DocumentNode } from 'graphql'
import * as graphql from 'graphql'
import { GraphQLGenerator } from './services/graphql/graphql-generator'
import { BoosterCommandDispatcher } from './booster-command-dispatcher'
import { BoosterReadModelDispatcher } from './booster-read-model-dispatcher'
import { FilteredReadModelPubSub, ReadModelPubSub } from './services/pub-sub/read-model-pub-sub'
import { GraphQLResolverContext } from './services/graphql/common'
import { ExecutionResult } from 'graphql/execution/execute'

export class BoosterSubscribersNotifier {
  private readonly graphQLSchema: GraphQLSchema

  public constructor(private config: BoosterConfig, private logger: Logger) {
    this.graphQLSchema = new GraphQLGenerator(
      config,
      new BoosterCommandDispatcher(config, logger),
      new BoosterReadModelDispatcher(config, logger)
    ).generateSchema()
  }

  // eslint-disable-next-line @typescript-eslint/no-explicit-any
  public async dispatch(request: any): Promise<void> {
    try {
      this.logger.debug('Received the following event for subscription dispatching: ', request)
      const readModelEnvelopes = await this.config.provider.rawReadModelEventsToEnvelopes(
        this.config,
        this.logger,
        request
      )
      this.logger.debug('[SubsciptionDispatcher] The following ReadModels were updated: ', readModelEnvelopes)
      const subscriptions = await this.getSubscriptions(readModelEnvelopes)
      this.logger.debug(
        '[SubsciptionDispatcher] Found the following subscriptions for those read models: ',
        subscriptions
      )

      const pubSub = this.getPubSub(readModelEnvelopes)
      await Promise.all(subscriptions.map(this.runSubscriptionAndNotify.bind(this, pubSub)))
    } catch (e) {
      this.logger.error(e)
    }
  }

  private getReadModelInstance(envelope: ReadModelEnvelope): ReadModelInterface & Instance {
    const readModelMetadata = this.config.readModels[envelope.typeName]
    if (!readModelMetadata) {
      throw new Error('Could not get information about read model with name: ' + envelope.typeName)
    }
    const readModelInstance = new readModelMetadata.class()
    Object.assign(readModelInstance, envelope.value)
    return readModelInstance
  }

  private async getSubscriptions(readModelEnvelopes: Array<ReadModelEnvelope>): Promise<Array<SubscriptionEnvelope>> {
    const readModelNames = readModelEnvelopes.map((readModelEnvelope) => readModelEnvelope.typeName)
    const readModelUniqueNames = [...new Set(readModelNames)]
    const subscriptionSets = await Promise.all(
      readModelUniqueNames.map((name) => this.config.provider.fetchSubscriptions(this.config, this.logger, name))
    )
    return subscriptionSets.flat()
  }

  private getPubSub(readModelEnvelopes: Array<ReadModelEnvelope>): ReadModelPubSub {
    const readModelInstances = readModelEnvelopes.map(this.getReadModelInstance, this)
    return new FilteredReadModelPubSub(readModelInstances)
  }

  private async runSubscriptionAndNotify(pubSub: ReadModelPubSub, subscription: SubscriptionEnvelope): Promise<void> {
    const context: GraphQLResolverContext = {
      connectionID: subscription.connectionID,
      requestID: subscription.requestID,
      user: subscription.currentUser,
      operation: subscription.operation,
      pubSub,
      storeSubscriptions: false, // We don't store the subscription again, just get the result now
    }
    const document = this.parseSubscriptionQuery(subscription.operation.query)
    this.logger.debug('Running subscription with context: ', context)
    const iterator = await graphql.subscribe({
      contextValue: context,
      document: document,
      schema: this.graphQLSchema,
      variableValues: subscription.operation.variables,
    })
    if ('next' in iterator) {
      // It is an AsyncIterator
      return this.processSubscriptionsIterator(iterator, subscription)
    }
    if (iterator.errors) {
      throw iterator.errors
    }
  }

  private parseSubscriptionQuery(query: string): DocumentNode {
    const document = graphql.parse(query)
    // We probably don't need to validate this again, as it was validated before storing it. BUT! It's always better to fail early
    const errors = graphql.validate(this.graphQLSchema, document)
    if (errors.length > 0) {
      throw errors
    }
    return document
  }

  private async processSubscriptionsIterator(
    iterator: AsyncIterableIterator<ExecutionResult>,
    subscription: SubscriptionEnvelope
  ): Promise<any> {
    const notificationPromises: Array<Promise<void>> = []
    for await (const result of iterator) {
      notificationPromises.push(this.notifyWithGraphQLResult(subscription, result))
    }
    return Promise.all(notificationPromises)
  }

<<<<<<< HEAD
  private async notifyWithGraphQLResult(subscription: SubscriptionEnvelope, result: ExecutionResult): Promise<void> {
    if ('errors' in result) {
      throwIfGraphQLErrors(result.errors)
      return
=======
  private async notifyWithGraphQLResult(
    subscription: SubscriptionEnvelope,
    result: ExecutionResult
  ): Promise<void> {
    if (result.errors) {
      throw result.errors
>>>>>>> c91523e8
    }
    const readModel = result.data as ReadModelInterface
    this.logger.debug(`Notifying connectionID '${subscription.connectionID}' with read model: `, readModel)
    await this.config.provider.notifySubscription(this.config, subscription.connectionID, readModel)
    this.logger.debug('Notifications sent')
  }
}<|MERGE_RESOLUTION|>--- conflicted
+++ resolved
@@ -120,19 +120,12 @@
     return Promise.all(notificationPromises)
   }
 
-<<<<<<< HEAD
-  private async notifyWithGraphQLResult(subscription: SubscriptionEnvelope, result: ExecutionResult): Promise<void> {
-    if ('errors' in result) {
-      throwIfGraphQLErrors(result.errors)
-      return
-=======
   private async notifyWithGraphQLResult(
     subscription: SubscriptionEnvelope,
     result: ExecutionResult
   ): Promise<void> {
     if (result.errors) {
       throw result.errors
->>>>>>> c91523e8
     }
     const readModel = result.data as ReadModelInterface
     this.logger.debug(`Notifying connectionID '${subscription.connectionID}' with read model: `, readModel)
