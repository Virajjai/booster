--- conflicted
+++ resolved
@@ -1,11 +1,6 @@
 import * as boosterModule from './booster'
-<<<<<<< HEAD
-import { BoosterConfig, EntityInterface, UUID, Class } from '@boostercloud/framework-types'
-=======
 import { BoosterApp } from '@boostercloud/framework-types'
->>>>>>> 30bdb76a
 export * from './decorators'
-export { Register } from '@boostercloud/framework-types'
 export {
   boosterCommandDispatcher,
   boosterReadModelMapper,
@@ -15,20 +10,4 @@
   boosterRequestAuthorizer,
 } from './booster'
 
-<<<<<<< HEAD
-export interface BoosterApp {
-  start(): void
-
-  configure(environment: string, configurator: (config: BoosterConfig) => void): void
-
-  configureCurrentEnv(configurator: (config: BoosterConfig) => void): void
-
-  fetchEntitySnapshot<TEntity extends EntityInterface>(
-    entityClass: Class<TEntity>,
-    entityID: UUID
-  ): Promise<TEntity | undefined>
-}
-
-=======
->>>>>>> 30bdb76a
 export const Booster: BoosterApp = boosterModule.Booster