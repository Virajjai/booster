{
  "name": "@boostercloud/framework-core",
  "version": "0.16.1",
  "description": "Library for your Booster apps",
  "author": "Booster Cloud",
  "homepage": "https://booster.cloud",
  "license": "Apache-2.0",
  "publishConfig": {
    "access": "public"
  },
  "main": "dist/index.js",
  "files": [
    "dist"
  ],
  "repository": {
    "type": "git",
    "url": "git+https://github.com/boostercloud/booster.git"
  },
  "scripts": {
    "format": "prettier --write --ext '.js,.ts' **/*.ts **/*/*.ts",
    "lint:check": "eslint --ext '.js,.ts' **/*.ts",
    "lint:fix": "eslint --quiet --fix --ext '.js,.ts' **/*.ts",
    "compile": "tsc -b tsconfig.json",
    "clean": "rimraf ./dist tsconfig.tsbuildinfo",
    "prepack": "tsc -b tsconfig.json",
    "test:core": "npm run test",
    "test": "cross-env BOOSTER_ENV=test nyc --extension .ts mocha --forbid-only \"test/**/*.test.ts\""
  },
  "bugs": {
    "url": "https://github.com/boostercloud/booster/issues"
  },
  "dependencies": {
<<<<<<< HEAD
    "@boostercloud/framework-common-helpers": "0.16.0",
    "@boostercloud/framework-types": "0.16.0",
=======
    "@boostercloud/framework-common-helpers": "0.16.1",
    "@boostercloud/framework-types": "0.16.1",
>>>>>>> 94487872
    "fp-ts": "2.10.5",
    "graphql": "15.5.0",
    "graphql-subscriptions": "1.2.1",
    "graphql-type-json": "0.3.2",
    "inflected": "2.1.0",
    "iterall": "1.3.0",
    "jsonwebtoken": "8.5.1",
    "jwks-rsa": "2.0.3",
    "reflect-metadata": "0.1.13",
    "tslib": "2.1.0",
    "validator": "13.6.0"
  },
  "devDependencies": {
    "@types/faker": "5.1.5",
    "@types/graphql-type-json": "0.3.2",
    "@types/inflected": "1.1.29",
    "@types/jsonwebtoken": "8.5.1",
    "@types/validator": "13.1.3",
    "chai": "4.2.0",
    "chai-as-promised": "7.1.1",
    "faker": "5.1.0",
    "metadata-booster": "0.3.1",
<<<<<<< HEAD
=======
    "mocha": "7.2.0",
>>>>>>> 94487872
    "mock-jwks": "1.0.0",
    "sinon": "9.2.3",
    "sinon-chai": "3.5.0"
  }
}<|MERGE_RESOLUTION|>--- conflicted
+++ resolved
@@ -30,13 +30,8 @@
     "url": "https://github.com/boostercloud/booster/issues"
   },
   "dependencies": {
-<<<<<<< HEAD
-    "@boostercloud/framework-common-helpers": "0.16.0",
-    "@boostercloud/framework-types": "0.16.0",
-=======
     "@boostercloud/framework-common-helpers": "0.16.1",
     "@boostercloud/framework-types": "0.16.1",
->>>>>>> 94487872
     "fp-ts": "2.10.5",
     "graphql": "15.5.0",
     "graphql-subscriptions": "1.2.1",
@@ -59,10 +54,6 @@
     "chai-as-promised": "7.1.1",
     "faker": "5.1.0",
     "metadata-booster": "0.3.1",
-<<<<<<< HEAD
-=======
-    "mocha": "7.2.0",
->>>>>>> 94487872
     "mock-jwks": "1.0.0",
     "sinon": "9.2.3",
     "sinon-chai": "3.5.0"
