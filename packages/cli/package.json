--- conflicted
+++ resolved
@@ -12,14 +12,8 @@
   },
   "bugs": "https://github.com/boostercloud/booster/issues",
   "dependencies": {
-<<<<<<< HEAD
-    "tslib": "2.3.0",
-    "@boostercloud/framework-core": "^0.20.2",
-    "@boostercloud/framework-types": "^0.20.2",
-=======
     "@boostercloud/framework-core": "^0.20.4",
     "@boostercloud/framework-types": "^0.20.4",
->>>>>>> edb9b600
     "@oclif/command": "^1",
     "@oclif/config": "^1",
     "@oclif/errors": "^1",
@@ -32,7 +26,8 @@
     "inflected": "2.1.0",
     "inquirer": "^7.0.0",
     "mustache": "4.1.0",
-    "ora": "^3.4.0"
+    "ora": "^3.4.0",
+    "tslib": "2.3.0"
   },
   "devDependencies": {
     "@oclif/dev-cli": "^1",
