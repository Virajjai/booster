import * as fs from 'fs-extra'
import { exec } from 'child-process-promise'
import * as Mustache from 'mustache'
import * as path from 'path'
import * as tsConfig from '../templates/project/tsconfig-json'
import * as tsConfigEsLint from '../templates/project/tsconfig.eslint-json'
import * as esLintIgnore from '../templates/project/eslintignore'
import * as esLintRc from '../templates/project/eslintrc-js'
import * as gitIgnore from '../templates/project/gitignore'
import * as packageJson from '../templates/project/package-json'
import * as configTs from '../templates/project/config-ts'
import * as indexTs from '../templates/project/index-ts'
import * as prettierRc from '../templates/project/prettierrc-yaml'
import { wrapExecError } from '../common/errors'

export async function generateConfigFiles(config: ProjectInitializerConfig): Promise<void> {
  await Promise.all(filesToGenerate.map(renderToFile(config)))
}

export async function installDependencies(config: ProjectInitializerConfig): Promise<void> {
  try {
    await exec('npm install', { cwd: projectDir(config) })
  } catch (e) {
    throw wrapExecError(e, 'Could not install dependencies')
  }
}

export async function generateRootDirectory(config: ProjectInitializerConfig): Promise<void> {
  const srcDir = path.join(projectDir(config), 'src')
  const dirs = [
    [srcDir, 'commands'],
    [srcDir, 'common'],
    [srcDir, 'config'],
    [srcDir, 'entities'],
    [srcDir, 'events'],
    [srcDir, 'event-handlers'],
    [srcDir, 'read-models'],
    [srcDir, 'scheduled-commands'],
  ]
  await Promise.all(dirs.map(createDirectory))
}

export async function initializeGit(config: ProjectInitializerConfig): Promise<void> {
  try {
    await exec('git init', { cwd: projectDir(config) })
    await exec('git add -A && git commit -m "Initial commit"', { cwd: projectDir(config) })
  } catch (e) {
    throw wrapExecError(e, 'Could not initialize git repository')
  }
}

export interface ProjectInitializerConfig {
  projectName: string
  description: string
  version: string
  author: string
  homepage: string
  license: string
  repository: string
  providerPackageName: string
  boosterVersion: string
  default: boolean
<<<<<<< HEAD
  skipGit: boolean
=======
  skipInstall: boolean
>>>>>>> a507e4c2
}

function renderToFile(templateData: ProjectInitializerConfig): (_: [Array<string>, string]) => Promise<void> {
  return async ([filepath, template]: [Array<string>, string]): Promise<void> => {
    const rendered = Mustache.render(template, templateData)
    const renderPath = path.join(process.cwd(), templateData.projectName, ...filepath)
    return fs.outputFile(renderPath, rendered)
  }
}

function projectDir(config: ProjectInitializerConfig): string {
  return path.join(process.cwd(), config.projectName)
}

async function createDirectory(paths: string[]): Promise<void> {
  return fs.mkdirs(path.join(...paths))
}

const filesToGenerate: Array<[Array<string>, string]> = [
  [['.eslintignore'], esLintIgnore.template],
  [['.eslintrc.js'], esLintRc.template],
  [['.gitignore'], gitIgnore.template],
  [['package.json'], packageJson.template],
  [['tsconfig.json'], tsConfig.template],
  [['tsconfig.eslint.json'], tsConfigEsLint.template],
  [['.prettierrc.yaml'], prettierRc.template],
  [['src', 'config', 'config.ts'], configTs.template],
  [['src', 'index.ts'], indexTs.template],
]<|MERGE_RESOLUTION|>--- conflicted
+++ resolved
@@ -60,11 +60,8 @@
   providerPackageName: string
   boosterVersion: string
   default: boolean
-<<<<<<< HEAD
+  skipInstall: boolean
   skipGit: boolean
-=======
-  skipInstall: boolean
->>>>>>> a507e4c2
 }
 
 function renderToFile(templateData: ProjectInitializerConfig): (_: [Array<string>, string]) => Promise<void> {
