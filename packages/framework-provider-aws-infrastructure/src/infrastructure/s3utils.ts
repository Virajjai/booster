import { ISDK } from 'aws-cdk'
import { ObjectIdentifier, ObjectIdentifierList } from 'aws-sdk/clients/s3'
import * as AWS from 'aws-sdk'
import { Logger } from '@boostercloud/framework-types'

<<<<<<< HEAD
export async function emptyS3Bucket(aws: SDK, logger: Logger, bucketName: string): Promise<void> {
=======
export async function emptyS3Bucket(logger: Logger, bucketName: string, sdk: ISDK): Promise<void> {
>>>>>>> ce110f83
  logger.info(bucketName + ': DELETE_IN_PROGRESS')
  const s3: AWS.S3 = await sdk.s3()

  if (await s3BucketExists(bucketName, s3)) {
    const listedObjects = await s3.listObjectVersions({ Bucket: bucketName }).promise()
    const contents = (listedObjects.Versions || []).concat(listedObjects.DeleteMarkers || [])
    if (contents.length > 0) {
      const records: ObjectIdentifierList = contents.map(
        (record) =>
          ({
            Key: record.Key,
            VersionId: record.VersionId,
          } as ObjectIdentifier)
      )
      await s3.deleteObjects({ Bucket: bucketName, Delete: { Objects: records } }).promise()
<<<<<<< HEAD
      if (listedObjects.IsTruncated) await emptyS3Bucket(aws, logger, bucketName)
=======
      if (listedObjects.IsTruncated) await emptyS3Bucket(logger, bucketName, sdk)
>>>>>>> ce110f83
    }
    logger.info(bucketName + ': DELETE_COMPLETE')
  } else {
    logger.info(bucketName + ': BUCKET_NOT_FOUND : SKIPPING_DELETION')
  }
}

export async function s3BucketExists(bucketName: string, s3: AWS.S3): Promise<boolean> {
  try {
    await s3.headBucket({ Bucket: bucketName }).promise()
    return true
  } catch (e) {
    return false
  }
}<|MERGE_RESOLUTION|>--- conflicted
+++ resolved
@@ -3,11 +3,7 @@
 import * as AWS from 'aws-sdk'
 import { Logger } from '@boostercloud/framework-types'
 
-<<<<<<< HEAD
-export async function emptyS3Bucket(aws: SDK, logger: Logger, bucketName: string): Promise<void> {
-=======
-export async function emptyS3Bucket(logger: Logger, bucketName: string, sdk: ISDK): Promise<void> {
->>>>>>> ce110f83
+export async function emptyS3Bucket(sdk: ISDK, logger: Logger, bucketName: string): Promise<void> {
   logger.info(bucketName + ': DELETE_IN_PROGRESS')
   const s3: AWS.S3 = await sdk.s3()
 
@@ -23,11 +19,7 @@
           } as ObjectIdentifier)
       )
       await s3.deleteObjects({ Bucket: bucketName, Delete: { Objects: records } }).promise()
-<<<<<<< HEAD
-      if (listedObjects.IsTruncated) await emptyS3Bucket(aws, logger, bucketName)
-=======
-      if (listedObjects.IsTruncated) await emptyS3Bucket(logger, bucketName, sdk)
->>>>>>> ce110f83
+      if (listedObjects.IsTruncated) await emptyS3Bucket(sdk, logger, bucketName)
     }
     logger.info(bucketName + ': DELETE_COMPLETE')
   } else {
