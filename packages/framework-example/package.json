{
  "name": "@boostercloud/framework-example",
  "description": "Example project for Booster",
  "version": "0.1.0",
  "author": "Booster Cloud",
  "homepage": "https://booster.cloud",
  "bugs": "https://github.com/boostercloud/booster/issues",
  "dependencies": {
    "@boostercloud/framework-core": "^0.1.4",
    "@boostercloud/framework-provider-aws": "^0.1.4",
<<<<<<< HEAD
=======
    "@boostercloud/framework-provider-local": "^0.1.4",
>>>>>>> 30bdb76a
    "typescript": "^3.8.3"
  },
  "devDependencies": {
    "@boostercloud/framework-provider-aws-infrastructure": "0.1.4",
    "@boostercloud/framework-provider-local-infrastructure": "0.1.4"
  },
  "engines": {
    "node": ">=8.0.0"
  },
  "license": "Apache-2.0",
  "main": "dist/index.js",
  "repository": "boostercloud/booster",
  "scripts": {
    "lint": "eslint --ext '.js,.ts' **/*.ts",
    "fix-lint": "eslint --quiet --fix --ext '.js,.ts' **/*.ts",
    "compile": "tsc -b tsconfig.json",
    "clean": "rimraf ./dist tsconfig.tsbuildinfo",
    "test": "nyc --extension .ts mocha --forbid-only \"test/**/*.test.ts\""
  },
  "types": "dist/index.d.ts",
  "gitHead": "121816dbe55d57df5860b54a871c06dcda761101"
}<|MERGE_RESOLUTION|>--- conflicted
+++ resolved
@@ -8,10 +8,7 @@
   "dependencies": {
     "@boostercloud/framework-core": "^0.1.4",
     "@boostercloud/framework-provider-aws": "^0.1.4",
-<<<<<<< HEAD
-=======
     "@boostercloud/framework-provider-local": "^0.1.4",
->>>>>>> 30bdb76a
     "typescript": "^3.8.3"
   },
   "devDependencies": {
