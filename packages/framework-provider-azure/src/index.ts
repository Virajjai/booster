--- conflicted
+++ resolved
@@ -44,14 +44,8 @@
   },
   // ProviderGraphQLLibrary
   graphQL: {
-<<<<<<< HEAD
-    rawToEnvelope: undefined as any,
-    handleResult: undefined as any,
-=======
-    authorizeRequest: undefined as any,
     rawToEnvelope: rawGraphQLRequestToEnvelope,
     handleResult: requestSucceeded,
->>>>>>> a471f569
   },
   // ProviderAuthLibrary
   auth: {
