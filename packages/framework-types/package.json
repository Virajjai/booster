--- conflicted
+++ resolved
@@ -43,11 +43,8 @@
     "chai-as-promised": "7.1.1",
     "fast-check": "^1.18.1",
     "metadata-booster": "0.3.1",
-<<<<<<< HEAD
+    "mocha": "8.4.0",
     "sinon": "9.2.3",
-=======
-    "mocha": "8.4.0",
->>>>>>> edb9b600
     "sinon-chai": "3.5.0"
   }
 }