--- conflicted
+++ resolved
@@ -16,14 +16,10 @@
   ProviderEventsLibrary &
   ProviderReadModelsLibrary &
   ProviderAuthLibrary &
-<<<<<<< HEAD
   ProviderAPIHandling &
-  ProviderInfrastructureGetter
-=======
-  ProviderGraphQLLibrary & {
-    getInfrastructure(): ProviderInfrastructure
-  } & ProviderSearcher
->>>>>>> 30bdb76a
+  ProviderInfrastructureGetter &
+  ProviderGraphQLLibrary &
+  ProviderSearcher
 
 export interface ProviderCommandsLibrary {
   rawCommandToEnvelope(rawCommand: any): Promise<CommandEnvelope>
