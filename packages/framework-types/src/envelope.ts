import { CommandInterface, EntityInterface, EventInterface, UUID } from './concepts'

/**
 * An `Envelope` carries a command/event body together with the name
 * of its class. This is important information for the `Distributor` to
 * work. Each provider has to implement their own `Envelope`.
 */
export interface Envelope {
  currentUser?: UserEnvelope
<<<<<<< HEAD
  requestID: UUID
  typeName: string
  version: number
=======
  requestID: string
>>>>>>> 30bdb76a
}

export interface CommandEnvelope extends Envelope {
  typeName: string
  version: number
  value: CommandInterface
}

export interface EventEnvelope extends Envelope {
  typeName: string
  version: number
  kind: 'event' | 'snapshot'
  entityID: UUID
  entityTypeName: string
  value: EventInterface | EntityInterface
  createdAt: string
}

export interface ReadModelRequestEnvelope extends Envelope {
  typeName: string
  version: number
  readModelID?: UUID
}

export interface GraphQLRequestEnvelope extends Envelope {
  value?: string
  connectionID?: string
  eventType: 'CONNECT' | 'MESSAGE' | 'DISCONNECT'
}

export interface UserEnvelope {
  email: string
  roles: Array<string>
}<|MERGE_RESOLUTION|>--- conflicted
+++ resolved
@@ -7,13 +7,7 @@
  */
 export interface Envelope {
   currentUser?: UserEnvelope
-<<<<<<< HEAD
   requestID: UUID
-  typeName: string
-  version: number
-=======
-  requestID: string
->>>>>>> 30bdb76a
 }
 
 export interface CommandEnvelope extends Envelope {
