--- conflicted
+++ resolved
@@ -10,17 +10,9 @@
   },
   "bugs": "https://github.com/boostercloud/booster/issues",
   "dependencies": {
-<<<<<<< HEAD
-    "@boostercloud/framework-core": "^0.3.2",
-    "@boostercloud/framework-provider-aws": "^0.3.2",
-    "@boostercloud/framework-provider-local": "^0.3.2",
-    "@octokit/rest": "^17.0.0",
-    "@types/node": "^13.5.0",
-=======
     "@boostercloud/framework-core": "^0.3.3",
     "@boostercloud/framework-provider-aws": "^0.3.3",
     "@boostercloud/framework-provider-local": "^0.3.3",
->>>>>>> f43d25ef
     "@typescript-eslint/eslint-plugin": "^2.18.0",
     "@typescript-eslint/parser": "^2.18.0",
     "apollo-cache-inmemory": "^1.6.5",
