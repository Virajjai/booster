--- conflicted
+++ resolved
@@ -7,11 +7,7 @@
 import { DocumentClient } from 'aws-sdk/lib/dynamodb/document_client'
 import ScanOutput = DocumentClient.ScanOutput
 import QueryOutput = DocumentClient.QueryOutput
-<<<<<<< HEAD
 import { internet } from 'faker'
-=======
-import { sleep } from '../helpers'
->>>>>>> 4bd37e81
 
 const userPoolId = 'userpool'
 const cloudFormation = new CloudFormation()
