import { start } from '../../../src/deploy'
import { ChildProcess } from 'child_process'
import { sleep } from '../helpers'

let serverProcess: ChildProcess

before(async () => {
  console.log('starting local server')
  serverProcess = start()
<<<<<<< HEAD
  await sleep(15000) // TODO: We need some time for the server to start, but maybe we can do this faster using the `waitForIt` method developed for waiting for AWS resources.
=======
  await sleep(10000) // TODO: We need some time for the server to start, but maybe we can do this faster using the `waitForIt` method developed for waiting for AWS resources.
>>>>>>> 16fe89ce
})

after(async () => {
  console.log('stopping local server')
  serverProcess.kill('SIGINT')
})<|MERGE_RESOLUTION|>--- conflicted
+++ resolved
@@ -7,11 +7,7 @@
 before(async () => {
   console.log('starting local server')
   serverProcess = start()
-<<<<<<< HEAD
-  await sleep(15000) // TODO: We need some time for the server to start, but maybe we can do this faster using the `waitForIt` method developed for waiting for AWS resources.
-=======
   await sleep(10000) // TODO: We need some time for the server to start, but maybe we can do this faster using the `waitForIt` method developed for waiting for AWS resources.
->>>>>>> 16fe89ce
 })
 
 after(async () => {
