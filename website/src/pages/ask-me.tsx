import useBaseUrl from '@docusaurus/useBaseUrl'
import SearchIcon from '@site/static/img/search-icon.svg'
import Layout from '@theme/Layout'
import React, { useState } from 'react'
import { ChatResponse } from '../components/BoosterChat/ChatResponse'
import { CoolTitle } from '../components/BoosterChat/CoolTitle'
import { ChatService } from '../services/chat-service'

const NO_RESPONSE = 'Sorry, I don`t know how to help with that.'

export default function BoosterChat(): JSX.Element {
  const [response, setResponse] = useState(null)
  const [loading, setLoading] = useState(null)
  const [interacted, setInteracted] = useState(false)

  const handleResponseUpdated = (_question, newResponseFragment, _hasFinished) => {
    setResponse((prev) => `${prev}${newResponseFragment}`)
  }

  const handleSearch = async (query: string) => {
    setLoading(true)
    setResponse('')
    ChatService.answerBoosterQuestion(query, handleResponseUpdated)
      .catch((error) => {
        setResponse(NO_RESPONSE)
        console.error(error)
      })
      .finally(() => {
        setLoading(false)
      })
  }

  const handleKeyDown = (event) => {
    if (!loading && event.key === 'Enter') {
      handleSearch(event.target.value)
    }
  }

  return (
    <Layout wrapperClassName="bc-layout">
<<<<<<< HEAD
=======
      <img className="bc-hero" src={useBaseUrl('/img/booster-logo.png')} alt="Booster Logo" />
      <CoolTitle hidden={interacted} />
      <div className="bc-logo-container">
        <img className="bc-ask-ai-logo" src={useBaseUrl('/img/ask-ai-logo.png')} alt="Ask AI Logo" />
      </div>
>>>>>>> c283280d
      <div className="bc-searchbar">
        <SearchIcon />
        <input
          placeholder="What is Booster?"
          className="bc-input"
          type="text"
          onKeyDown={handleKeyDown}
          onFocus={() => setInteracted(true)}
          disabled={loading}
        />
      </div>
      <ChatResponse response={response} loading={loading} hasFinished={true}/>
    </Layout>
  )
}<|MERGE_RESOLUTION|>--- conflicted
+++ resolved
@@ -38,14 +38,11 @@
 
   return (
     <Layout wrapperClassName="bc-layout">
-<<<<<<< HEAD
-=======
       <img className="bc-hero" src={useBaseUrl('/img/booster-logo.png')} alt="Booster Logo" />
       <CoolTitle hidden={interacted} />
       <div className="bc-logo-container">
         <img className="bc-ask-ai-logo" src={useBaseUrl('/img/ask-ai-logo.png')} alt="Ask AI Logo" />
       </div>
->>>>>>> c283280d
       <div className="bc-searchbar">
         <SearchIcon />
         <input
