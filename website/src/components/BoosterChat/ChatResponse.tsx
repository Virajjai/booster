import React, { FC, useEffect, useState } from 'react'
import ReactMarkdown from 'react-markdown'

interface ChatResponseProps {
  loading: boolean
  response: string | null
<<<<<<< HEAD
  hasFinished: Boolean
}

export const ChatResponse: FC<ChatResponseProps> = ({ loading, response, hasFinished }) => {
=======
  embedded: boolean
}

export const ChatResponse: FC<ChatResponseProps> = ({ loading, response, embedded }) => {
>>>>>>> 913bd893
  const [displayPopup, setDisplayPopup] = useState(false)

  useEffect(() => {
    if (!response?.length || loading) {
      setDisplayPopup(false)
    }
    if (response?.length && !loading) {
      setTimeout(() => {
        setDisplayPopup(true)
      }, 500)
    }
  }, [response, loading])

  if (response === null) {
    return <div></div>
  }

  if (!response.length) {
    return (
      <div className="bc-chat --loading">
        <span className="bc-loader"></span>
      </div>
    )
  }

  if (hasFinished === false) {
    return (
      <div className="bc-chat">
        <ReactMarkdown>{response}</ReactMarkdown>
      </div>
    )
  }

  return (
    <>
      <div className={ embedded ? "bc-chat-embedded" : "bc-chat"} >
        <ReactMarkdown>{response}</ReactMarkdown>
      </div>
<<<<<<< HEAD
        <div className="bc-chat-popup" style={{ bottom: displayPopup ? '2rem' : '-20rem' }}>
=======
      <div className={ embedded ? "bc-chat-popup-embedded" : "bc-chat-popup" } style={{ bottom: displayPopup ? '2rem' : '-20rem' }}>
>>>>>>> 913bd893
        <ReactMarkdown>
          Not the answer you expected? We will be greatful to answer your question on the
          [#booster-help](https://discord.com/channels/763753198388510780/1019895895325675550) channel on Discord 🤗
        </ReactMarkdown>
        </div>
    </>
  )
}<|MERGE_RESOLUTION|>--- conflicted
+++ resolved
@@ -4,17 +4,11 @@
 interface ChatResponseProps {
   loading: boolean
   response: string | null
-<<<<<<< HEAD
+  embedded: boolean
   hasFinished: Boolean
 }
 
-export const ChatResponse: FC<ChatResponseProps> = ({ loading, response, hasFinished }) => {
-=======
-  embedded: boolean
-}
-
-export const ChatResponse: FC<ChatResponseProps> = ({ loading, response, embedded }) => {
->>>>>>> 913bd893
+export const ChatResponse: FC<ChatResponseProps> = ({ loading, response, embedded, hasFinished }) => {
   const [displayPopup, setDisplayPopup] = useState(false)
 
   useEffect(() => {
@@ -53,11 +47,7 @@
       <div className={ embedded ? "bc-chat-embedded" : "bc-chat"} >
         <ReactMarkdown>{response}</ReactMarkdown>
       </div>
-<<<<<<< HEAD
-        <div className="bc-chat-popup" style={{ bottom: displayPopup ? '2rem' : '-20rem' }}>
-=======
       <div className={ embedded ? "bc-chat-popup-embedded" : "bc-chat-popup" } style={{ bottom: displayPopup ? '2rem' : '-20rem' }}>
->>>>>>> 913bd893
         <ReactMarkdown>
           Not the answer you expected? We will be greatful to answer your question on the
           [#booster-help](https://discord.com/channels/763753198388510780/1019895895325675550) channel on Discord 🤗
