--- conflicted
+++ resolved
@@ -4,11 +4,7 @@
 import { useState } from 'react';
 import { ChatResponse } from '../BoosterChat/ChatResponse';
 import { AskAIBar } from '../BoosterChat/BoosterChat';
-<<<<<<< HEAD
-import useBaseUrl from '@docusaurus/useBaseUrl';
-=======
 import { fathom } from 'docusaurus-plugin-fathom'
->>>>>>> d693ec94
 
 const NO_RESPONSE = 'Sorry, I don`t know how to help with that.'
 
