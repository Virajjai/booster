--- conflicted
+++ resolved
@@ -36,16 +36,12 @@
       link: {
         type: 'generated-index',
       },
-<<<<<<< HEAD
       items: [
         'features/event-stream',
         'features/schedule-actions',
         'features/logging',
         'features/error-handling'
       ],
-=======
-      items: ['features/event-stream', 'features/schedule-actions', 'features/logging', 'features/error-handling'],
->>>>>>> a693965a
     },
     {
       type: 'category',
@@ -62,19 +58,6 @@
       type: 'category',
       label: 'Going deeper with Booster',
       link: {
-<<<<<<< HEAD
-        type: 'generated-index',
-      },
-      items: [
-        'going-deep/environment-configuration',
-        'going-deep/infrastructure-providers',
-        'going-deep/framework-packages',
-        'going-deep/testing',
-        'going-deep/data-migrations',
-        'going-deep/custom-providers',
-        'going-deep/rockets',
-        'going-deep/custom-templates'
-=======
         type: 'generated-index'
       },
       items: [
@@ -99,7 +82,6 @@
           ]
         },
         'going-deeper/custom-templates',
->>>>>>> a693965a
       ],
     },
     'frequently-asked-questions',
