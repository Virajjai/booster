# Contributing to Booster

Thanks for taking the time to contribute to Booster. It is an open-source project and it wouldn't be possible without people like you 🙏🎉

This document is a set of guidelines to help you contribute to Booster, which is hosted on the [`boostercloud`](https://github.com/boostercloud) GitHub
organization. These aren’t absolute laws, use your judgment and common sense 😀.
Remember that if something here doesn't make sense, you can also propose a change to this document.

<!-- toc -->

- [Code of Conduct](#code-of-conduct)
- [I don't want to read this whole thing, I just have a question!!!](#i-dont-want-to-read-this-whole-thing-i-just-have-a-question)
- [What should I know before I get started?](#what-should-i-know-before-i-get-started)
  - [Packages](#packages)
- [How Can I Contribute?](#how-can-i-contribute)
  - [Reporting Bugs](#reporting-bugs)
  - [Suggesting Enhancements](#suggesting-enhancements)
  - [Improving documentation](#improving-documentation)
  - [Create your very first GitHub issue](#create-your-very-first-github-issue)
- [Your First Code Contribution](#your-first-code-contribution)
<<<<<<< HEAD
  * [Getting the code](#getting-the-code)
  * [Github flow](#github-flow)
  * [Test-driven approach](#test-driven-approach)
  * [Publishing your Pull Request](#publishing-your-pull-request)
  * [Branch naming conventions](#branch-naming-conventions)
  * [Commit message guidelines](#commit-message-guidelines)
- [Code Style Guidelines](#code-style-guidelines)
=======
  - [Getting the code](#getting-the-code)
  - [Understanding the "lerna monorepo" approach and how dependencies are structured in the project](#understanding-the-lerna-monorepo-approach-and-how-dependencies-are-structured-in-the-project)
  - [Running unit tests](#running-unit-tests)
  - [Running integration tests](#running-integration-tests)
  - [Github flow](#github-flow)
  - [Test-driven approach](#test-driven-approach)
  - [Publishing your Pull Request](#publishing-your-pull-request)
  - [Branch naming conventions](#branch-naming-conventions)
  - [Commit message guidelines](#commit-message-guidelines)
>>>>>>> cfabfdf0

<!-- tocstop -->

## Code of Conduct

This project and everyone participating in it are expected to uphold the [Berlin Code of Conduct](https://berlincodeofconduct.org).
If you see unacceptable behavior, please communicate so to `hello@booster.cloud`.

## I don't want to read this whole thing, I just have a question!!!

Go ahead and [create a new issue](https://github.com/boostercloud/booster/issues).

## What should I know before I get started?

### Packages

Booster is divided in many different packages. The criteria to split the code in packages is that each package meets at least one of the following conditions:

- They must be run separately, for instance, the CLI is run locally, while the support code for the project is run on the cloud.
- They contain code that is used by at least two of the other packages.
- They're a vendor-specific specialization of some abstract part of the framework (for instance, all the code that is required by AWS is in separate packages).

The packages are managed using [Lerna](https://lerna.js.org) and [npm](https://npmjs.com), if you run `lerna run compile`, it will run `npm run compile` in all the package folders.

The packages are published to `npm` under the prefix `@boostercloud/`, their purpose is as follows:

- `cli` - You guessed it! This package is the `boost` command-line tool, it interacts only with the core package in order to load the project configuration. The specific provider packages to interact with the cloud providers are loaded dynamically from the project config.
- `framework-core` - This one contains all the framework runtime vendor-independent logic. Stuff like the generation of the config or the commands and events handling happens here. The specific provider packages to interact with the cloud providers are loaded dynamically from the project config.
- `framework-integration-tests` - Implements integration tests for all supported vendors. Tests are run on real infrastructure using the same mechanisms than a production application. This package `src` folder includes a synthetic Booster application that can be deployed to a real provider for testing purposes.
- `framework-provider-aws` - Implements all the required adapters to make the booster core run on top of AWS technologies like Lambda and DynamoDB using the AWS SDK under the hoods.
- `framework-provider-aws-infrastructure` - Implements all the required adapters to allow Booster applications to be deployed to AWS using the AWS CDK under the hoods.
- `framework-provider-local` - Implements all the required adapters to run the Booster application on a local express server to be able to debug your code before deploying it to a real cloud provider.
- `framework-provider-local-infrastructure` - Implements all the required code to run the local development server.
- `framework-types` - This package defines types that the rest of the project will use. This is useful for avoiding cyclic dependencies. Note that this package should not contain stuff that are not types, or very simple methods related directly to them, i.e. a getter or setter. This package defines the main booster concepts like:
  - Entity
  - Command
  - etc…

This is a dependency graph that shows the dependencies among all packages, including the application using Booster:
![Booster packages dependencies](docs/img/packages-dependencies.png)

## How Can I Contribute?

Contributing to an open source project is never just a matter of code, you can help us significantly by just using Booster and interacting with our community. Here you'll find some tips on how to do it effectively.

### Reporting Bugs

Before creating a bug report, please search for similar issues to make sure that they're not already reported. If you don't find any, go ahead and create an issue including as many details as possible. Fill out the required template, the information requested helps us to resolve issues faster.

Note: If you find a Closed issue that seems related to the issues that you're experiencing, make sure to reference it in the body of your new one by writing its number like this => #42 (Github will autolink it for you).

Bugs are tracked as GitHub issues. Explain the problem and include additional details to help maintainers reproduce the problem:

- Use a clear and descriptive title for the issue to identify the problem.
- Describe the exact steps which reproduce the problem in as many details as possible.
- Provide specific examples to demonstrate the steps. Include links to files or GitHub projects, or copy/pasteable snippets, which you use in those examples. If you're providing snippets in the issue, use Markdown code blocks.
- Describe the behavior you observed after following the steps and point out what exactly is the problem with that behavior.
- Explain which behavior you expected to see instead and why.
- If the problem is related to performance or memory, include a CPU profile capture with your report.

### Suggesting Enhancements

Enhancement suggestions are tracked as GitHub issues. Make sure you provide the following information:

- Use a clear and descriptive title for the issue to identify the suggestion.
- Provide a step-by-step description of the suggested enhancement in as many details as possible.
- Provide specific examples to demonstrate the steps. Include copy/pasteable snippets which you use in those examples, as Markdown code blocks.
- Describe the current behavior and explain which behavior you expected to see instead and why.
- Explain why this enhancement would be useful to most Booster users and isn't something that can or should be implemented as a community package.
- List some other libraries or frameworks where this enhancement exists.

### Improving documentation

Booster documentation, located at `/docs/README.md`, is treated as a live document that continues improving on a daily basis. If you find something that is missing or can be improved, please contribute, it will be of great help for other developers.

Bear in mind that if you have added a new section, or changed an existing one you will need to update the table of content. This can be easily done with the following command:

```sh
npm run update-tocs
```

### Create your very first GitHub issue

[Click here](https://github.com/boostercloud/booster/issues/new) to start making contributions to Booster.

## Your First Code Contribution

Unsure where to begin contributing to Booster? You can start by looking through issued tagged as `good-first-issue` and `help-wanted`:

- Beginner issues - issues which should only require a few lines of code, and a test or two.
- Help wanted issues - issues which should be a bit more involved than beginner issues.

Both issue lists are sorted by the total number of comments. While not perfect, number of comments is a reasonable proxy for impact a given change will have.

Make sure that you assign the chosen issue to yourself to communicate your intention to work on it and reduce the possibilities of other people taking the same assignment.

### Getting the code

To start contributing to the project you would need to set up the project in your system, to do so, you must first follow these steps in your terminal.

- Install Lerna: `npm install -g lerna`

- Clone the repo and get into the directory of the project: `git clone <WRITE REPO URL HERE> && cd booster`

- Install project dependencies: `lerna bootstrap`

- Compile the project `lerna run compile`

- Add your contribution
  
- Make sure everything works by executing the unit tests: `lerna run test`

- Before making a PR you should run the `check-all-the-things` script:
  - `./scripts/check-all-the-things.sh` on Linux and MacOS
  - `.\scripts\check-all-the-things.ps1` on Windows

### Understanding the "lerna monorepo" approach and how dependencies are structured in the project

The Booster Framework project is organized following the ["lerna monorepo"](https://lerna.js.org/) structure. There are several "package.json" files and each one has its purpose with regard to the dependencies you include on them:

- The "package.json" located at the project root is _only_ intended for development tools that you use at project level, like the Typescript compiler, linter plugins, etc. You should never put there dependencies that you would use inside a package like `framework-core`, for example (there is a linter rule that will fail if you do this).
- The "package.json" files that are on each package root should contain the dependencies used by that specific package. Be sure to correctly differentiate which dependency is only for development and which one is for production.

When you bootstrap your project with `lerna bootstrap`, all the needed dependencies will be installed. Lerna is configured to use a "hoisted" approach. This means that if there is the same dependency specified in several "package.json" files, it will be "hoisted": that dependency will be installed inside the `node_modules` located in the project root, and _not_ on the `node_modules` of each package. This saves space, makes the development speed faster and resolves some problems.

There could be the situation in which two packages depends on the same dependency but with different versions. In that case you would get an error during `lerna bootstrap`, and that's good. Specify the same dependency version and it will be fixed.

Finally, **always use exact numbers for dependency versions**. This means that if you want to add the dependency "aws-sdk" in version 1.2.3, you should add `"aws-sdk": "1.2.3"` to the corresponding "package.json" file, and never `"aws-sdk": "^1.2.3"` or `"aws-sdk": "~1.2.3"`. This restriction comes from hard problems we've had in the past.

### Running unit tests

Unit tests are executed when you type `lerna run test`. If you want to run the unit tests for an especific package, you should run one of the following commands:

- `lerna run test:cli`: Run unit tests for the `cli` package.
- `lerna run test:core`: Run unit tests for the `framework-core` package.
- `lerna run test:provider-aws`: Run unit tests for the `framework-provider-aws` package.
- `lerna run test:provider-aws-infrastructure`: Run unit tests for the `framework-provider-aws-infrastructure` package.
- `lerna run test:provider-azure`: Run unit tests for the `framework-provider-azure` package.
- `lerna run test:provider-azure-infrastructure`: Run unit tests for the `framework-provider-azure-infrastructure` package.
- `lerna run test:provider-kubernetes`: Run unit tests for the `framework-provider-kubernetes` package.
- `lerna run test:provider-kubernetes-infrastructure`: Run unit tests for the `framework-provider-kubernetes-infrastructure` package.
- `lerna run test:provider-local`: Run unit tests for the `framework-provider-local` package.
- `lerna run test:provider-local-infrastructure`: Run unit tests for the `framework-provider-local-infrastructure` package.
- `lerna run test:types`: Run unit tests for the `framework-types` package.

### Running integration tests

Integration tests are run automatically in Github Actions when a PR is locked, but it would be recommendable to run them locally before submitting a PR for review. You can find several scripts in `packages/framework-integration-tests/package.json` to run different test suites. You can run them using lerna tool:

`lerna run <script name> --stream`

These are the available scripts to run integration tests:

- `lerna run integration --stream`: Run all the integration test suites in the right order.
- `lerna run integration/aws-deploy --stream`: This test just checks that the sample project in `packages/framework-integration-tests/src` can be successfully deployed to AWS. The deployment process takes several minutes and this project is used by all the other AWS integration tests, so it's a requirement to run this test before.
- `lerna run integration/aws-func --stream`: AWS functional integration tests. They stress the deployed app write API and checks that the results are the expected ones both in the databases and the read APIs.
- `lerna run integration/end-to-end --stream`: Runs complete and realistic use cases on several cloud providers. This tests are intended to verify that a single project can be deployed to different cloud providers. Currently, only AWS is implemented though.
- `lerna run integration/aws-nuke --stream`: This test checks that the application deployed to AWS can be properly nuked. This test should be the last one after other test suites related to AWS have finished.
- `lerna run integration/local --stream`: Checks that the test application can be launched locally and that the APIs and the databases behave as expected.
- `lerna run integration/cli --stream`: Checks cli commands and check that they produce the expected results.

AWS integration tests are run in real AWS resources, so you'll need to have your AWS credentials properly set in your development machine. By default, the sample project will be deployed to your default account. Basically, if you can deploy a Booster project to AWS, you should be good to go ([See more details about setting up an AWS account in the docs](https://github.com/boostercloud/booster/tree/master/docs#set-up-an-aws-account)). Notice that while all resources used by Booster are included in the AWS free tier, running these tests in your own AWS account could incur in some expenses.

### Github flow

The preferred way of accepting contributions is following the [Github flow](https://guides.github.com/introduction/flow/), that is, you fork the project and work in your own branch until you're happy with the work, and then submit a PR in Github.

### Test-driven approach

Booster is a library, so we recommend that you take a test-driven approach, writing or changing the corresponding tests along with the code that you want to add, using the tests to debug it as you add more code and check when your work is complete. This approach not only helps you to design and debug your ongoing work, but also makes the code more robust. All packages have a `test` folder containing tests describing these package functionality, so tests are also a good way to understand how the code works.

You can run all packages tests with Lerna:

```bash
~/booster:$ lerna run test
```

Or in a specific package with npm:

```bash
~/booster/packages/cli:$ npm run test
```

Once all your unit tests are passing and your code looks great, if your code changes any behavior in the cloud provider, it's important to update the integration test suite and iterate your code until it passes. Notice that in the `framework-integration-tests` there's an `integration` folder with subfolders for each supported provider (including the local provider). Integration tests require real deployments, so they'll last a while and you must have your provider credentials properly set. The test suite will fail with (hopefully) useful error messages with guidance when some parameter is missed. You can run the integration tests using `lerna` from any package or the project root, or `npm run` from within the integration tests package:

```bash
~/booster:$ lerna run integration --stream
```

You can run only the tests for a specific provider using the more specific scoped commands:

```bash
~/booster:$ lerna run integration/aws # runs AWS integration tests only

...

~/booster:$ lerna run integration/local # runs local integration tests only
```

### Publishing your Pull Request

Make sure that you describe your change thoroughly in the PR body, adding references for any related issues and links to any resource that helps clarifying the intent and goals of the change.

When you submit a PR to the Booster repository:

- _Unit tests_ will be automatically run. PRs with non-passing tests can't be merged.
- If tests pass, your code will be reviewed by at least two people from the core team. Clarifications or improvements might be asked, and they reserve the right to close any PR that do not meet the project quality standards, goals or philosophy, so it's always a good idea to discuss your plans in an issue or the Spectrum channel before committing to significant changes.
- Code must be mergeable and all conflicts solved before merging it.
- Once the review process is done, unit tests pass and conflicts are fixed, you still need to make the _Integration tests check_ to pass. In order to do that, you need to **post a comment** in the pull request with the content "**bot: integration**". The _integration tests_ will run and a new check will appear with an "In progress" status. After some time, if everything went well, the status check will become green and your PR is now ready to merge. One of the contributors with write permissions will merge it as soon as possible.

### Branch naming conventions

In order to create a PR, you must create a branch from `master`. You should follow the GitFlow naming conventions, as detailed below:

- `feature/*` - PR that implements a new feature
- `fix/*` - PR that fixes a bug
- `doc/*` - PR that enhances the documentation

In the right side of the branch name you can include the GitHub issue number. An example of doing this could be:

```bash
git checkout -b feature/XXX_add-an-awesome-new-feature
```

(where `XXX` is the issue number)

### Commit message guidelines

The merge commit message should be structured following the [conventional commits](https://www.conventionalcommits.org/) standard:

```text
<commit type>([optional scope]): <description>
```

As an example:

```text
fix(cli): Correct minor typos in code
```

The most important kind of commits are the ones that trigger version bumps and therefore a new release in the CI/CD system:

- `fix` - patch version bump (`0.0.x`)
- `feat` - minor version bump (`0.x.0`)
- Any commit type followed by `!`, i.e. `feat!` - major version bump (`x.0.0`)

Apart from those previously mentioned, there are more commit types:

- **build**: Changes that affect the build system or external dependencies (example scopes: lerna, tsconfig, npm)
- **ci**: Changes to our CI configuration files and scripts
- **docs**: Documentation only changes
- **feat**: A new feature
- **fix**: A bug fix
- **perf**: A code change that improves performance
- **refactor**: A code change that neither fixes a bug nor adds a feature
- **style**: Changes that do not affect the meaning of the code (white-space, formatting, missing semi-colons, etc)
- **test**: Adding missing tests or correcting existing tests

We're using the following scopes in the project:

- **cli**
- **core**
- **types**
- **integration**
- **aws**
- **local**

Apart of using conventional commits for triggering releases, we use them to build the project changelog.

## Code Style Guidelines

The Booster project comes with a nice set of ESLint config files to help you follow a consistent style, and we really encourage to use it in your editor. You can also run the `lerna run lint:fix` commands to try solving any linter problems automatically.

For everything else, the rule of thumb is: Try to be consistent with the code around yours, and if you're not sure, ask :-)

There are some things that the linter doesn't force but are prefered this way:

### Importing other files and libraries

Use `import` instead of `require` and import the objects individually when possible:

```typescript
import { Object, function } from 'some-package'
```

### Functional style

We give priority to a functional style of programming, but always taking into account how the objects are used to make sure they form a nice DSL. Classes are allowed when there's an actual state to hold, and we usually avoid default exports:

```typescript
// module-a.ts, a conventional functional module
export functionA() {
  ...
}

export const someConstantA = 42
```

```typescript
// module-b.ts, grouping functions with a scope
export const ModuleB = {
  functionB1: () => {...},
  functionB2: () => {...},
}
```

```typescript
// object-c.ts, a class
export class ObjectC {
  constructor(readonly value: number) {}
}
```

```typescript
import { functionA, someConstantA } from 'module-a'
import { ModuleB } from 'module-b'
import { ObjectC } from 'object-c'

functionA()
ModuleB.functionB1()
const obj = new ObjectC(someConstantA)
```

### Use `const` and `let`

Default to `const` and immutable objects when possible, otherwise, use `let`.

```typescript
// Good
let a = 0
const b = 3
a = a + b

// Less Good
var c = 0
let d = 3 // Never updated<|MERGE_RESOLUTION|>--- conflicted
+++ resolved
@@ -18,15 +18,6 @@
   - [Improving documentation](#improving-documentation)
   - [Create your very first GitHub issue](#create-your-very-first-github-issue)
 - [Your First Code Contribution](#your-first-code-contribution)
-<<<<<<< HEAD
-  * [Getting the code](#getting-the-code)
-  * [Github flow](#github-flow)
-  * [Test-driven approach](#test-driven-approach)
-  * [Publishing your Pull Request](#publishing-your-pull-request)
-  * [Branch naming conventions](#branch-naming-conventions)
-  * [Commit message guidelines](#commit-message-guidelines)
-- [Code Style Guidelines](#code-style-guidelines)
-=======
   - [Getting the code](#getting-the-code)
   - [Understanding the "lerna monorepo" approach and how dependencies are structured in the project](#understanding-the-lerna-monorepo-approach-and-how-dependencies-are-structured-in-the-project)
   - [Running unit tests](#running-unit-tests)
@@ -36,7 +27,6 @@
   - [Publishing your Pull Request](#publishing-your-pull-request)
   - [Branch naming conventions](#branch-naming-conventions)
   - [Commit message guidelines](#commit-message-guidelines)
->>>>>>> cfabfdf0
 
 <!-- tocstop -->
 
