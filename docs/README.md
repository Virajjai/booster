--- conflicted
+++ resolved
@@ -59,12 +59,8 @@
     + [Sending commands](#sending-commands)
     + [Reading read models](#reading-read-models)
     + [Subscribing to read models](#subscribing-to-read-models)
-<<<<<<< HEAD
-- [Deploying](#deploying)
-  * [AWS](#aws)
-    + [Configure your provider credentials](#configure-your-provider-credentials)
-  * [Deploy your project](#deploy-your-project)
-  * [Deleting your cloud stack](#deleting-your-cloud-stack)
+  * [Cloud native](#cloud-native)
+    + [Deploying to AWS](#deploying-to-aws)
 - [Going deeper with Booster](#going-deeper-with-booster)
   * [Framework Core](#framework-core)
   * [Framework Types](#framework-types)
@@ -81,10 +77,6 @@
     + [Performing requests](#performing-requests)
     + [Inspect Database information](#inspect-database-information)
   * [Booster examples](#booster-examples)
-=======
-  * [Cloud native](#cloud-native)
-    + [Deploying to AWS](#deploying-to-aws)
->>>>>>> 47766aae
 - [Frequently Asked Questions](#frequently-asked-questions)
 
 <!-- tocstop -->
