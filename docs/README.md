# Booster Documentation

## Introduction

> _Progress isn't made by early risers. It's made by lazy men trying to find easier ways to do something._ — [Robert A. Heinlein](https://en.wikipedia.org/wiki/Robert_A._Heinlein)

### What is Booster?

Booster is a new kind of framework to build scalable and reliable event-driven systems faster, reimagining the software development experience to maximize your team’s speed and reduce friction on every level.

Booster follows a Domain-Driven Design approach in which you define your application in terms that are understandable by anyone in your company. From a bird’s eye view your project is organized into:

* **Commands**: Define what a user can request from the system (i.e: Add an item to the cart)
* **Events**: Simple records of facts (i.e: User X added item Y to the cart Z)
* **Entities**: Data about the things that the people in your company talk about (i.e: Orders, Customers, etc.)
* **Handlers**: Code that processes commands, reacts to events to trigger other actions, or update the entities after new events happen.

Events are the cornerstone of a Booster application, and that’s why we say that Booster is an event-driven framework. Events bring us many of the differentiating characteristics of Booster:

* **Real-time**: Events can trigger other actions when they’re created, and updates can be pushed to the connected clients without extra requests.
* **High data resiliency**: Events are stored by default in an append-only database, so the data is never lost and it’s possible to recover any previous state of the system.
* **Decoupled by nature**: Dependencies only happen at data level, so it’s easier to evolve the code without affecting other parts of the system.

Before Booster, building an event-driven system with the mentioned characteristics required huge investments in hiring engineers with the needed expertise. Booster packs this expertise, acquired from real-case scenarios in high-scale companies, into a very simple tool that handles with the hard parts for you, even provisioning the infrastructure! 

We have redesigned the whole developer experience from scratch, taking advantage of the advanced TypeScript type system and Serverless technologies to go from project generation to a production-ready real-time GraphQL API that can ingest thousands of concurrent users in a matter of minutes.

Booster's ultimate goal is fulfilling the developer's dream of writing code at the application layer, in a domain-driven way that eases communications for the whole team, without caring about how anything else is done at the infrastructure level!

### Booster Principles

Booster takes a holistic and highly-opinionated approach at many levels:

* **Focus on business value**: The only code that makes sense is the code that makes your application different from any other.
* **Convention over configuration**: All the supporting code and configuration that is similar in all applications should be out of programmers’ sight.
* **Serverless-less**: Why go Serverless to avoid managing infrastructure when you can implicitly infer your Serverless architecture from your code and not even deal with that?
* **Scale smoothly**: A modern project shouldn't need to change their software architecture or rewrite their code in a different language just because they succeed and get a lot of users.
* **Event-source and CQRS**: Our world is event-driven, businesses are event-driven, and modern software maps better to reality when it’s event-driven. We have enough MVC frameworks already!
* **Principle of Abstraction**: Building an application is hard enough to have to deal with recurring low-level details like SQL, API design, or authentication mechanisms, so we tend to build more semantic abstractions on top of them.
* **Real-time first**: Client applications must be able to react to events happening in the backend and notice data changes.

### Why use Booster

Booster will fit like a glove in applications that are naturally event-driven like:

* Commerce applications (retail, e-commerce, omnichannel applications, warehouse management, etc.)
* Business management applications
* Communication systems

But it's a general-purpose framework that has several advantages over other solutions:

* **Faster time-to-market**: Booster can deploy your application to a production-ready environment from minute one, without complicated configurations or needing to invest any effort to design it. In addition to that, it features a set of code generators to help developers build the project scaffolding faster and focus on actual business code in a matter of seconds instead of dealing with complicated framework folklore.
* **Write less code**: Booster conventions and abstractions require less code to implement the same features. This not only speeds up development but combined with clear architecture guidelines also makes Booster projects easier to understand, iterate, and maintain.
* **All the advantages of Microservices, none of its cons**: Microservices are a great way to deal with code complexity, at least on paper. Services are isolated and can scale independently, and different teams can work independently, but that usually comes with a con: interfaces between services introduce huge challenges like delays, hard to solve cyclic dependencies, or deployment errors. In Booster, every handler function works as an independent microservice, it scales separately in its own lambda function, and there are no direct dependencies between them, all communication happens asynchronously via events, and all the infrastructure is compiled, type-checked and deployed atomically to avoid issues.
* **All the advantages of Serverless, without needing a degree in cloud technologies**: Serverless technologies are amazing and have made a project like Booster possible, but they're relatively new technologies, and while day after day new tools appear to make them easier, the learning curve is still quite steep. With Booster you'll take advantage of Serverless’ main selling points of high scalability and reduced hosting costs, without having to learn every detail from minute one.
* **Event-sourcing by default**: Similarly to Git repositories, Booster keeps all data changes as events indefinitely. This means that any previous state of the system can be recreated and replayed at any moment. This enables a whole world of possibilities for troubleshooting and auditing your system, or syncing development or staging environments with the production data to perform tests and simulations.
* **Booster makes it easy to build enterprise-grade applications**: Implementing an event-sourcing system from scratch is a challenging exercise that usually requires highly specialized experts. There are some technical challenges like eventual consistency, message ordering, and snapshot building. Booster takes care of all of that and more for you, lowering the curve for people that are starting and making expert lives easier.

## Getting started

### Installing Booster

You can develop with Booster using any of the following operating systems:

- Linux
- macOS
- Windows (Native and WSL)

#### Prerequisites

##### Install Node.js

The minimal required Node.js version is `v12`. Download the installer
[from nodejs website](https://nodejs.org/en/), or install it using your system's package
manager.

###### Ubuntu

```shell
curl -sL https://deb.nodesource.com/setup_14.x | sudo -E bash -
sudo apt install nodejs
```

###### macOS

```shell
brew install node
```

###### Windows

```shell
choco install nodejs
```

Verify that it was installed properly by checking so from your terminal:

```shell
$ node -v
v13.12.0

$ npm -v
6.14.4
```

As soon as you have a Node.js version higher than `v12`, and an `npm` version higher than
`6`, you are good to go. Just note that `npm` comes with node, you don't have to install
it apart.

Alternatively, we recommend you to use a version manager for dealing with different Node.js
versions:

- [`nvm`](https://github.com/nvm-sh/nvm) - Works with macOS, Linux, and Windows Subsystem
  for Linux
- [`nvm-windows`](https://github.com/coreybutler/nvm-windows) - Works with native Windows

##### Set up an AWS account

This step is optional; Booster is a cloud-native framework, meaning that your application
will be deployed to the cloud using different cloud providers. By default, Booster uses the
[AWS Provider](framework-providers-aws), so you need an AWS account. You can always omit
this step if you only want to get a grip of Booster or test it locally without making a
deployment.

Note:
> Booster is free to use, but notice that the resources deployed to your cloud provider
> might generate some expenses.
>
> In AWS, all the resources generated by Booster are part of the [AWS free tier](https://aws.amazon.com/free).
> When you're not eligible for the free tier, resources are charged on-demand. Deploying a
> Booster project and sending a few commands and queries should cost just a few cents.
>
> In any case, make sure to un-deploy your application with the command `boost nuke -e production`
> if you're not planning to keep using it.

Now it is a good time to create that AWS account, you can do so from
[the AWS console registration](https://portal.aws.amazon.com/billing/signup).

Once you've registered yourself, you have to generate an access key for Booster. To do so,
login into the [AWS Console](https://console.aws.amazon.com), and click on your account
name on the top-right corner.

![aws account menu location](./img/aws-account-menu.png)

A menu will open, click on **My security credentials** and it will take you to the
Identity and Access Management panel. Once there, create an access key:

![create access key button location](./img/aws-create-access-key.png)

A pop-up will appear, **don't close it!**. Create a folder called `.aws` under your home
folder, and a file called `credentials` with this template:

```ini
# ~/.aws/credentials
[default]
aws_access_key_id = <YOUR ACCESS KEY ID>
aws_secret_access_key = <YOUR SECRET ACCESS KEY>
```

#### Installing the Booster CLI

Booster comes with a command-line tool that helps you generating boilerplate code,
testing and deploying the application, and deleting all the resources in the cloud. All
the stable versions are published to [`npm`](https://www.npmjs.com/package/@boostercloud/cli),
these versions are the recommended ones, as they are well documented, and the changes are
stated in the release notes.

To install the Booster CLI run this:

```shell
npm install --global @boostercloud/cli
```

Verify the Booster CLI installation with the `boost version` command. You should get back
something like

```shell
$ boost version
@boostercloud/cli/0.4.1 darwin-x64 node-v13.12.0
```

### Your first Booster app in 10 minutes

In this section, we will go through all the necessary steps to have the backend up and
running for a blog application in just a few minutes. The steps to follow will be:

- [Create project](#1-create-the-project)
- [First command](#2-first-command)
- [First event](#3-first-event)
- [First entity](#4-first-entity)
- [First read model](#5-first-read-model)
- [Deployment](#6-deployment)
- [Testing](#7-testing)
  - [Creating posts](#71-creating-posts)
  - [Retrieving all posts](#72-retrieving-all-posts)
  - [Retrieving specific post](#73-retrieving-specific-post)
- [Removing stack](#8-removing-stack)
- [More functionalities](#9-more-functionalities)

#### 1. Create the project

First of all, we will use the Booster CLI to create a project. Run this command and follow
the instructions, when asked for the provider, select AWS as that is what we have
configured [here](#set-up-an-aws-account)

```shell
> boost new:project boosted-blog

...

ℹ boost new 🚧
✔ Creating project root
✔ Generating config files
✔ Installing dependencies
ℹ Project generated!
```

> Booster's new: commands follows this structure
>
> - `boost` is the Booster CLI
> - `new:<resource>` new is a CLI command, :project tells booster the kind of resource
> - `boosted-blog` is a parameter for the `new:project` command
> project name

The `new:project` command generates some scaffolding for you. The project name will be the
project's root so `cd` into it:

```shell
cd boosted-blog
```

There you should have these files and directories already generated:

```text
boosted-blog
├── .eslintignore
├── .gitignore
├── package-lock.json
├── package.json
├── src
│   ├── commands
│   ├── common
│   ├── config
│   │   └── config.ts
│   ├── entities
│   ├── events
│   └── index.ts
└── tsconfig.json
```

Now open the project in your favorite editor, e.g. [Visual Studio Code](https://code.visualstudio.com/).

#### 2. First command

Commands define the input to our system, so we'll start by generating our first
[command](#1-command-and-command-handlers) to create posts. Use the command generator in the project's root
directory as follows:

```bash
boost new:command CreatePost --fields postId:UUID title:string content:string author:string
```

The `new:command` generator creates a `CreatePost.ts` file in the `commands` folder:

```text
boosted-blog
└── src
    └── commands
        └── CreatePost.ts
```

As we mentioned before, commands are the input of our system. they're requested
by the users, validate the input, and store one or more events, so we have to
define two more things:

1. Who is authorized to run this command.
1. And what events are being triggered when the command is executed.

Booster allows you to define authorization strategies. We will cover that
later so, let's start by allowing anyone to send this command to our application
. To do that, add the string `'all'` to the the `authorize` parameter of the
`@command` decorator. Your `CreatePost` command should look like this:

```typescript
@Command({
  authorize: 'all', // Specify authorized roles here. Use 'all' to authorize anyone
})
export class CreatePost {
  public constructor(
    readonly postId: UUID,
    readonly title: string,
    readonly content: string,
    readonly author: string
  ) {}

  public handle(register: Register): void {
    register.events(/* YOUR EVENT HERE */)
  }
}

```

#### 3. First event

Instead of storing full objects, Booster stores data in the form of events, which are
records of facts and the source of truth. We will save an event called `PostCreated`
containing the initial post info. Any change to a given `Post` will be a new event
emitted, for example, `PostUpdated`.

For now, let's emit our `PostCreated` event once we have successfully handled
our `CreatePost` command. You can generate the event with this generator:

```bash
boost new:event PostCreated --fields postId:UUID title:string content:string author:string
```

The `new:event` command generates a new file under the `src/events` directory.
The name of the file is the name of the event:

```text
boosted-blog
└── src
    └── events
        └── PostCreated.ts
```

All events in Booster must target an entity, so we need to implement an `entityID`
method. From there, We'll return the identifier of the post created, the field
`postID`. This identifier will be used by Booster later to build the final state
of the `Post` automatically. Edit the `entityID` method in `events/PostCreated.ts`
to return our `postID`:

```typescript
// src/events/PostCreated.ts

@Event
export class PostCreated {
  public constructor(
    readonly postId: UUID,
    readonly title: string,
    readonly content: string,
    readonly author: string
  ) {}

  public entityID(): UUID {
    return this.postId;
  }
}
```

Now that we have an event, we can edit the `CreatePost` command to emit it. Let's change
the command's `handle` method to look like this:

```typescript
// src/commands/CreatePost.ts::handle
public handle(register: Register): void {
  register.events(new PostCreated(this.postId, this.title, this.content, this.author))
}
```

We can do any validation in the command handler before storing the event, for our
example, we'll just save the received data in a `PostCreated` event.

#### 4. First entity

So far, our `PostCreated` event suggests we need a `Post` entity. Entities are a
representation of the current state, so an Entity reduces all the events with the same
`entityID`. Let's then use the entities generator:

```bash
boost new:entity Post --fields title:string content:string author:string --reduces PostCreated
```

This time Booster has created a file called `Post.ts` in the `src/entities` directory.

The generator creates one reducer function for each kind of event. As we only have one
event yet, it will create one function. The reducer functions in Booster work similarly to
the `reduce` callback functions in Node: they receive an event and the previous state and
generate a new version of the state. When we receive a `PostCreated` event, we just return
a new `Post` copying the fields from the event:

```typescript
// src/entities/Posts.ts
@Entity
export class Post {
  public constructor(public id: UUID, readonly title: string, readonly content: string, readonly author: string) {}

  @Reduces(PostCreated)
  public static reducePostCreated(event: PostCreated, currentPost?: Post): Post {
    return new Post(event.postId, event.title, event.content, event.author)
  }
}
```

Entities represent the internal state of our system and can be queried from command or
event handlers to make business decisions or enforcing business rules.

#### 5. First read model

In a real application, we rarely want to publish our entire domain model (entities)
including all their fields. Also, different people may access one or other data depending
on their permissions. That's the goal of `ReadModels`. Client applications can query or
subscribe to them. A read model projects an entity so, let's project our `Post` and
produce a `PostReadModel`:

```bash
boost new:read-model PostReadModel --fields title:string author:string --projects Post:id
```

As you might guess, the read-model generator will generate a file called
`PostReadModel.ts` under `src/read-models`:

```text
boosted-blog
└── src
    └── read-models
        └── PostReadModel.ts
```

There are two things to do when creating a read model:

1. Define who is authorized to query or subscribe it
1. and filter out unneeded fields from the entity

Read models and commands compound the public API of a Booster application. With the
`CreatePost` command we authorized `all` to execute it, and this time we'll do the same
for the `PostReadModel`.

Just for learning, We also will exclude the `content` field from the `Post` entity so it
won't be visible.

To authorize anyone to query this read model, and filter out the content, edit the file to
look like this:

```typescript
// src/read-models/PostReadModel.ts
@ReadModel({
  authorize: 'all'// Specify authorized roles here. Use 'all' to authorize anyone
})
export class PostReadModel {
  public constructor(
    public id: UUID,
    readonly title: string,
    readonly author: string,
  ) {}

  @Projects(Post, "postId")
  public static projectPost(entity: Post, currentPostReadModel?: PostReadModel): PostReadModel {
      return new PostReadModel(entity.id, entity.title, entity.author);
  }

}
```

#### 6. Deployment

At this point, we've learned:

- how to create a publicly accessible command
- we emitted an event to store the data
- we reduced the event into an entity
- and finally, we projected the entity into a read model that is also publicly accessible.

That's all; you already know the basics to build event-driven, CQRS-based applications
with Booster.

Let's deploy our application to the cloud to see it working. It is as simple as running
the deploy command:

```bash
boost deploy -e production
```

It will take a couple of minutes to deploy all the resources. Once finished, you will see
information about your stack endpoints. For this example, we will only need to pick the
API endpoint. Look into the output for something like `backend-application-stack.baseRESTURL`
e.g.

```text
https://<some random number>.execute-api.us-east-1.amazonaws.com/production/graphql
```

We are close to testing our app, and to do so, we will use the GraphQL API endpoint.
Let's address that in the next section.

#### 7. Testing

Let's get started testing the project. We will perform three actions:

- Add a couple of posts
- Retrieve all posts
- Retrieve a specific post

Booster applications provide you with a GraphQL API out of the box. Commands are
mutations, and read models are queries. To perform calls to the GraphQL API, you can use
any HTTP client you want; we recommend you to use
[Postwoman](https://postwoman.io/graphql), which is free and includes great support for
GraphQL.

##### 7.1 Creating posts

Use your favorite GraphQL client to run these mutations. No authorization header is
required since we have allowed `all` to execute our commands and query the read models.

```graphql
mutation {
  CreatePost(
    input: {
      postId: "95ddb544-4a60-439f-a0e4-c57e806f2f6e"
      title: "Build a blog in 10 minutes with Booster"
      content: "I am so excited to write my first post"
      author: "Boosted developer"
    }
  )
}
```

```graphql
mutation {
  CreatePost(
    input: {
      postId: "05670e55-fd31-490e-b585-3a0096db0412"
      title: "Booster framework rocks"
      content: "I am so excited for writing the second post"
      author: "Another boosted developer"
    }
  )
}
```

The expected response for each of those requests should be:

```json
{
  "data": {
    "CreatePost": true
  }
}
```

Note:

> In Booster, the IDs are generated on the client-side. When running production applications
> consider adding validation for ID uniqueness. For this example, we have used [a UUID generator](https://www.uuidgenerator.net/version4)

##### 7.2 Retrieving all posts

Let's perform a GraphQL `query` that will be hitting our `PostReadModel`:

```graphql
query {
  PostReadModels {
    id
    title
    author
  }
}
```

It should respond with something like:

```json
{
  "data": {
    "PostReadModels": [
      {
        "id": "05670e55-fd31-490e-b585-3a0096db0412",
        "title": "Booster framework rocks",
        "author": "Another boosted developer"
      },
      {
        "id": "95ddb544-4a60-439f-a0e4-c57e806f2f6e",
        "title": "Build a blog in 10 minutes with Booster",
        "author": "Boosted developer"
      }
    ]
  }
}
```

##### 7.3 Retrieving specific post

It is also possible to retrieve specific a `Post` by adding the `id` as input, e.g.:

```graphql
query {
  PostReadModel(id: "95ddb544-4a60-439f-a0e4-c57e806f2f6e") {
    id
    title
    author
  }
}
```

You should get a response similar to this:

```json
{
  "data": {
    "PostReadModel": {
      "id": "95ddb544-4a60-439f-a0e4-c57e806f2f6e",
      "title": "Build a blog in 10 minutes with Booster",
      "author": "Boosted developer"
    }
  }
}
```

#### 8. Removing the stack

It is convenient to destroy all the infrastructure created after you stop using
it to avoid generating cloud resource costs. Execute the following command from
the root of the project. For safety reasons, you have to confirm this action by
writing the project's name, in our case `boosted-blog` that is the same used when
we run `new:project` CLI command.

```bash
> boost nuke -e production

? Please, enter the app name to confirm deletion of all resources: boosted-blog
```

Note:
> Congratulations! You've built a serverless backend in less than 10 minutes. We hope you
> have enjoyed discovering the magic of the Booster Framework.

#### 9. More functionalities

The are many other options for your serverless backend built with Booster Framework:

- Build more complex authorization schemas for commands and read models based on user roles
- Use GraphQL subscriptions to get updates in real-time
- Make events trigger other events
- Deploy static content
- and much more...

- Authorize commands and read models based on different roles
- Use GraphQL subscriptions
- Make events to trigger other events
- Serving static content
- Reading entities within command handlers to apply domain-driven decisions
- and much more...

Continue reading to dig more; you've just scratched the surface of all the Booster
capabilities!

## Booster architecture

Two patterns influence the Booster's event-driven architecture: Command-Query Responsibility Segregation ([CQRS](https://www.martinfowler.com/bliki/CQRS.html)) and [Event Sourcing](https://martinfowler.com/eaaDev/EventSourcing.html). They're complex techniques to implement from scratch with lower-level frameworks, but Booster makes them feel natural and very easy to use.

![architecture](./img/booster-arch.png)

The public interface of a Booster application is just `Commands` and `ReadModels`. Booster proposes an entirely different approach to the Model-View-* and CRUD frameworks. With Booster, the clients submit commands, query the read models, or subscribe to them for receiving real-time updates thanks to the out of the box [GraphQL API](#graphql-api)

Booster applications are event-driven and event-sourced so, **the source of truth is the whole history of events**. When a client submits a command, the `CommandHandler` _wakes up_ and executes its logic. Optionally, it can *register* as many `Events` as needed. The framework caches the current state by automatically *reducing* all the registered events into `Entities`. Interested parties can *react* to events via `EventHandlers`, and finally, the *projection* functions transform the entities into `ReadModels`.

In this chapter you'll walk through these concepts and its details.

### 1. Command and command handlers

Booster is different than MVC frameworks in which you typically implement controller classes with the five CRUD methods per model. Instead of that, you define commands, which are the user actions when interacting with an application. This approach fits very well with Domain-Driven Design. Depending on your application's domain, some examples of commands would be: `RemoveItemFromCart`, `RatePhoto`, `AddCommentToPost`, etc. Although, you can still have `Create*`, `Delete*`, or `Update*` commands when they make sense.

There is an architectural splitting between commands and command handlers though they *live* under the same file. The command is the class with the `@Command` decorator, and the generated method called `handle` is the command handler. That is because Booster adopts several concepts from functional programming; the separation between data structures and data transformations is one of them. In Booster a command looks like this:

```typescript
@Command({
  authorize: 'all' | Array<RoleClass>
})
export class CommandName {
  public constructor(
    readonly fieldA: SomeType,
    readonly fieldB: SomeOtherType,
    /* as many fields as needed */
  ) {}

  public async handle(register: Register): Promise<void> {
    // Validate inputs
    // Run domain logic
    // register.events([event1,...])
  }
}
```

Every time you submit a command through the GraphQL API, Booster calls the command handler function for the given command. The Commands are part of the public API so that you can define authorization policies for them. They are also the place for validating input data before registering events into the event store because they are immutable once there.

#### Commands naming convention

Semantic is very important in Booster as it will play an essential role in designing a coherent system. Your application should reflect your domain concepts, and commands are not an exception. Although you can name commands in any way you want, we strongly recommend you to name them starting with verbs in imperative plus the object being affected. If we were designing an e-commerce application, some commands would be:

- CreateProduct
- DeleteProduct
- UpdateProduct
- ChangeCartItems
- ConfirmPayment
- MoveStock
- UpdateCartShippingAddress

Despite you can place commands, and other Booster files, in any directory, we strongly recommend you to put them here `project-root/src/commands`. Having all the commands in one place will help you to understand your application's capabilities at a glance.

```text
project-root
├── src
│   ├── commands <------ They should be here
│   ├── common
│   ├── config
│   ├── entities
│   ├── events
│   ├── index.ts
│   └── read-models
```

#### Creating a command

The preferred way to create a command is by using the generator, e.g.

```shell
boost new:command CreateProduct --fields sku:SKU displayName:string description:string price:Money
```

The generator will automatically create a file called `CreateProduct.ts` with a TypeScript class of the same name under the commands directory. You can still create the command manually. Since the generator is not doing any *magic*, all you need is a class decorated as `@Command`. Anyway, we recommend you always to use the generator, because it handles the boilerplate code for you.

Note:
> Running the command generator with a `CommandName` already existing, will override the content of the current one. Soon, we will display a warning before overwriting anything. Meantime, if you missed a field, just add it to the class because in Booster, all the infrastructure and data structures are inferred from your code.

#### The command handler function

Booster generates the command handler function as a method of the command class. This function is called by the framework every time that one instance of this command is submitted. The command handler the right place to run validations, return errors, query entities to make decisions and register relevant domain events.

##### Validating data

Booster uses the typed nature of GraphQL to ensure that types are correct before reaching the handler, so you don't have to validate types.

###### Throw an error

There are still business rules to be checked before proceeding with a command. For example, a given number must be between a threshold or a string must match a regular expression. In that case, it is enough just to throw an error in the handler, and then Booster will use the error's message as the response to make it descriptive, e.g.

Given this command:

```typescript
@Command({
  authorize: 'all',
})
export class CreateProduct {
  public constructor(
    readonly sku: string,
    readonly price: number
  ) {}

  public async handle(register: Register): Promise<void> {
    const priceLimit = 10
    if (this.price >= priceLimit) {
      throw new Error(`price must be below ${priceLimit}, and it was ${this.price}`)
    }
  }
}

```

And this mutation:

```graphql
mutation($input: CreateProductInput!) {
  CreateProduct(input: $input)
}

# Variables

{
  "input": {
    "sku": "MYSKU",
    "price": 19.99
  }
}
```

You'll get something like this response:

```grapqhl
{
  "errors": [
    {
      "message": "price must be below 10, and it was 19.99",
      "path": [
        "CreateProduct"
      ]
    }
  ]
}
```

###### Register error events 

There could be situations in which you want to register an event representing an error. For example, when moving items with insufficient stock from one location to another:

```typescript
@Command({
  authorize: [Admin],
})
export class MoveStock {
  public constructor(
    readonly productID: string,
    readonly origin: string,
    readonly destination: string,
    readonly quantity: number
  ) {}

  public async handle(register: Register): Promise<void> {
    if (!this.enoughStock(this.productID, this.origin, this.quantity)) {
      register.events(new ErrorEvent(`There is not enough stock for ${this.productID} at ${this.origin}`))
    } else {
      register.events(new StockMoved(/*...*/))
    }
  }

  private enoughStock(productID: string, origin: string, quantity: number): boolean {
    /* ... */
  }
}
```

In this case, the client who submitted the command can still complete the operation. Then an event handler will take care of that `ErrorEvent` and proceed accordingly.

##### Reading entities

Event handlers are a good place to make decisions, and for making better decisions, you need information. There is a Booster function called `fetchEntitySnapshots` within the `Booster` package and allows you to inspect the application state. This function receives two arguments, the `Entity` to fetch and the `entityID`. Here is an example of fetching an entity called `Stock`:

```typescript
@Command({
  authorize: [Admin],
})
export class MoveStock {
  public constructor(
    readonly productID: string,
    readonly origin: string,
    readonly destination: string,
    readonly quantity: number
  ) {}

  public async handle(register: Register): Promise<void> {
    const stock = await Booster.fetchEntitySnapshot(Stock, this.productID)
    if (!this.enoughStock(this.origin, this.quantity, stock)) {
      register.events(new ErrorEvent(`There is not enough stock for ${this.productID} at ${this.origin}`))
    }
  }

  private enoughStock(origin: string, quantity: number, stock?: Stock): boolean {
    const count = stock?.countByLocation[origin]
    return !!count && count >= quantity
  }}
```

##### Registering events

Within the command handler execution, it is possible to register domain events. The command handler function receives the `register` argument, so within the handler, it is possible to call `register.events(...)` with a list of events. For more details about events and the register parameter, see the [`Events`](#2-events) section.

#### Authorizing a command

Commands are part of the public API of a Booster application, so you can define who is authorized to submit them. The Booster authorization feature is covered in [this](#iam-authentication-and-authorization) section. So far, we have seen that you can make a command publicly accessible by authorizing `'all'` to submit it. You can also set specific roles as we did with the `authorize: [Admin]` parameter of the `MoveStock` command.

#### Submitting a command

Booster commands are accessible to the outside world as GraphQL mutations. GrahpQL fits very well with Booster's CQRS approach because it has two kinds of operations: Mutations and Queries. Mutations are actions that modify the server-side data, as the commands are.

Booster automatically creates one mutation per command. The framework infers the mutation input type from the command fields, e.g., given this `CreateProduct` command:

```typescript
@Command({
  authorize: 'all',
})
export class CreateProduct {
  public constructor(
    readonly sku: Sku,
    readonly displayName: string,
    readonly description: string,
    readonly price: number
  ) {}

  public async handle(register: Register): Promise<void> {
    register.events(/* YOUR EVENT HERE */)
  }
}
```

Booster generates this GraphQL mutation:

```text
mutation CreateProduct($input: CreateProductInput!): Boolean
```

where the schema for `CreateProductInput` is 

```text
{
  sku: String
  displayName: String
  description: String
  price: Float
}
```

### 2. Events

#### Events naming convention

#### Creating events

#### The event store

#### Events ordering

### 3. Event handlers
In event-driven architectures we have different parts of our application that react to events, one of them is the `@Entity`, in charge of reducing the event. But we also have event handlers, a class with the `@EventHandler` decorator. The event handlers also react to events, and are used when you want to trigger new events based on the original one.

An event handler would look like this:

```typescript
@EventHandler(StockMoved)
export class HandleAvailability {
  public static async handle(event: StockMoved, register: Register): Promise<void> {
    if (event.origin == 'provider') {
      // New stock enters the system
      register.events(new ProductAvailabilityChanged(event.productID, event.quantity))
    } else if (event.destination == 'customer') {
      // Stock goes to the customer
      register.events(new ProductAvailabilityChanged(event.productID, -event.quantity))
    }
    // In terms of availability, it doesn't matter in which warehouse the stock is as soon as there's stock
  }
}
```

#### Creating an event handler
Event handlers can be easily created using the Booster CLI. There are two compulsory arguments that will need to be provided following the `boost new:event-handler` command, the first one will be the event handler name, and the other will be the name of the event that it will react to. For instance:

```typescript
boost new:event-handler HandleAvailability -e StockMoved
```

The flag `-e` can be replaced by `--event`.

Once the creation is completed, there will be a new file in the event handlers directory `project-root/src/event-handlers/HandleAvailability.ts`.

```text
project-root
├── src
│   ├── commands
│   ├── common
│   ├── config
│   ├── entities
│   ├── events
│   ├── event-handlers <------ They must be here
│   ├── index.ts
│   └── read-models
```

#### Registering events from an event handler
By default, your newly created event handler will not trigger any event. However, Booster injects in our handler a `register` instance that we can use to do so. In the above example, you could see that there is some logic based on the event information.

The `events` method of the `register` allows triggering several events, you can specify as many as you need separated by commas as arguments of the function.

An example can be found below:

```typescript
register.events(new ProductAvailabilityChanged(event.productID, -event.quantity))
```

#### Reading entities from event handlers
Event handlers are also a good place to retrieve entity information before triggering new events.

Let's say that we want to check the status of a product before we trigger its availability update. In that case we would call the `Booster core` `fetchEntitySnapshot` function, which will return information about the entity.
```typescript
public static async handle(event: StockMoved, register: Register): Promise<void> {
  const productSnapshot = await Booster.fetchEntitySnapshot(Product, event.productID)
  ...
}
```

### 4. Entities and reducers

#### Entities naming convention

#### Creating entities

#### The reducer function

#### Aggregate data using entities

#### Eventual consistency

### 5. Read models and projections
Read Models are cached data optimized for read operations and they're updated reactively when [Entities](#4-entities-and-reducers) are updated by new [events](#2-events). They also define the *Read* API, the available REST endpoints and their structure.

Read Models are classes decorated with the `@ReadModel` decorator that have one or more projection methods.

```typescript
@ReadModel
export class CartReadModel {
  public constructor(
    readonly id: UUID,
    readonly cartItems: Array<CartItem>,
    public paid: boolean
  ) {}

  @Projection(Cart, 'id')
  public static updateWithCart(cart: Cart, oldCartReadModel?: CartReadModel): CartReadModel {
    return new CartReadModel(cart.id, cart.cartItems, cart.paid)
  }
}
```

#### Read models naming convention

#### Creating a read model
```shell
boost new:read-model CartReadModel --fields id:UUID cartItems:"Array<CartItem>" paid:boolean --projects Cart
```

This will create a file in the read-models directory `project-root/src/read-models/CartReadModel.ts`.

Read Model classes can also be created by hand and there are no restrictions regarding the place you put the files. The structure of the data is totally open and can be as complex as you can manage in your projection functions.

#### The projection function
A `Projection` is a method decorated with the `@Projection` decorator that, given a new entity value and (optionally) a previous read model state, generate a new read model value.

Read models can be projected from multiple [entities](#4-entities-and-reducers) as soon as they share some common key called `joinKey`.

#### Authorizing read models

#### Querying a read model
You can use the GraphQL endpoint to query or subscribe to the read model records: [see the API documentation](#GraphQL-API).

<<<<<<< HEAD
#### Getting real-time updates for a read model

## Features

### IAM - Authentication and Authorization
Authorization in Booster is done through roles. Every Command and ReadModel has an `authorize` policy that
tells Booster who can execute or access it. It consists of one of the following two values:

- `'all'`: Meaning that the command is public: any user, both authenticated and anonymous, can execute it.
- An array of authorized roles `[Role1, Role2, ...]`: This means that only those authenticated users that
  have any of the roles listed there are authorized to execute the command

> For example, the following command can be executed by anyone:

```typescript
@Command({
  authorize: 'all',
})
export class CreateComment {
  ...
}
```

> While this one can be executed by authenticated users that have the role `Admin` or `User`:

```typescript
@Command({
  authorize: [Admin, User],
})
export class UpdateUser {
  ...
}
```

By default, a Booster application has no roles defined, so the only allowed value you can use in the `authorize` policy is `'all'` (good for public APIs).
If you want to add user authorization, you first need to create the roles that are suitable for your application.
Roles are classes annotated with the `@Role` decorator, where you can specify some attributes.

> Example definition of roles `Admin` and `User`:

```typescript
@Role({
  allowSelfSignUp: false,
})
export class Admin {}

@Role({
  allowSelfSignUp: true,
})
export class User {}
```

Here, we have defined the `Admin` and `User` roles. The former contains the following attribute `allowSelfSignUp: false`,
which means that when users sign-up, they can't specify the role `Admin` as one of its roles.
The latter has this attribute set to `true`, which means that any user can self-assign the role `User` when signing up.

If your Booster application has roles defined, an authentication API will be provisioned. It will allow your users to gain
access to your resources.

Once a user has an access token, it can be included in any request made to your Booster application as a
Bearer Authorization header (`Authorization: Bearer`). It will be used to get the user information and
authorize it to access protected resources.

#### Sign-up
Users can use this endpoint to register in your application and get some roles assigned to them.
Only roles with the attribute `allowSelfSignUp: true` can be specified upon sign-up. After calling this endpoint, the
registration is not yet finished. Users need to confirm their emails by clicking in the link that will be sent to their 
inbox.

![confirmation email](./img/sign-up-verificaiton-email.png)
![email confirmed](./img/sign-up-confirmed.png)

##### Endpoint
```http request
POST https://<httpURL>/auth/sign-up
```
##### Request body
```json
{
  "clientId": "string",
  "username": "string",
  "password": "string",
  "userAttributes": {
   	"roles": ["string"]
  }
}
```

Parameter | Description
--------- | -----------
_clientId_ | The application client Id that you got as an output when the application was deployed.
_username_ | The username of the user you want to register. It **must be an email**.
_password_ | The password the user will use to later login into your application and get access tokens.
_userAttributes_ | Here you can specify the attributes of your user. These are: <br/> -_**roles**_:  An array of roles this user will have. You can only specify here roles with the property `allowSelfSignUp = true`


##### Response
An Empty Body

##### Errors
> Sign-up error response body example: Not specifying an email as username.

```json
{
  "__type": "InvalidParameterException",
  "message": "Username should be an email."
}
```

You will get an HTTP status code different from 2XX and a body with a message telling you the reason of the error.

#### Sign-in
This endpoint creates a session for an already registered user, returning an access token that can be used
to access role-protected resources

##### Endpoint
```http request
POST https://<httpURL>/auth/sign-in
```
##### Request body
```json
{
  "clientId": "string",
  "username": "string",
  "password": "string"
}
```
Parameter | Description
--------- | -----------
_clientId_ | The application client Id that you got as an output when the application was deployed.
_username_ | The username of the user you want to sign in. They must have previously signed up.
_password_ | The password used to sign up the user.

##### Response
```json
{
  "accessToken": "string",
  "expiresIn": "string",
  "refreshToken": "string",
  "tokenType": "string"
}
```

Parameter | Description
--------- | -----------
_accessToken_ | The token you can use to access restricted resources. It must be sent in the `Authorization` header (prefixed with the `tokenType`).
_expiresIn_ | The period of time, in seconds, after which the token will expire.
_refreshToken_ | The token you can use to get a new access token after it has expired.
_tokenType_ | The type of token used. It is always `Bearer`.

##### Errors
> Sign-in error response body example: Login of an user that has not been confirmed

```json
{
  "__type": "UserNotConfirmedException",
  "message": "User is not confirmed."
}
```

You will get a HTTP status code different from 2XX and a body with a message telling you the reason of the error.

#### Sign-out
Users can call this endpoint to finish the session.

##### Endpoint
```http request
POST https://<httpURL>/auth/sign-out
```
##### Request body
> Sign-out request body
```json
{
  "accessToken": "string"
}
```

Parameter | Description
--------- | -----------
_accessToken_ | The access token you get in the sign-in call.

##### Response
An empty body

##### Errors
> Sign-out error response body example: Invalid access token specified
```json
{
  "__type": "NotAuthorizedException",
  "message": "Invalid Access Token"
}
```
You will get a HTTP status code different from 2XX and a body with a message telling you the reason of the error.

### GraphQL API
This is the main API of your application, as it allows you to:

 - _Modify_ data by **sending commands**
 - _Read_ data by **querying read models**
 - _Receive data in real time_ by **subscribing to read models** 
 
All this is done through [GraphQL](https://graphql.org/), a query language for APIs that has useful advantages over simple REST APIs.

If you are not familiar with GraphQL, then, first of all, don't worry! 
_Using_ a GraphQL API is simple and straightforward.
_Implementing it_ on the server side is the hardest part, as you need to define your schema, operation, resolvers, etc.
Luckily, you can forget about that because it is already done by Booster.
 
The GraphQL API is fully **auto-generated** based on your _commands_ and _read models_.

#### Relationship between GraphQL operations and commands and read models
GraphQL defines three kinds of operations that you can use: _mutations_, _queries_, and _subscriptions_. 

The names are pretty meaningful, but we can say that you use a `mutation` when you want to change data, a `query` when you want to get
data on-demand, and a `subscription` when you want to receive data at the moment it is updated.

Knowing this, you can infer the relationship between those operations and your Booster components:

- You _send_ a **command** using a **mutation**
- You _read_ a **read model** using a **query**
- You _subscribe_ to a **read model** using a **subscription** 

#### How to send GraphQL request
GraphQL uses two existing protocols: 

- _HTTP_ for `mutation` and `query` operations
- _WebSocket_ for `subscription` operations

The reason for the WebSocket protocol is that, in order for subscriptions to work, there must be a way for the server to send data
to clients when it is changed. HTTP doesn't allow that, as it is the client the one which always initiates the request.
 
This is the reason why Booster provisions two main URLs: the **httpURL** and the **websocketURL** (you can see them after
deploying your application). You need to use the "httpURL" to send GraphQL queries and mutations, and the "websocketURL"
to send subscriptions.

Therefore:

- To send a GraphQL mutation/query, you send an HTTP request to _"<httpURL>/graphql"_, with _method POST_, and a _JSON-encoded body_ with the mutation/query deatils.
- To send a GraphQL subscription, you first connect to the _websocketURL_, and then send a _JSON-encoded message_ with the subscription details.

Check the following section for details and examples.

You normally don't need to deal with this low-level details. There are plenty of GraphQL clients for sending request manually
(like [Postwoman](https://postwoman.io/)) or libraries you can use in the client-side of your application
(like [Apollo](https://www.apollographql.com/))

#### Sending commands

As mentioned in the previous section, we need to use a "mutation" to send a command. The structure of a mutation (the body
of the request) is the following:

```graphql
mutation {
  command_name(input: {
    input_field_list
  })
}
```

Where:
- _**command_name**_ is the name of the class corresponding to the command you want to send
- _**field_list**_ is list of pairs in the form of `fieldName: fieldValue` containing the data of your command. The field names
correspond to the names of the properties you defined in the command class. 

Check the examples where we send a command named "ChangeCart" that will add/remove an item to/from a shopping cart. The 
command requires the ID of the cart (`cartId`), the item identifier (`sku`) and the quantity of units we are adding/removing
(`quantity`).

Remember that in case you want to send a command that is restricted to a specific set of roles, you must send the **access token**
in the **"Authorization"** header: *"Authorization: Bearer &lt;token retrieved upon sign-in&gt;"*

> Using a GraphQL-specific client:

```
URL: "<httpURL>/graphql"
```
```graphql
mutation {
  ChangeCart(input: {
    cartId: "demo"
    sku: "ABC_01"
    quantity: 2
  })
}
```

> Equivalent bare HTTP request:

```
URL: "<httpURL>/graphql"
METHOD: "POST"
```
```json
{
  "query":"mutation { ChangeCart(input: { cartId: \"demo\" sku: \"ABC_01\" quantity: 2 }) }"
}
```

> Response:
```json
{
  "data": {
    "ChangeCart": true
  }
}
```

### Reading read models

To read a specific read model, we need to use a "query" operation. The structure of the "query" (the body
of the request) is the following:

```graphql
query {
  read_model_name(id: "<id of the read model>") {
    selection_field_list
  }
}
```

Where:
- _read_model_name_ is the name of the class corresponding to the read model you want to retrieve.
- _&lt;id of the read model&gt;_ is the ID of the specific read model instance you are interested in.
- _selection_field_list_ is a list with the names of the specific read model fields you want to get as response.

Check the examples where we send a query to read a read model named "CartReadModel" whose ID is "demo" and we get back as
response its `id` and the list of cart `items`

Remember that in case you want to query a read model that is restricted to a specific set of roles, you must send the **access token**
in the **"Authorization"** header: *"Authorization: Bearer &lt;token retrieved upon sign-in&gt;"*

> Using a GraphQL-specific client:

```
URL: "<httpURL>/graphql"
```
```graphql
query {
  CartReadModel(id: "demo") {
    id
    items
  }
}
```

> Equivalent bare HTTP request:

```
URL: "<httpURL>/graphql"
METHOD: "POST"
```
```json
{
  "query":"query { CartReadModel(id: \"demo\") { id items } }"
}
```

> Response

```json
{
  "data": {
    "CartReadModel": {
      "id": "demo",
      "items": [
        {
          "sku": "ABC_01",
          "quantity": 2
        }
      ]
    }
  }
}
```

### Subscribing to read models

To subscribe to a specific read model, we need to use a "subscription" operation, and it must be _sent through the **websocketURL**_.


Before sending any subscription, you need to _connect_ to the web socket to open the two-way communication channel. This connection
is done differently depending on the client/library you use to manage web sockets. In this section, we will show examples 
using the ["wscat"](https://github.com/websockets/wscat) command line program. 

Once you have connected successfully, you can use this channel to:
- Send the subscription messages
- Listen for messages sent by the server with data corresponding to your active subscriptions. 

The structure of the "subscription" (the body of the message) is exactly the same as the "query" operation:

```graphql
subscription {
  read_model_name(id: "<id of the read model>") {
    selection_field_list
  }
}
```

Where:
- _read_model_name_ is the name of the class corresponding to the read model you want to subscribe to.
- _&lt;id of the read model&gt;_ is the ID of the specific read model instance you are interested in.
- _selection_field_list_ is a list with the names of the specific read model fields you want to get when data is sent back to you.

In the following examples we use ["wscat"](https://github.com/websockets/wscat) to connect to the web socket and send a subscription
to the read model `CartReadModel` with ID "demo"

Remember that in case you want to subscribe to a read model that is restricted to a specific set of roles, you must send, 
in the *connection operation*, the **access token** in the **"Authorization"** header: 
*"Authorization: Bearer &lt;token retrieved upon sign-in&gt;"*

> Connecting to the web socket:

```sh
 wscat -c <websocketURL>
```

> Sending a message with the subscription

```json
{"query": "subscription { CartReadModel(id:\"demo\") { id items } }" }
```

After a successful subscription, you won't receive anything in return. Now, every time the read model you subscribed to
is modified, a new incoming message will appear in the socket with the updated version of the read model. This message
will have exactly the same format as if you were done a query with the same parameters.

Following the previous example, we now send a command (using a "mutation" operation) that adds
a new item with sku "ABC_02" to the `CartReadModel`. After it has been added, we receive the updated version of the read model through the
socket.

> Send the Command

```
URL: "<httpURL>/graphql"
```
```graphql
mutation {
  ChangeCart(input: {
    cartId: "demo"
    sku: "ABC_02"
    quantity: 3
  })
}
```

> The following message appears in the socket

```json
{
  "data": {
    "CartReadModel": {
      "id": "demo",
      "items": [
        {
          "sku": "ABC_01",
          "quantity": 2
        },
        {
          "sku": "ABC_02",
          "quantity": 3
        }
      ]
    }
  }
}
```

## Deploying

One of the goals of Booster is to become provider agnostic so you can deploy your application to any serverless provider like AWS, Google Cloud, Azure, etc...

So far, in the current version, only AWS is supported, but given the high level of abstraction, it will eventually support
all cloud providers. (**Contributions are welcome!** 😜)

### AWS

#### Configure your provider credentials
> Creating a plain text file manually named `~/.aws/credentials` with the following content will be enough:

```text
[default]
aws_access_key_id = <YOUR KEY ID>
aws_secret_access_key = <YOUR ACCESS KEY>
region = eu-west-1
```

In AWS, it is required that your `~/.aws/credentials` are properly setup, and a `region` attribute is specified. If you have the [AWS CLI installed](https://docs.aws.amazon.com/cli/latest/userguide/cli-chap-install.html), you can create the config file by running the command `aws configure`, but that is completely optional, **AWS CLI is not required to run booster**. 

It's recomended to use IAM user keys and avoiding your root access keys. If you need help obtaining a `KEY ID` and `ACCESS KEY`, [check out the oficial AWS guides](https://docs.aws.amazon.com/IAM/latest/UserGuide/id_credentials_access-keys.html#Using_CreateAccessKey).

### Deploy your project

To deploy your Booster project, run the following command:

```shell
boost deploy -e production
```

It will take a while, but you should have your project deployed to your cloud provider.

If you make changes to your code, you can run `boost deploy -e production` again to update your project in the cloud.

### Deleting your cloud stack

If you want to delete the Booster application that has been deployed to the cloud, you can run:

```shell
boost nuke -e production
```

**Note**: This will delete everything in your stack, including databases. This action is **not** reversible!

## Frequently Asked Questions
**1.- When deploying my application in AWS for the first time, I got an error saying _"StagingBucket <your app name>-toolkit-bucket already exists"_**
  
When you deploy a Booster application to AWS, an S3 bucket needs to be created to upload the application code. Booster names that bucket
using your application name as a prefix. 
In AWS, bucket names must be unique _globally_, so if there is another bucket in the world with exactly the same name as
the one generated for your application, you will get this error.  

The solution is to change your application name in the configuration file so that the bucket name is unique. 
=======
#### Getting real-time updates for a read model
>>>>>>> d4446d56
<|MERGE_RESOLUTION|>--- conflicted
+++ resolved
@@ -1029,7 +1029,6 @@
 #### Querying a read model
 You can use the GraphQL endpoint to query or subscribe to the read model records: [see the API documentation](#GraphQL-API).
 
-<<<<<<< HEAD
 #### Getting real-time updates for a read model
 
 ## Features
@@ -1550,7 +1549,4 @@
 In AWS, bucket names must be unique _globally_, so if there is another bucket in the world with exactly the same name as
 the one generated for your application, you will get this error.  
 
-The solution is to change your application name in the configuration file so that the bucket name is unique. 
-=======
-#### Getting real-time updates for a read model
->>>>>>> d4446d56
+The solution is to change your application name in the configuration file so that the bucket name is unique. 