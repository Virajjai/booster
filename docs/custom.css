:root {
<<<<<<< HEAD
    --theme-color: var(--theme-color);
    --link-color: var(--theme-color);
    --code-inline-color: #e96900;
    --code-inline-background: #f8f8f8;
    --sidebar-toggle-icon-color: var(--theme-color);
    --navbar-root-color--hover: var(--theme-color);
}

.sidebar > h1 img {
    max-width: 60%;
}

.markdown-section h1 {
    margin-top: 20px;
}

@media screen and (min-width: 1024px) {
    :root {
        --sidebar-width: 20rem;
    }
}

@media screen and (min-width: 768px) {
    .sidebar-toggle .sidebar-toggle-button {
        display: none;
=======
    --theme-color: #5A6FFF;
    --link-color: #5A6FFF;
    --code-inline-color: #e96900;
    --code-inline-background: #f8f8f8;
}

.sidebar > h1 img {
    max-width: 70%;
}

.app-nav > a {
    margin: 0 1rem;
    padding: 5px 0;
}

.app-nav a {
    color: inherit;
}

.app-nav a:hover {
    color: var(--theme-color);
}


.markdown-section h1 {
    margin-top: 20px;
}

@media screen and (min-width: 1024px) {
    :root {
        --sidebar-width: 20rem;
>>>>>>> 839b1c80
    }
}
<|MERGE_RESOLUTION|>--- conflicted
+++ resolved
@@ -1,5 +1,4 @@
 :root {
-<<<<<<< HEAD
     --theme-color: var(--theme-color);
     --link-color: var(--theme-color);
     --code-inline-color: #e96900;
@@ -16,6 +15,16 @@
     margin-top: 20px;
 }
 
+.markdown-section p, li {
+    text-align: justify;
+}
+
+.markdown-section img {
+    display: block;
+    margin-left: auto;
+    margin-right: auto;
+}
+
 @media screen and (min-width: 1024px) {
     :root {
         --sidebar-width: 20rem;
@@ -25,38 +34,5 @@
 @media screen and (min-width: 768px) {
     .sidebar-toggle .sidebar-toggle-button {
         display: none;
-=======
-    --theme-color: #5A6FFF;
-    --link-color: #5A6FFF;
-    --code-inline-color: #e96900;
-    --code-inline-background: #f8f8f8;
-}
-
-.sidebar > h1 img {
-    max-width: 70%;
-}
-
-.app-nav > a {
-    margin: 0 1rem;
-    padding: 5px 0;
-}
-
-.app-nav a {
-    color: inherit;
-}
-
-.app-nav a:hover {
-    color: var(--theme-color);
-}
-
-
-.markdown-section h1 {
-    margin-top: 20px;
-}
-
-@media screen and (min-width: 1024px) {
-    :root {
-        --sidebar-width: 20rem;
->>>>>>> 839b1c80
     }
-}
+}