lockfileVersion: 5.4

importers:

  .:
    specifiers: {}

  ../../packages/application-tester:
    specifiers:
<<<<<<< HEAD
      '@boostercloud/eslint-config': workspace:^1.6.0
      '@boostercloud/framework-types': workspace:^1.6.0
=======
      '@boostercloud/eslint-config': workspace:^1.6.1
      '@boostercloud/framework-types': workspace:^1.6.1
>>>>>>> 837e5e67
      '@effect-ts/core': ^0.60.4
      '@types/jsonwebtoken': ^8.5.8
      '@types/node': 16.11.7
      '@types/sinon': 10.0.0
      '@types/ws': ^8.5.3
      '@typescript-eslint/eslint-plugin': ^5.0.0
      '@typescript-eslint/parser': ^5.0.0
      apollo-cache-inmemory: 1.6.6
      apollo-client: 2.6.10
      apollo-link: 1.2.14
      apollo-link-http: 1.5.17
      apollo-link-ws: 1.0.20
      apollo-utilities: 1.3.4
      chai: 4.2.0
      chai-as-promised: 7.1.1
      cross-fetch: 3.1.5
      eslint: ^8.23.1
      eslint-config-prettier: 8.3.0
      eslint-plugin-import: ^2.26.0
      eslint-plugin-prettier: 3.4.0
      eslint-plugin-unicorn: ~44.0.2
      fast-check: 2.17.0
      graphql: ^15.5.1
      jsonwebtoken: 8.5.1
      prettier: 2.3.0
      sinon: 9.2.3
      sinon-chai: 3.5.0
      subscriptions-transport-ws: 0.9.18
      tslib: ^2.4.0
      typescript: 4.7.4
      ws: 7.4.5
    dependencies:
      '@boostercloud/framework-types': link:../framework-types
      '@effect-ts/core': 0.60.5
      '@types/sinon': 10.0.0
      apollo-cache-inmemory: 1.6.6_graphql@15.8.0
      apollo-client: 2.6.10_graphql@15.8.0
      apollo-link: 1.2.14_graphql@15.8.0
      apollo-link-http: 1.5.17_graphql@15.8.0
      apollo-link-ws: 1.0.20_lzhemntqmrrv32barqm3vevgoi
      apollo-utilities: 1.3.4_graphql@15.8.0
      cross-fetch: 3.1.5
      graphql: 15.8.0
      jsonwebtoken: 8.5.1
      sinon: 9.2.3
      subscriptions-transport-ws: 0.9.18_graphql@15.8.0
      tslib: 2.5.0
      ws: 7.4.5
    devDependencies:
      '@boostercloud/eslint-config': link:../../tools/eslint-config
      '@types/jsonwebtoken': 8.5.9
      '@types/node': 16.11.7
      '@types/ws': 8.5.4
      '@typescript-eslint/eslint-plugin': 5.53.0_3pv6zwhjhlqsinbw2jej3zaxq4
      '@typescript-eslint/parser': 5.53.0_r4nhl7oghl6mgx4ukbxrwoekle
      chai: 4.2.0
      chai-as-promised: 7.1.1_chai@4.2.0
      eslint: 8.34.0
      eslint-config-prettier: 8.3.0_eslint@8.34.0
      eslint-plugin-import: 2.27.5_eslint@8.34.0
      eslint-plugin-prettier: 3.4.0_zl47zy7ek65puvkbjrh5s5ufba
      eslint-plugin-unicorn: 44.0.2_eslint@8.34.0
      fast-check: 2.17.0
      prettier: 2.3.0
      sinon-chai: 3.5.0_chai@4.2.0+sinon@9.2.3
      typescript: 4.7.4

  ../../packages/cli:
    specifiers:
<<<<<<< HEAD
      '@boostercloud/application-tester': workspace:^1.6.0
      '@boostercloud/eslint-config': workspace:^1.6.0
      '@boostercloud/framework-core': workspace:^1.6.0
      '@boostercloud/framework-types': workspace:^1.6.0
=======
      '@boostercloud/application-tester': workspace:^1.6.1
      '@boostercloud/eslint-config': workspace:^1.6.1
      '@boostercloud/framework-core': workspace:^1.6.1
      '@boostercloud/framework-types': workspace:^1.6.1
>>>>>>> 837e5e67
      '@effect-ts/core': ^0.60.4
      '@oclif/command': ^1.8
      '@oclif/config': ^1.18
      '@oclif/dev-cli': ^1.26
      '@oclif/errors': ^1.3
      '@oclif/parser': ^3.8.7
      '@oclif/plugin-help': ^5.1
      '@oclif/test': ^2.1
      '@types/chai': 4.2.18
      '@types/chai-as-promised': 7.1.4
      '@types/child-process-promise': ^2.2.1
      '@types/faker': 5.1.5
      '@types/fs-extra': ^9.0.13
      '@types/inflected': 1.1.29
      '@types/inquirer': ^6.5.0
      '@types/mocha': 8.2.2
      '@types/mustache': 4.1.0
      '@types/node': 16.11.7
      '@types/rewire': ^2.5.28
      '@types/sinon': 10.0.0
      '@types/sinon-chai': 3.2.5
      '@typescript-eslint/eslint-plugin': ^5.0.0
      '@typescript-eslint/parser': ^5.0.0
      chai: 4.2.0
      chai-as-promised: 7.1.1
      chalk: ^2.4.2
      child-process-promise: ^2.2.1
      copyfiles: ^2.3.0
      eslint: ^8.23.1
      eslint-config-prettier: 8.3.0
      eslint-plugin-import: ^2.26.0
      eslint-plugin-prettier: 3.4.0
      eslint-plugin-unicorn: ~44.0.2
      execa: ^2.0.3
      faker: 5.1.0
      fancy-test: 1.4.3
      fp-ts: ^2.11.0
      fs-extra: ^8.1.0
      inflected: 2.1.0
      inquirer: ^7.0.0
      mocha: 8.4.0
      mustache: 4.1.0
      nyc: ^15.1.0
      ora: ^3.4.0
      prettier: 2.3.0
      rewire: 5.0.0
      rimraf: 3.0.2
      sinon: 9.2.3
      sinon-chai: 3.5.0
      ts-morph: 15.1.0
      ts-node: ^10.9.1
      tslib: ^2.4.0
      typescript: 4.7.4
    dependencies:
      '@boostercloud/framework-core': link:../framework-core
      '@boostercloud/framework-types': link:../framework-types
      '@effect-ts/core': 0.60.5
      '@oclif/command': 1.8.22_@oclif+config@1.18.8
      '@oclif/config': 1.18.8
      '@oclif/errors': 1.3.6
      '@oclif/parser': 3.8.10
      '@oclif/plugin-help': 5.2.5
      chalk: 2.4.2
      child-process-promise: 2.2.1
      execa: 2.1.0
      fp-ts: 2.13.1
      fs-extra: 8.1.0
      inflected: 2.1.0
      inquirer: 7.3.3
      mustache: 4.1.0
      ora: 3.4.0
      ts-morph: 15.1.0
      tslib: 2.5.0
    devDependencies:
      '@boostercloud/application-tester': link:../application-tester
      '@boostercloud/eslint-config': link:../../tools/eslint-config
      '@oclif/dev-cli': 1.26.10
      '@oclif/test': 2.3.7
      '@types/chai': 4.2.18
      '@types/chai-as-promised': 7.1.4
      '@types/child-process-promise': 2.2.2
      '@types/faker': 5.1.5
      '@types/fs-extra': 9.0.13
      '@types/inflected': 1.1.29
      '@types/inquirer': 6.5.0
      '@types/mocha': 8.2.2
      '@types/mustache': 4.1.0
      '@types/node': 16.11.7
      '@types/rewire': 2.5.28
      '@types/sinon': 10.0.0
      '@types/sinon-chai': 3.2.5
      '@typescript-eslint/eslint-plugin': 5.53.0_3pv6zwhjhlqsinbw2jej3zaxq4
      '@typescript-eslint/parser': 5.53.0_r4nhl7oghl6mgx4ukbxrwoekle
      chai: 4.2.0
      chai-as-promised: 7.1.1_chai@4.2.0
      copyfiles: 2.4.1
      eslint: 8.34.0
      eslint-config-prettier: 8.3.0_eslint@8.34.0
      eslint-plugin-import: 2.27.5_eslint@8.34.0
      eslint-plugin-prettier: 3.4.0_zl47zy7ek65puvkbjrh5s5ufba
      eslint-plugin-unicorn: 44.0.2_eslint@8.34.0
      faker: 5.1.0
      fancy-test: 1.4.3
      mocha: 8.4.0
      nyc: 15.1.0
      prettier: 2.3.0
      rewire: 5.0.0
      rimraf: 3.0.2
      sinon: 9.2.3
      sinon-chai: 3.5.0_chai@4.2.0+sinon@9.2.3
      ts-node: 10.9.1_t4lrjbt3sxauai4t5o275zsepa
      typescript: 4.7.4

  ../../packages/framework-common-helpers:
    specifiers:
<<<<<<< HEAD
      '@boostercloud/eslint-config': workspace:^1.6.0
      '@boostercloud/framework-types': workspace:^1.6.0
=======
      '@boostercloud/eslint-config': workspace:^1.6.1
      '@boostercloud/framework-types': workspace:^1.6.1
>>>>>>> 837e5e67
      '@effect-ts/core': ^0.60.4
      '@types/chai': 4.2.18
      '@types/chai-as-promised': 7.1.4
      '@types/child-process-promise': ^2.2.1
      '@types/mocha': 8.2.2
      '@types/node': 16.11.7
      '@types/rewire': ^2.5.28
      '@types/sinon': 10.0.0
      '@types/sinon-chai': 3.2.5
      '@types/uuid': 8.3.0
      '@typescript-eslint/eslint-plugin': ^5.0.0
      '@typescript-eslint/parser': ^5.0.0
      chai: 4.2.0
      chai-as-promised: 7.1.1
      child-process-promise: ^2.2.1
      eslint: ^8.23.1
      eslint-config-prettier: 8.3.0
      eslint-plugin-import: ^2.26.0
      eslint-plugin-prettier: 3.4.0
      eslint-plugin-unicorn: ~44.0.2
      mocha: 8.4.0
      nyc: ^15.1.0
      prettier: 2.3.0
      rewire: 5.0.0
      rimraf: 3.0.2
      sinon: 9.2.3
      sinon-chai: 3.5.0
      ts-node: ^10.9.1
      tslib: ^2.4.0
      typescript: 4.7.4
    dependencies:
      '@boostercloud/framework-types': link:../framework-types
      '@effect-ts/core': 0.60.5
      child-process-promise: 2.2.1
      tslib: 2.5.0
    devDependencies:
      '@boostercloud/eslint-config': link:../../tools/eslint-config
      '@types/chai': 4.2.18
      '@types/chai-as-promised': 7.1.4
      '@types/child-process-promise': 2.2.2
      '@types/mocha': 8.2.2
      '@types/node': 16.11.7
      '@types/rewire': 2.5.28
      '@types/sinon': 10.0.0
      '@types/sinon-chai': 3.2.5
      '@types/uuid': 8.3.0
      '@typescript-eslint/eslint-plugin': 5.53.0_3pv6zwhjhlqsinbw2jej3zaxq4
      '@typescript-eslint/parser': 5.53.0_r4nhl7oghl6mgx4ukbxrwoekle
      chai: 4.2.0
      chai-as-promised: 7.1.1_chai@4.2.0
      eslint: 8.34.0
      eslint-config-prettier: 8.3.0_eslint@8.34.0
      eslint-plugin-import: 2.27.5_eslint@8.34.0
      eslint-plugin-prettier: 3.4.0_zl47zy7ek65puvkbjrh5s5ufba
      eslint-plugin-unicorn: 44.0.2_eslint@8.34.0
      mocha: 8.4.0
      nyc: 15.1.0
      prettier: 2.3.0
      rewire: 5.0.0
      rimraf: 3.0.2
      sinon: 9.2.3
      sinon-chai: 3.5.0_chai@4.2.0+sinon@9.2.3
      ts-node: 10.9.1_t4lrjbt3sxauai4t5o275zsepa
      typescript: 4.7.4

  ../../packages/framework-core:
    specifiers:
<<<<<<< HEAD
      '@boostercloud/eslint-config': workspace:^1.6.0
      '@boostercloud/framework-common-helpers': workspace:^1.6.0
      '@boostercloud/framework-types': workspace:^1.6.0
      '@boostercloud/metadata-booster': workspace:^1.6.0
=======
      '@boostercloud/eslint-config': workspace:^1.6.1
      '@boostercloud/framework-common-helpers': workspace:^1.6.1
      '@boostercloud/framework-types': workspace:^1.6.1
      '@boostercloud/metadata-booster': workspace:^1.6.1
>>>>>>> 837e5e67
      '@effect-ts/core': ^0.60.4
      '@types/chai': 4.2.18
      '@types/chai-as-promised': 7.1.4
      '@types/faker': 5.1.5
      '@types/inflected': 1.1.29
      '@types/jsonwebtoken': ^8.5.8
      '@types/mocha': 8.2.2
      '@types/node': 16.11.7
      '@types/sinon': 10.0.0
      '@types/sinon-chai': 3.2.5
      '@types/validator': 13.1.3
      '@typescript-eslint/eslint-plugin': ^5.0.0
      '@typescript-eslint/parser': ^5.0.0
      chai: 4.2.0
      chai-as-promised: 7.1.1
      cross-env: 7.0.3
      eslint: ^8.23.1
      eslint-config-prettier: 8.3.0
      eslint-plugin-import: ^2.26.0
      eslint-plugin-prettier: 3.4.0
      eslint-plugin-unicorn: ~44.0.2
      faker: 5.1.0
      fp-ts: ^2.11.0
      graphql: ^15.5.1
      graphql-scalars: ^1.17.0
      graphql-subscriptions: 1.2.1
      inflected: 2.1.0
      iterall: 1.3.0
      jsonwebtoken: 8.5.1
      jwks-rsa: 2.0.3
      mocha: 8.4.0
      mock-jwks: 1.0.3
      nock: 11.8.2
      nyc: ^15.1.0
      prettier: 2.3.0
      reflect-metadata: 0.1.13
      rimraf: 3.0.2
      sinon: 9.2.3
      sinon-chai: 3.5.0
      ts-node: ^10.9.1
      tslib: ^2.4.0
      typescript: 4.7.4
      validator: 13.7.0
    dependencies:
      '@boostercloud/framework-common-helpers': link:../framework-common-helpers
      '@boostercloud/framework-types': link:../framework-types
      '@effect-ts/core': 0.60.5
      fp-ts: 2.13.1
      graphql: 15.8.0
      graphql-scalars: 1.20.1_graphql@15.8.0
      graphql-subscriptions: 1.2.1_graphql@15.8.0
      inflected: 2.1.0
      iterall: 1.3.0
      jsonwebtoken: 8.5.1
      jwks-rsa: 2.0.3
      reflect-metadata: 0.1.13
      tslib: 2.5.0
      validator: 13.7.0
    devDependencies:
      '@boostercloud/eslint-config': link:../../tools/eslint-config
      '@boostercloud/metadata-booster': link:../metadata-booster
      '@types/chai': 4.2.18
      '@types/chai-as-promised': 7.1.4
      '@types/faker': 5.1.5
      '@types/inflected': 1.1.29
      '@types/jsonwebtoken': 8.5.9
      '@types/mocha': 8.2.2
      '@types/node': 16.11.7
      '@types/sinon': 10.0.0
      '@types/sinon-chai': 3.2.5
      '@types/validator': 13.1.3
      '@typescript-eslint/eslint-plugin': 5.53.0_3pv6zwhjhlqsinbw2jej3zaxq4
      '@typescript-eslint/parser': 5.53.0_r4nhl7oghl6mgx4ukbxrwoekle
      chai: 4.2.0
      chai-as-promised: 7.1.1_chai@4.2.0
      cross-env: 7.0.3
      eslint: 8.34.0
      eslint-config-prettier: 8.3.0_eslint@8.34.0
      eslint-plugin-import: 2.27.5_eslint@8.34.0
      eslint-plugin-prettier: 3.4.0_zl47zy7ek65puvkbjrh5s5ufba
      eslint-plugin-unicorn: 44.0.2_eslint@8.34.0
      faker: 5.1.0
      mocha: 8.4.0
      mock-jwks: 1.0.3_nock@11.8.2
      nock: 11.8.2
      nyc: 15.1.0
      prettier: 2.3.0
      rimraf: 3.0.2
      sinon: 9.2.3
      sinon-chai: 3.5.0_chai@4.2.0+sinon@9.2.3
      ts-node: 10.9.1_t4lrjbt3sxauai4t5o275zsepa
      typescript: 4.7.4

  ../../packages/framework-integration-tests:
    specifiers:
<<<<<<< HEAD
      '@boostercloud/application-tester': workspace:^1.6.0
      '@boostercloud/cli': workspace:^1.6.0
      '@boostercloud/eslint-config': workspace:^1.6.0
      '@boostercloud/framework-common-helpers': workspace:^1.6.0
      '@boostercloud/framework-core': workspace:^1.6.0
      '@boostercloud/framework-provider-aws': workspace:^1.6.0
      '@boostercloud/framework-provider-aws-infrastructure': workspace:^1.6.0
      '@boostercloud/framework-provider-azure': workspace:^1.6.0
      '@boostercloud/framework-provider-azure-infrastructure': workspace:^1.6.0
      '@boostercloud/framework-provider-kubernetes': workspace:^1.6.0
      '@boostercloud/framework-provider-kubernetes-infrastructure': workspace:^1.6.0
      '@boostercloud/framework-provider-local': workspace:^1.6.0
      '@boostercloud/framework-provider-local-infrastructure': workspace:^1.6.0
      '@boostercloud/framework-types': workspace:^1.6.0
      '@boostercloud/metadata-booster': workspace:^1.6.0
=======
      '@boostercloud/application-tester': workspace:^1.6.1
      '@boostercloud/cli': workspace:^1.6.1
      '@boostercloud/eslint-config': workspace:^1.6.1
      '@boostercloud/framework-common-helpers': workspace:^1.6.1
      '@boostercloud/framework-core': workspace:^1.6.1
      '@boostercloud/framework-provider-aws': workspace:^1.6.1
      '@boostercloud/framework-provider-aws-infrastructure': workspace:^1.6.1
      '@boostercloud/framework-provider-azure': workspace:^1.6.1
      '@boostercloud/framework-provider-azure-infrastructure': workspace:^1.6.1
      '@boostercloud/framework-provider-kubernetes': workspace:^1.6.1
      '@boostercloud/framework-provider-kubernetes-infrastructure': workspace:^1.6.1
      '@boostercloud/framework-provider-local': workspace:^1.6.1
      '@boostercloud/framework-provider-local-infrastructure': workspace:^1.6.1
      '@boostercloud/framework-types': workspace:^1.6.1
      '@boostercloud/metadata-booster': workspace:^1.6.1
>>>>>>> 837e5e67
      '@effect-ts/core': ^0.60.4
      '@kubernetes/client-node': ^0.17.0
      '@types/aws-lambda': 8.10.48
      '@types/chai': 4.2.18
      '@types/chai-arrays': 2.0.0
      '@types/chai-as-promised': 7.1.4
      '@types/child-process-promise': ^2.2.1
      '@types/faker': 5.1.5
      '@types/jsonwebtoken': ^8.5.8
      '@types/mocha': 8.2.2
      '@types/nedb': ^1.8.12
      '@types/node': 16.11.7
      '@types/sinon': 10.0.0
      '@types/sinon-chai': 3.2.5
      '@types/ws': ^8.5.3
      '@typescript-eslint/eslint-plugin': ^5.0.0
      '@typescript-eslint/parser': ^5.0.0
      apollo-cache-inmemory: 1.6.6
      apollo-client: 2.6.10
      apollo-link: 1.2.14
      apollo-link-http: 1.5.17
      apollo-link-ws: 1.0.20
      apollo-utilities: 1.3.4
      aws-sdk: 2.853.0
      cdktf: ^0.7.0
      cdktf-cli: ^0.12.2
      chai: 4.2.0
      chai-as-promised: 7.1.1
      child-process-promise: ^2.2.1
      constructs: ^10.0.0
      cross-fetch: 3.1.5
      eslint: ^8.23.1
      eslint-config-prettier: 8.3.0
      eslint-plugin-import: ^2.26.0
      eslint-plugin-prettier: 3.4.0
      eslint-plugin-unicorn: ~44.0.2
      faker: 5.1.0
      graphology-types: ^0.24.0
      graphql: ^15.5.1
      graphql-tag: 2.12.4
      ink: ^3.0.5
      jsonwebtoken: 8.5.1
      jwks-rsa: 2.0.3
      mocha: 8.4.0
      mocha-skip-if: 0.0.3
      nedb: ^1.8.0
      nyc: ^15.1.0
      prettier: 2.3.0
      react: ^17.0.0
      reflect-metadata: 0.1.13
      rimraf: 3.0.2
      serverless: 3.8.0
      serverless-artillery: 0.5.2
      sinon: 9.2.3
      subscriptions-transport-ws: 0.9.18
      ts-node: ^10.9.1
      tslib: ^2.4.0
      ttypescript: 1.5.13
      typescript: 4.7.4
      ws: 7.4.5
    dependencies:
      '@boostercloud/framework-common-helpers': link:../framework-common-helpers
      '@boostercloud/framework-core': link:../framework-core
      '@boostercloud/framework-provider-aws': link:../framework-provider-aws
      '@boostercloud/framework-provider-azure': link:../framework-provider-azure
      '@boostercloud/framework-provider-kubernetes': link:../framework-provider-kubernetes
      '@boostercloud/framework-provider-local': link:../framework-provider-local
      '@boostercloud/framework-types': link:../framework-types
      '@effect-ts/core': 0.60.5
      aws-sdk: 2.853.0
      graphql: 15.8.0
      tslib: 2.5.0
    devDependencies:
      '@boostercloud/application-tester': link:../application-tester
      '@boostercloud/cli': link:../cli
      '@boostercloud/eslint-config': link:../../tools/eslint-config
      '@boostercloud/framework-provider-aws-infrastructure': link:../framework-provider-aws-infrastructure
      '@boostercloud/framework-provider-azure-infrastructure': link:../framework-provider-azure-infrastructure
      '@boostercloud/framework-provider-kubernetes-infrastructure': link:../framework-provider-kubernetes-infrastructure
      '@boostercloud/framework-provider-local-infrastructure': link:../framework-provider-local-infrastructure
      '@boostercloud/metadata-booster': link:../metadata-booster
      '@kubernetes/client-node': 0.17.1
      '@types/aws-lambda': 8.10.48
      '@types/chai': 4.2.18
      '@types/chai-arrays': 2.0.0
      '@types/chai-as-promised': 7.1.4
      '@types/child-process-promise': 2.2.2
      '@types/faker': 5.1.5
      '@types/jsonwebtoken': 8.5.9
      '@types/mocha': 8.2.2
      '@types/nedb': 1.8.12
      '@types/node': 16.11.7
      '@types/sinon': 10.0.0
      '@types/sinon-chai': 3.2.5
      '@types/ws': 8.5.4
      '@typescript-eslint/eslint-plugin': 5.53.0_3pv6zwhjhlqsinbw2jej3zaxq4
      '@typescript-eslint/parser': 5.53.0_r4nhl7oghl6mgx4ukbxrwoekle
      apollo-cache-inmemory: 1.6.6_graphql@15.8.0
      apollo-client: 2.6.10_graphql@15.8.0
      apollo-link: 1.2.14_graphql@15.8.0
      apollo-link-http: 1.5.17_graphql@15.8.0
      apollo-link-ws: 1.0.20_lzhemntqmrrv32barqm3vevgoi
      apollo-utilities: 1.3.4_graphql@15.8.0
      cdktf: 0.7.0_constructs@10.1.256
      cdktf-cli: 0.12.3_ink@3.2.0+react@17.0.2
      chai: 4.2.0
      chai-as-promised: 7.1.1_chai@4.2.0
      child-process-promise: 2.2.1
      constructs: 10.1.256
      cross-fetch: 3.1.5
      eslint: 8.34.0
      eslint-config-prettier: 8.3.0_eslint@8.34.0
      eslint-plugin-import: 2.27.5_eslint@8.34.0
      eslint-plugin-prettier: 3.4.0_zl47zy7ek65puvkbjrh5s5ufba
      eslint-plugin-unicorn: 44.0.2_eslint@8.34.0
      faker: 5.1.0
      graphology-types: 0.24.7
      graphql-tag: 2.12.4_graphql@15.8.0
      ink: 3.2.0_react@17.0.2
      jsonwebtoken: 8.5.1
      jwks-rsa: 2.0.3
      mocha: 8.4.0
      mocha-skip-if: 0.0.3
      nedb: 1.8.0
      nyc: 15.1.0
      prettier: 2.3.0
      react: 17.0.2
      reflect-metadata: 0.1.13
      rimraf: 3.0.2
      serverless: 3.8.0
      serverless-artillery: 0.5.2
      sinon: 9.2.3
      subscriptions-transport-ws: 0.9.18_graphql@15.8.0
      ts-node: 10.9.1_t4lrjbt3sxauai4t5o275zsepa
      ttypescript: 1.5.13_6oasmw356qmm23djlsjgkwvrtm
      typescript: 4.7.4
      ws: 7.4.5

  ../../packages/framework-provider-aws:
    specifiers:
<<<<<<< HEAD
      '@boostercloud/eslint-config': workspace:^1.6.0
      '@boostercloud/framework-common-helpers': workspace:^1.6.0
      '@boostercloud/framework-types': workspace:^1.6.0
=======
      '@boostercloud/eslint-config': workspace:^1.6.1
      '@boostercloud/framework-common-helpers': workspace:^1.6.1
      '@boostercloud/framework-types': workspace:^1.6.1
>>>>>>> 837e5e67
      '@effect-ts/core': ^0.60.4
      '@types/aws-lambda': 8.10.48
      '@types/chai': 4.2.18
      '@types/chai-arrays': 2.0.0
      '@types/chai-as-promised': 7.1.4
      '@types/faker': 5.1.5
      '@types/mocha': 8.2.2
      '@types/node': 16.11.7
      '@types/rewire': ^2.5.28
      '@types/sinon': 10.0.0
      '@types/sinon-chai': 3.2.5
      '@typescript-eslint/eslint-plugin': ^5.0.0
      '@typescript-eslint/parser': ^5.0.0
      aws-sdk: 2.853.0
      chai: 4.2.0
      chai-arrays: ^2.2.0
      chai-as-promised: 7.1.1
      eslint: ^8.23.1
      eslint-config-prettier: 8.3.0
      eslint-plugin-import: ^2.26.0
      eslint-plugin-prettier: 3.4.0
      eslint-plugin-unicorn: ~44.0.2
      faker: 5.1.0
      mocha: 8.4.0
      nyc: ^15.1.0
      prettier: 2.3.0
      rewire: 5.0.0
      rimraf: 3.0.2
      sinon: 9.2.3
      sinon-chai: 3.5.0
      ts-node: ^10.9.1
      tslib: ^2.4.0
      typescript: 4.7.4
      velocityjs: ^2.0.0
    dependencies:
      '@boostercloud/framework-common-helpers': link:../framework-common-helpers
      '@boostercloud/framework-types': link:../framework-types
      '@effect-ts/core': 0.60.5
      tslib: 2.5.0
    devDependencies:
      '@boostercloud/eslint-config': link:../../tools/eslint-config
      '@types/aws-lambda': 8.10.48
      '@types/chai': 4.2.18
      '@types/chai-arrays': 2.0.0
      '@types/chai-as-promised': 7.1.4
      '@types/faker': 5.1.5
      '@types/mocha': 8.2.2
      '@types/node': 16.11.7
      '@types/rewire': 2.5.28
      '@types/sinon': 10.0.0
      '@types/sinon-chai': 3.2.5
      '@typescript-eslint/eslint-plugin': 5.53.0_3pv6zwhjhlqsinbw2jej3zaxq4
      '@typescript-eslint/parser': 5.53.0_r4nhl7oghl6mgx4ukbxrwoekle
      aws-sdk: 2.853.0
      chai: 4.2.0
      chai-arrays: 2.2.0
      chai-as-promised: 7.1.1_chai@4.2.0
      eslint: 8.34.0
      eslint-config-prettier: 8.3.0_eslint@8.34.0
      eslint-plugin-import: 2.27.5_eslint@8.34.0
      eslint-plugin-prettier: 3.4.0_zl47zy7ek65puvkbjrh5s5ufba
      eslint-plugin-unicorn: 44.0.2_eslint@8.34.0
      faker: 5.1.0
      mocha: 8.4.0
      nyc: 15.1.0
      prettier: 2.3.0
      rewire: 5.0.0
      rimraf: 3.0.2
      sinon: 9.2.3
      sinon-chai: 3.5.0_chai@4.2.0+sinon@9.2.3
      ts-node: 10.9.1_t4lrjbt3sxauai4t5o275zsepa
      typescript: 4.7.4
      velocityjs: 2.0.6

  ../../packages/framework-provider-aws-infrastructure:
    specifiers:
      '@aws-cdk/assets': ^1.170.0
      '@aws-cdk/aws-apigateway': ^1.170.0
      '@aws-cdk/aws-apigatewayv2': ^1.170.0
      '@aws-cdk/aws-cloudfront': ^1.170.0
      '@aws-cdk/aws-dynamodb': ^1.170.0
      '@aws-cdk/aws-events': ^1.170.0
      '@aws-cdk/aws-events-targets': ^1.170.0
      '@aws-cdk/aws-iam': ^1.170.0
      '@aws-cdk/aws-lambda': ^1.170.0
      '@aws-cdk/aws-lambda-event-sources': ^1.170.0
      '@aws-cdk/aws-logs': ^1.170.0
      '@aws-cdk/aws-s3': ^1.170.0
      '@aws-cdk/aws-s3-deployment': ^1.170.0
      '@aws-cdk/cloudformation-diff': ^1.170.0
      '@aws-cdk/core': ^1.170.0
      '@aws-cdk/custom-resources': ^1.170.0
      '@aws-cdk/cx-api': ^1.170.0
<<<<<<< HEAD
      '@boostercloud/eslint-config': workspace:^1.6.0
      '@boostercloud/framework-common-helpers': workspace:^1.6.0
      '@boostercloud/framework-provider-aws': workspace:^1.6.0
      '@boostercloud/framework-types': workspace:^1.6.0
=======
      '@boostercloud/eslint-config': workspace:^1.6.1
      '@boostercloud/framework-common-helpers': workspace:^1.6.1
      '@boostercloud/framework-provider-aws': workspace:^1.6.1
      '@boostercloud/framework-types': workspace:^1.6.1
>>>>>>> 837e5e67
      '@effect-ts/core': ^0.60.4
      '@types/archiver': 5.1.0
      '@types/aws-lambda': 8.10.48
      '@types/aws-sdk': 2.7.0
      '@types/chai': 4.2.18
      '@types/chai-as-promised': 7.1.4
      '@types/faker': 5.1.5
      '@types/mocha': 8.2.2
      '@types/node': 16.11.7
      '@types/rewire': ^2.5.28
      '@types/sinon': 10.0.0
      '@types/sinon-chai': 3.2.5
      '@typescript-eslint/eslint-plugin': ^5.0.0
      '@typescript-eslint/parser': ^5.0.0
      archiver: 5.3.0
      aws-cdk: ^1.170.0
      aws-sdk: 2.853.0
      cdk-assets: ~2.39.1
      chai: 4.2.0
      chai-as-promised: 7.1.1
      colors: ^1.4.0
      constructs: ^3.3.69
      eslint: ^8.23.1
      eslint-config-prettier: 8.3.0
      eslint-plugin-import: ^2.26.0
      eslint-plugin-prettier: 3.4.0
      eslint-plugin-unicorn: ~44.0.2
      faker: 5.1.0
      mocha: 8.4.0
      nyc: ^15.1.0
      prettier: 2.3.0
      promptly: ~3.2.0
      rewire: 5.0.0
      rimraf: 3.0.2
      sinon: 9.2.3
      sinon-chai: 3.5.0
      ts-node: ^10.9.1
      tslib: ^2.4.0
      typescript: 4.7.4
      velocityjs: ^2.0.0
      yaml: 1.10.2
    dependencies:
      '@aws-cdk/assets': 1.193.0_5cocr36pjfvlto7s7kbof5rxfm
      '@aws-cdk/aws-apigateway': 1.193.0_upk4xvmulko4zwrdpwfmngkhia
      '@aws-cdk/aws-apigatewayv2': 1.193.0_gqcd7osjtxd6yzxf76nth7r3mu
      '@aws-cdk/aws-cloudfront': 1.193.0_gqcd7osjtxd6yzxf76nth7r3mu
      '@aws-cdk/aws-dynamodb': 1.193.0_hw4y3fnmtspigwybrnhagitzgi
      '@aws-cdk/aws-events': 1.193.0_hwrqi6tv767pe2ottnl3pwcnqm
      '@aws-cdk/aws-events-targets': 1.193.0_i2hxngstmfsj7v6v6mmxqdzlum
      '@aws-cdk/aws-iam': 1.193.0_h5z4mbysj2d57xhjje65guwzkq
      '@aws-cdk/aws-lambda': 1.193.0_hjndse4uvjoh2z652h4gibqbfa
      '@aws-cdk/aws-lambda-event-sources': 1.193.0_qg64zmashm7t2rdsmtncvmznfa
      '@aws-cdk/aws-logs': 1.193.0_fl7hneqefdk7a7rv75sucgtmwm
      '@aws-cdk/aws-s3': 1.193.0_s6ljqdn2iypvkcrzn7mbvz6gaq
      '@aws-cdk/aws-s3-deployment': 1.193.0_5t5t5ptyd7ju3r7nqri4oel4va
      '@aws-cdk/cloudformation-diff': 1.193.0
      '@aws-cdk/core': 1.193.0_jfsf2uupw3z2wi6nn7gnreoyte
      '@aws-cdk/custom-resources': 1.193.0_ld77ehigssy773vrtmey3cniuq
      '@aws-cdk/cx-api': 1.193.0
      '@boostercloud/framework-common-helpers': link:../framework-common-helpers
      '@boostercloud/framework-provider-aws': link:../framework-provider-aws
      '@boostercloud/framework-types': link:../framework-types
      '@effect-ts/core': 0.60.5
      archiver: 5.3.0
      aws-cdk: 1.193.0
      aws-sdk: 2.853.0
      cdk-assets: 2.39.1
      colors: 1.4.0
      constructs: 3.4.251
      promptly: 3.2.0
      tslib: 2.5.0
      yaml: 1.10.2
    devDependencies:
      '@boostercloud/eslint-config': link:../../tools/eslint-config
      '@types/archiver': 5.1.0
      '@types/aws-lambda': 8.10.48
      '@types/aws-sdk': 2.7.0
      '@types/chai': 4.2.18
      '@types/chai-as-promised': 7.1.4
      '@types/faker': 5.1.5
      '@types/mocha': 8.2.2
      '@types/node': 16.11.7
      '@types/rewire': 2.5.28
      '@types/sinon': 10.0.0
      '@types/sinon-chai': 3.2.5
      '@typescript-eslint/eslint-plugin': 5.53.0_3pv6zwhjhlqsinbw2jej3zaxq4
      '@typescript-eslint/parser': 5.53.0_r4nhl7oghl6mgx4ukbxrwoekle
      chai: 4.2.0
      chai-as-promised: 7.1.1_chai@4.2.0
      eslint: 8.34.0
      eslint-config-prettier: 8.3.0_eslint@8.34.0
      eslint-plugin-import: 2.27.5_eslint@8.34.0
      eslint-plugin-prettier: 3.4.0_zl47zy7ek65puvkbjrh5s5ufba
      eslint-plugin-unicorn: 44.0.2_eslint@8.34.0
      faker: 5.1.0
      mocha: 8.4.0
      nyc: 15.1.0
      prettier: 2.3.0
      rewire: 5.0.0
      rimraf: 3.0.2
      sinon: 9.2.3
      sinon-chai: 3.5.0_chai@4.2.0+sinon@9.2.3
      ts-node: 10.9.1_t4lrjbt3sxauai4t5o275zsepa
      typescript: 4.7.4
      velocityjs: 2.0.6

  ../../packages/framework-provider-azure:
    specifiers:
      '@azure/cosmos': ^3.17.0
      '@azure/functions': ^1.2.2
      '@azure/identity': ~2.1.0
<<<<<<< HEAD
      '@boostercloud/eslint-config': workspace:^1.6.0
      '@boostercloud/framework-common-helpers': workspace:^1.6.0
      '@boostercloud/framework-types': workspace:^1.6.0
=======
      '@boostercloud/eslint-config': workspace:^1.6.1
      '@boostercloud/framework-common-helpers': workspace:^1.6.1
      '@boostercloud/framework-types': workspace:^1.6.1
>>>>>>> 837e5e67
      '@effect-ts/core': ^0.60.4
      '@types/chai': 4.2.18
      '@types/chai-as-promised': 7.1.4
      '@types/faker': 5.1.5
      '@types/mocha': 8.2.2
      '@types/node': 16.11.7
      '@types/sinon': 10.0.0
      '@types/sinon-chai': 3.2.5
      '@typescript-eslint/eslint-plugin': ^5.0.0
      '@typescript-eslint/parser': ^5.0.0
      chai: 4.2.0
      chai-as-promised: 7.1.1
      eslint: ^8.23.1
      eslint-config-prettier: 8.3.0
      eslint-plugin-import: ^2.26.0
      eslint-plugin-prettier: 3.4.0
      eslint-plugin-unicorn: ~44.0.2
      faker: 5.1.0
      mocha: 8.4.0
      nyc: ^15.1.0
      prettier: 2.3.0
      rimraf: 3.0.2
      sinon: 9.2.3
      sinon-chai: 3.5.0
      ts-node: ^10.9.1
      tslib: ^2.4.0
      typescript: 4.7.4
    dependencies:
      '@azure/cosmos': 3.17.2
      '@azure/functions': 1.2.3
      '@azure/identity': 2.1.0
      '@boostercloud/framework-common-helpers': link:../framework-common-helpers
      '@boostercloud/framework-types': link:../framework-types
      '@effect-ts/core': 0.60.5
      tslib: 2.5.0
    devDependencies:
      '@boostercloud/eslint-config': link:../../tools/eslint-config
      '@types/chai': 4.2.18
      '@types/chai-as-promised': 7.1.4
      '@types/faker': 5.1.5
      '@types/mocha': 8.2.2
      '@types/node': 16.11.7
      '@types/sinon': 10.0.0
      '@types/sinon-chai': 3.2.5
      '@typescript-eslint/eslint-plugin': 5.53.0_3pv6zwhjhlqsinbw2jej3zaxq4
      '@typescript-eslint/parser': 5.53.0_r4nhl7oghl6mgx4ukbxrwoekle
      chai: 4.2.0
      chai-as-promised: 7.1.1_chai@4.2.0
      eslint: 8.34.0
      eslint-config-prettier: 8.3.0_eslint@8.34.0
      eslint-plugin-import: 2.27.5_eslint@8.34.0
      eslint-plugin-prettier: 3.4.0_zl47zy7ek65puvkbjrh5s5ufba
      eslint-plugin-unicorn: 44.0.2_eslint@8.34.0
      faker: 5.1.0
      mocha: 8.4.0
      nyc: 15.1.0
      prettier: 2.3.0
      rimraf: 3.0.2
      sinon: 9.2.3
      sinon-chai: 3.5.0_chai@4.2.0+sinon@9.2.3
      ts-node: 10.9.1_t4lrjbt3sxauai4t5o275zsepa
      typescript: 4.7.4

  ../../packages/framework-provider-azure-infrastructure:
    specifiers:
      '@azure/arm-appservice': ^13.0.0
      '@azure/arm-resources': ^5.0.1
      '@azure/cosmos': ^3.17.0
      '@azure/identity': ~2.1.0
<<<<<<< HEAD
      '@boostercloud/eslint-config': workspace:^1.6.0
      '@boostercloud/framework-common-helpers': workspace:^1.6.0
      '@boostercloud/framework-core': workspace:^1.6.0
      '@boostercloud/framework-provider-azure': workspace:^1.6.0
      '@boostercloud/framework-types': workspace:^1.6.0
=======
      '@boostercloud/eslint-config': workspace:^1.6.1
      '@boostercloud/framework-common-helpers': workspace:^1.6.1
      '@boostercloud/framework-core': workspace:^1.6.1
      '@boostercloud/framework-provider-azure': workspace:^1.6.1
      '@boostercloud/framework-types': workspace:^1.6.1
>>>>>>> 837e5e67
      '@cdktf/provider-azurerm': ^0.2.179
      '@effect-ts/core': ^0.60.4
      '@types/archiver': 5.1.0
      '@types/chai': 4.2.18
      '@types/chai-as-promised': 7.1.4
      '@types/faker': 5.1.5
      '@types/fs-extra': ^9.0.13
      '@types/mocha': 8.2.2
      '@types/mustache': 4.1.0
      '@types/needle': ^2.0.4
      '@types/node': 16.11.7
      '@types/sinon': 10.0.0
      '@types/sinon-chai': 3.2.5
      '@types/uuid': 8.3.0
      '@typescript-eslint/eslint-plugin': ^5.0.0
      '@typescript-eslint/parser': ^5.0.0
      archiver: 5.3.0
      cdktf: ^0.7.0
      cdktf-cli: ^0.12.2
      chai: 4.2.0
      chai-as-promised: 7.1.1
      constructs: ^10.0.0
      copyfiles: ^2.3.0
      eslint: ^8.23.1
      eslint-config-prettier: 8.3.0
      eslint-plugin-import: ^2.26.0
      eslint-plugin-prettier: 3.4.0
      eslint-plugin-unicorn: ~44.0.2
      faker: 5.1.0
      fs-extra: ^8.1.0
      ink: ^3.0.5
      mocha: 8.4.0
      mustache: 4.1.0
      needle: ^2.5.0
      nyc: ^15.1.0
      ora: ^3.4.0
      prettier: 2.3.0
      react: ^17.0.0
      rimraf: 3.0.2
      sinon: 9.2.3
      sinon-chai: 3.5.0
      ts-node: ^10.9.1
      tslib: ^2.4.0
      typescript: 4.7.4
      uuid: 8.3.2
    dependencies:
      '@azure/arm-appservice': 13.0.3
      '@azure/arm-resources': 5.1.0
      '@azure/cosmos': 3.17.2
      '@azure/identity': 2.1.0
      '@boostercloud/framework-common-helpers': link:../framework-common-helpers
      '@boostercloud/framework-core': link:../framework-core
      '@boostercloud/framework-provider-azure': link:../framework-provider-azure
      '@boostercloud/framework-types': link:../framework-types
      '@cdktf/provider-azurerm': 0.2.234_gw5enmvebuhyabnl6sgziogbdu
      '@effect-ts/core': 0.60.5
      '@types/archiver': 5.1.0
      '@types/needle': 2.5.3
      archiver: 5.3.0
      cdktf: 0.7.0_constructs@10.1.256
      cdktf-cli: 0.12.3_ink@3.2.0+react@17.0.2
      chai: 4.2.0
      chai-as-promised: 7.1.1_chai@4.2.0
      constructs: 10.1.256
      copyfiles: 2.4.1
      fs-extra: 8.1.0
      ink: 3.2.0_react@17.0.2
      mocha: 8.4.0
      mustache: 4.1.0
      needle: 2.9.1
      ora: 3.4.0
      react: 17.0.2
      sinon-chai: 3.5.0_chai@4.2.0+sinon@9.2.3
      tslib: 2.5.0
      uuid: 8.3.2
    devDependencies:
      '@boostercloud/eslint-config': link:../../tools/eslint-config
      '@types/chai': 4.2.18
      '@types/chai-as-promised': 7.1.4
      '@types/faker': 5.1.5
      '@types/fs-extra': 9.0.13
      '@types/mocha': 8.2.2
      '@types/mustache': 4.1.0
      '@types/node': 16.11.7
      '@types/sinon': 10.0.0
      '@types/sinon-chai': 3.2.5
      '@types/uuid': 8.3.0
      '@typescript-eslint/eslint-plugin': 5.53.0_3pv6zwhjhlqsinbw2jej3zaxq4
      '@typescript-eslint/parser': 5.53.0_r4nhl7oghl6mgx4ukbxrwoekle
      eslint: 8.34.0
      eslint-config-prettier: 8.3.0_eslint@8.34.0
      eslint-plugin-import: 2.27.5_eslint@8.34.0
      eslint-plugin-prettier: 3.4.0_zl47zy7ek65puvkbjrh5s5ufba
      eslint-plugin-unicorn: 44.0.2_eslint@8.34.0
      faker: 5.1.0
      nyc: 15.1.0
      prettier: 2.3.0
      rimraf: 3.0.2
      sinon: 9.2.3
      ts-node: 10.9.1_t4lrjbt3sxauai4t5o275zsepa
      typescript: 4.7.4

  ../../packages/framework-provider-kubernetes:
    specifiers:
<<<<<<< HEAD
      '@boostercloud/eslint-config': workspace:^1.6.0
      '@boostercloud/framework-common-helpers': workspace:^1.6.0
      '@boostercloud/framework-types': workspace:^1.6.0
=======
      '@boostercloud/eslint-config': workspace:^1.6.1
      '@boostercloud/framework-common-helpers': workspace:^1.6.1
      '@boostercloud/framework-types': workspace:^1.6.1
>>>>>>> 837e5e67
      '@effect-ts/core': ^0.60.4
      '@types/body-parser': ~1.19.2
      '@types/chai': 4.2.18
      '@types/chai-as-promised': 7.1.4
      '@types/cors': ^2.8.12
      '@types/express': ^4.17.13
      '@types/mocha': 8.2.2
      '@types/node': 16.11.7
      '@types/node-fetch': ^2.5.10
      '@types/redis': ^2.8.28
      '@types/sinon': 10.0.0
      '@types/sinon-chai': 3.2.5
      '@typescript-eslint/eslint-plugin': ^5.0.0
      '@typescript-eslint/parser': ^5.0.0
      body-parser: ^1.18.3
      cors: 2.8.5
      eslint: ^8.23.1
      eslint-config-prettier: 8.3.0
      eslint-plugin-import: ^2.26.0
      eslint-plugin-prettier: 3.4.0
      eslint-plugin-unicorn: ~44.0.2
      express: ^4.17.1
      form-data: ^3.0.0
      isomorphic-fetch: ^2.2.1
      mocha: 8.4.0
      mustache: 4.1.0
      node-fetch: ^2.6.7
      nyc: ^15.1.0
      prettier: 2.3.0
      redis: ^3.0.2
      rimraf: 3.0.2
      sinon: 9.2.3
      ts-node: ^10.9.1
      typescript: 4.7.4
    dependencies:
      '@boostercloud/framework-common-helpers': link:../framework-common-helpers
      '@boostercloud/framework-types': link:../framework-types
      '@effect-ts/core': 0.60.5
      body-parser: 1.20.1
      cors: 2.8.5
      express: 4.18.2
      form-data: 3.0.1
      isomorphic-fetch: 2.2.1
      mustache: 4.1.0
      node-fetch: 2.6.9
      redis: 3.1.2
    devDependencies:
      '@boostercloud/eslint-config': link:../../tools/eslint-config
      '@types/body-parser': 1.19.2
      '@types/chai': 4.2.18
      '@types/chai-as-promised': 7.1.4
      '@types/cors': 2.8.13
      '@types/express': 4.17.17
      '@types/mocha': 8.2.2
      '@types/node': 16.11.7
      '@types/node-fetch': 2.6.2
      '@types/redis': 2.8.32
      '@types/sinon': 10.0.0
      '@types/sinon-chai': 3.2.5
      '@typescript-eslint/eslint-plugin': 5.53.0_3pv6zwhjhlqsinbw2jej3zaxq4
      '@typescript-eslint/parser': 5.53.0_r4nhl7oghl6mgx4ukbxrwoekle
      eslint: 8.34.0
      eslint-config-prettier: 8.3.0_eslint@8.34.0
      eslint-plugin-import: 2.27.5_eslint@8.34.0
      eslint-plugin-prettier: 3.4.0_zl47zy7ek65puvkbjrh5s5ufba
      eslint-plugin-unicorn: 44.0.2_eslint@8.34.0
      mocha: 8.4.0
      nyc: 15.1.0
      prettier: 2.3.0
      rimraf: 3.0.2
      sinon: 9.2.3
      ts-node: 10.9.1_t4lrjbt3sxauai4t5o275zsepa
      typescript: 4.7.4

  ../../packages/framework-provider-kubernetes-infrastructure:
    specifiers:
<<<<<<< HEAD
      '@boostercloud/eslint-config': workspace:^1.6.0
      '@boostercloud/framework-common-helpers': workspace:^1.6.0
      '@boostercloud/framework-types': workspace:^1.6.0
=======
      '@boostercloud/eslint-config': workspace:^1.6.1
      '@boostercloud/framework-common-helpers': workspace:^1.6.1
      '@boostercloud/framework-types': workspace:^1.6.1
>>>>>>> 837e5e67
      '@effect-ts/core': ^0.60.4
      '@kubernetes/client-node': ^0.17.0
      '@types/archiver': 5.1.0
      '@types/chai': 4.2.18
      '@types/chai-as-promised': 7.1.4
      '@types/cors': ^2.8.12
      '@types/express': ^4.17.13
      '@types/faker': 5.1.5
      '@types/js-yaml': ~3.12.5
      '@types/mocha': 8.2.2
      '@types/mustache': 4.1.0
      '@types/node': 16.11.7
      '@types/node-fetch': ^2.5.10
      '@types/request': ~2.48.8
      '@types/semver': 5.5.0
      '@types/sinon': 10.0.0
      '@types/sinon-chai': 3.2.5
      '@typescript-eslint/eslint-plugin': ^5.0.0
      '@typescript-eslint/parser': ^5.0.0
      archiver: 5.3.0
      body-parser: ^1.18.3
      chai: 4.2.0
      chai-as-promised: 7.1.1
      cors: 2.8.5
      eslint: ^8.23.1
      eslint-config-prettier: 8.3.0
      eslint-plugin-import: ^2.26.0
      eslint-plugin-prettier: 3.4.0
      eslint-plugin-unicorn: ~44.0.2
      express: ^4.17.1
      faker: 5.1.0
      form-data: ^3.0.0
      isomorphic-fetch: ^2.2.1
      js-yaml: ^3.14.0
      mocha: 8.4.0
      mustache: 4.1.0
      node-fetch: ^2.6.7
      nyc: ^15.1.0
      prettier: 2.3.0
      rimraf: 3.0.2
      semver: ^7.3.5
      sinon: 9.2.3
      sinon-chai: 3.5.0
      ts-node: ^10.9.1
      tslib: ^2.4.0
      typescript: 4.7.4
    dependencies:
      '@boostercloud/eslint-config': link:../../tools/eslint-config
      '@boostercloud/framework-common-helpers': link:../framework-common-helpers
      '@effect-ts/core': 0.60.5
      '@kubernetes/client-node': 0.17.1
      archiver: 5.3.0
      body-parser: 1.20.1
      cors: 2.8.5
      express: 4.18.2
      form-data: 3.0.1
      isomorphic-fetch: 2.2.1
      js-yaml: 3.14.1
      mustache: 4.1.0
      node-fetch: 2.6.9
      semver: 7.3.8
      tslib: 2.5.0
    devDependencies:
      '@boostercloud/framework-types': link:../framework-types
      '@types/archiver': 5.1.0
      '@types/chai': 4.2.18
      '@types/chai-as-promised': 7.1.4
      '@types/cors': 2.8.13
      '@types/express': 4.17.17
      '@types/faker': 5.1.5
      '@types/js-yaml': 3.12.7
      '@types/mocha': 8.2.2
      '@types/mustache': 4.1.0
      '@types/node': 16.11.7
      '@types/node-fetch': 2.6.2
      '@types/request': 2.48.8
      '@types/semver': 5.5.0
      '@types/sinon': 10.0.0
      '@types/sinon-chai': 3.2.5
      '@typescript-eslint/eslint-plugin': 5.53.0_3pv6zwhjhlqsinbw2jej3zaxq4
      '@typescript-eslint/parser': 5.53.0_r4nhl7oghl6mgx4ukbxrwoekle
      chai: 4.2.0
      chai-as-promised: 7.1.1_chai@4.2.0
      eslint: 8.34.0
      eslint-config-prettier: 8.3.0_eslint@8.34.0
      eslint-plugin-import: 2.27.5_eslint@8.34.0
      eslint-plugin-prettier: 3.4.0_zl47zy7ek65puvkbjrh5s5ufba
      eslint-plugin-unicorn: 44.0.2_eslint@8.34.0
      faker: 5.1.0
      mocha: 8.4.0
      nyc: 15.1.0
      prettier: 2.3.0
      rimraf: 3.0.2
      sinon: 9.2.3
      sinon-chai: 3.5.0_chai@4.2.0+sinon@9.2.3
      ts-node: 10.9.1_t4lrjbt3sxauai4t5o275zsepa
      typescript: 4.7.4

  ../../packages/framework-provider-local:
    specifiers:
<<<<<<< HEAD
      '@boostercloud/eslint-config': workspace:^1.6.0
      '@boostercloud/framework-common-helpers': workspace:^1.6.0
      '@boostercloud/framework-types': workspace:^1.6.0
=======
      '@boostercloud/eslint-config': workspace:^1.6.1
      '@boostercloud/framework-common-helpers': workspace:^1.6.1
      '@boostercloud/framework-types': workspace:^1.6.1
>>>>>>> 837e5e67
      '@effect-ts/core': ^0.60.4
      '@types/chai': 4.2.18
      '@types/chai-as-promised': 7.1.4
      '@types/express': ^4.17.13
      '@types/faker': 5.1.5
      '@types/mocha': 8.2.2
      '@types/nedb': ^1.8.12
      '@types/node': 16.11.7
      '@types/sinon': 10.0.0
      '@types/sinon-chai': 3.2.5
      '@types/sinon-express-mock': ^1.3.9
      '@typescript-eslint/eslint-plugin': ^5.0.0
      '@typescript-eslint/parser': ^5.0.0
      chai: 4.2.0
      chai-as-promised: 7.1.1
      eslint: ^8.23.1
      eslint-config-prettier: 8.3.0
      eslint-plugin-import: ^2.26.0
      eslint-plugin-prettier: 3.4.0
      eslint-plugin-unicorn: ~44.0.2
      express: ^4.17.1
      faker: 5.1.0
      mocha: 8.4.0
      nedb: ^1.8.0
      nyc: ^15.1.0
      prettier: 2.3.0
      rimraf: 3.0.2
      sinon: 9.2.3
      sinon-chai: 3.5.0
      sinon-express-mock: ^2.2.1
      ts-node: ^10.9.1
      tslib: ^2.4.0
      typescript: 4.7.4
    dependencies:
      '@boostercloud/framework-common-helpers': link:../framework-common-helpers
      '@boostercloud/framework-types': link:../framework-types
      '@effect-ts/core': 0.60.5
      '@types/nedb': 1.8.12
      nedb: 1.8.0
      tslib: 2.5.0
    devDependencies:
      '@boostercloud/eslint-config': link:../../tools/eslint-config
      '@types/chai': 4.2.18
      '@types/chai-as-promised': 7.1.4
      '@types/express': 4.17.17
      '@types/faker': 5.1.5
      '@types/mocha': 8.2.2
      '@types/node': 16.11.7
      '@types/sinon': 10.0.0
      '@types/sinon-chai': 3.2.5
      '@types/sinon-express-mock': 1.3.9
      '@typescript-eslint/eslint-plugin': 5.53.0_3pv6zwhjhlqsinbw2jej3zaxq4
      '@typescript-eslint/parser': 5.53.0_r4nhl7oghl6mgx4ukbxrwoekle
      chai: 4.2.0
      chai-as-promised: 7.1.1_chai@4.2.0
      eslint: 8.34.0
      eslint-config-prettier: 8.3.0_eslint@8.34.0
      eslint-plugin-import: 2.27.5_eslint@8.34.0
      eslint-plugin-prettier: 3.4.0_zl47zy7ek65puvkbjrh5s5ufba
      eslint-plugin-unicorn: 44.0.2_eslint@8.34.0
      express: 4.18.2
      faker: 5.1.0
      mocha: 8.4.0
      nyc: 15.1.0
      prettier: 2.3.0
      rimraf: 3.0.2
      sinon: 9.2.3
      sinon-chai: 3.5.0_chai@4.2.0+sinon@9.2.3
      sinon-express-mock: 2.2.1_sinon@9.2.3
      ts-node: 10.9.1_t4lrjbt3sxauai4t5o275zsepa
      typescript: 4.7.4

  ../../packages/framework-provider-local-infrastructure:
    specifiers:
<<<<<<< HEAD
      '@boostercloud/eslint-config': workspace:^1.6.0
      '@boostercloud/framework-common-helpers': workspace:^1.6.0
      '@boostercloud/framework-provider-local': workspace:^1.6.0
      '@boostercloud/framework-types': workspace:^1.6.0
=======
      '@boostercloud/eslint-config': workspace:^1.6.1
      '@boostercloud/framework-common-helpers': workspace:^1.6.1
      '@boostercloud/framework-provider-local': workspace:^1.6.1
      '@boostercloud/framework-types': workspace:^1.6.1
>>>>>>> 837e5e67
      '@effect-ts/core': ^0.60.4
      '@types/chai': 4.2.18
      '@types/chai-as-promised': 7.1.4
      '@types/cors': ^2.8.12
      '@types/express': ^4.17.13
      '@types/faker': 5.1.5
      '@types/mocha': 8.2.2
      '@types/nedb': ^1.8.12
      '@types/node': 16.11.7
      '@types/node-schedule': ^1.3.2
      '@types/sinon': 10.0.0
      '@types/sinon-chai': 3.2.5
      '@types/sinon-express-mock': ^1.3.9
      '@typescript-eslint/eslint-plugin': ^5.0.0
      '@typescript-eslint/parser': ^5.0.0
      chai: 4.2.0
      chai-as-promised: 7.1.1
      cors: 2.8.5
      eslint: ^8.23.1
      eslint-config-prettier: 8.3.0
      eslint-plugin-import: ^2.26.0
      eslint-plugin-prettier: 3.4.0
      eslint-plugin-unicorn: ~44.0.2
      express: ^4.17.1
      faker: 5.1.0
      mocha: 8.4.0
      nedb: ^1.8.0
      node-schedule: ^2.1.0
      nyc: ^15.1.0
      prettier: 2.3.0
      rimraf: 3.0.2
      sinon: 9.2.3
      sinon-chai: 3.5.0
      sinon-express-mock: ^2.2.1
      ts-node: ^10.9.1
      tslib: ^2.4.0
      typescript: 4.7.4
    dependencies:
      '@boostercloud/framework-common-helpers': link:../framework-common-helpers
      '@boostercloud/framework-provider-local': link:../framework-provider-local
      '@boostercloud/framework-types': link:../framework-types
      '@effect-ts/core': 0.60.5
      cors: 2.8.5
      express: 4.18.2
      nedb: 1.8.0
      node-schedule: 2.1.1
      tslib: 2.5.0
    devDependencies:
      '@boostercloud/eslint-config': link:../../tools/eslint-config
      '@types/chai': 4.2.18
      '@types/chai-as-promised': 7.1.4
      '@types/cors': 2.8.13
      '@types/express': 4.17.17
      '@types/faker': 5.1.5
      '@types/mocha': 8.2.2
      '@types/nedb': 1.8.12
      '@types/node': 16.11.7
      '@types/node-schedule': 1.3.2
      '@types/sinon': 10.0.0
      '@types/sinon-chai': 3.2.5
      '@types/sinon-express-mock': 1.3.9
      '@typescript-eslint/eslint-plugin': 5.53.0_3pv6zwhjhlqsinbw2jej3zaxq4
      '@typescript-eslint/parser': 5.53.0_r4nhl7oghl6mgx4ukbxrwoekle
      chai: 4.2.0
      chai-as-promised: 7.1.1_chai@4.2.0
      eslint: 8.34.0
      eslint-config-prettier: 8.3.0_eslint@8.34.0
      eslint-plugin-import: 2.27.5_eslint@8.34.0
      eslint-plugin-prettier: 3.4.0_zl47zy7ek65puvkbjrh5s5ufba
      eslint-plugin-unicorn: 44.0.2_eslint@8.34.0
      faker: 5.1.0
      mocha: 8.4.0
      nyc: 15.1.0
      prettier: 2.3.0
      rimraf: 3.0.2
      sinon: 9.2.3
      sinon-chai: 3.5.0_chai@4.2.0+sinon@9.2.3
      sinon-express-mock: 2.2.1_sinon@9.2.3
      ts-node: 10.9.1_t4lrjbt3sxauai4t5o275zsepa
      typescript: 4.7.4

  ../../packages/framework-types:
    specifiers:
<<<<<<< HEAD
      '@boostercloud/eslint-config': workspace:^1.6.0
      '@boostercloud/metadata-booster': workspace:^1.6.0
=======
      '@boostercloud/eslint-config': workspace:^1.6.1
      '@boostercloud/metadata-booster': workspace:^1.6.1
>>>>>>> 837e5e67
      '@effect-ts/core': ^0.60.4
      '@effect-ts/node': ~0.39.0
      '@types/chai': 4.2.18
      '@types/chai-as-promised': 7.1.4
      '@types/graphql': 14.5.0
      '@types/mocha': 8.2.2
      '@types/node': 16.11.7
      '@types/sinon': 10.0.0
      '@types/sinon-chai': 3.2.5
      '@types/uuid': 8.3.0
      '@typescript-eslint/eslint-plugin': ^5.0.0
      '@typescript-eslint/parser': ^5.0.0
      chai: 4.2.0
      chai-as-promised: 7.1.1
      eslint: ^8.23.1
      eslint-config-prettier: 8.3.0
      eslint-plugin-import: ^2.26.0
      eslint-plugin-prettier: 3.4.0
      eslint-plugin-unicorn: ~44.0.2
      fast-check: 2.17.0
      graphql: ^15.5.1
      mocha: 8.4.0
      nyc: ^15.1.0
      prettier: 2.3.0
      sinon: 9.2.3
      sinon-chai: 3.5.0
      tslib: ^2.4.0
      typescript: 4.7.4
      uuid: 8.3.2
    dependencies:
      '@effect-ts/core': 0.60.5
      '@effect-ts/node': 0.39.0_@effect-ts+core@0.60.5
      '@types/graphql': 14.5.0
      graphql: 15.8.0
      tslib: 2.5.0
      uuid: 8.3.2
    devDependencies:
      '@boostercloud/eslint-config': link:../../tools/eslint-config
      '@boostercloud/metadata-booster': link:../metadata-booster
      '@types/chai': 4.2.18
      '@types/chai-as-promised': 7.1.4
      '@types/mocha': 8.2.2
      '@types/node': 16.11.7
      '@types/sinon': 10.0.0
      '@types/sinon-chai': 3.2.5
      '@types/uuid': 8.3.0
      '@typescript-eslint/eslint-plugin': 5.53.0_3pv6zwhjhlqsinbw2jej3zaxq4
      '@typescript-eslint/parser': 5.53.0_r4nhl7oghl6mgx4ukbxrwoekle
      chai: 4.2.0
      chai-as-promised: 7.1.1_chai@4.2.0
      eslint: 8.34.0
      eslint-config-prettier: 8.3.0_eslint@8.34.0
      eslint-plugin-import: 2.27.5_eslint@8.34.0
      eslint-plugin-prettier: 3.4.0_zl47zy7ek65puvkbjrh5s5ufba
      eslint-plugin-unicorn: 44.0.2_eslint@8.34.0
      fast-check: 2.17.0
      mocha: 8.4.0
      nyc: 15.1.0
      prettier: 2.3.0
      sinon: 9.2.3
      sinon-chai: 3.5.0_chai@4.2.0+sinon@9.2.3
      typescript: 4.7.4

  ../../packages/metadata-booster:
    specifiers:
<<<<<<< HEAD
      '@boostercloud/eslint-config': workspace:^1.6.0
=======
      '@boostercloud/eslint-config': workspace:^1.6.1
>>>>>>> 837e5e67
      '@effect-ts/core': ^0.60.4
      '@types/node': 16.11.7
      '@typescript-eslint/eslint-plugin': ^5.0.0
      '@typescript-eslint/parser': ^5.0.0
      eslint: ^8.23.1
      eslint-config-prettier: 8.3.0
      eslint-plugin-import: ^2.26.0
      eslint-plugin-prettier: 3.4.0
      eslint-plugin-unicorn: ~44.0.2
      prettier: 2.3.0
      reflect-metadata: 0.1.13
      sinon: 9.2.3
      ts-morph: 15.1.0
      ts-node: ^10.9.1
      tslib: ^2.4.0
      ttypescript: 1.5.13
      typescript: 4.7.4
    dependencies:
      '@effect-ts/core': 0.60.5
      reflect-metadata: 0.1.13
      ts-morph: 15.1.0
      tslib: 2.5.0
    devDependencies:
      '@boostercloud/eslint-config': link:../../tools/eslint-config
      '@types/node': 16.11.7
      '@typescript-eslint/eslint-plugin': 5.53.0_3pv6zwhjhlqsinbw2jej3zaxq4
      '@typescript-eslint/parser': 5.53.0_r4nhl7oghl6mgx4ukbxrwoekle
      eslint: 8.34.0
      eslint-config-prettier: 8.3.0_eslint@8.34.0
      eslint-plugin-import: 2.27.5_eslint@8.34.0
      eslint-plugin-prettier: 3.4.0_zl47zy7ek65puvkbjrh5s5ufba
      eslint-plugin-unicorn: 44.0.2_eslint@8.34.0
      prettier: 2.3.0
      sinon: 9.2.3
      ts-node: 10.9.1_t4lrjbt3sxauai4t5o275zsepa
      ttypescript: 1.5.13_6oasmw356qmm23djlsjgkwvrtm
      typescript: 4.7.4

  ../../tools/eslint-config:
    specifiers:
      '@typescript-eslint/eslint-plugin': ^5.0.0
      '@typescript-eslint/parser': ^5.0.0
      eslint: ^8.23.1
      eslint-config-prettier: 8.3.0
      eslint-plugin-import: ^2.26.0
      eslint-plugin-prettier: 3.4.0
      eslint-plugin-unicorn: ~44.0.2
      prettier: 2.3.0
      typescript: 4.7.4
    dependencies:
      '@typescript-eslint/eslint-plugin': 5.53.0_3pv6zwhjhlqsinbw2jej3zaxq4
      '@typescript-eslint/parser': 5.53.0_r4nhl7oghl6mgx4ukbxrwoekle
      eslint: 8.34.0
      eslint-config-prettier: 8.3.0_eslint@8.34.0
      eslint-plugin-import: 2.27.5_eslint@8.34.0
      eslint-plugin-prettier: 3.4.0_zl47zy7ek65puvkbjrh5s5ufba
    devDependencies:
      eslint-plugin-unicorn: 44.0.2_eslint@8.34.0
      prettier: 2.3.0
      typescript: 4.7.4

packages:

  /2-thenable/1.0.0:
    resolution: {integrity: sha512-HqiDzaLDFCXkcCO/SwoyhRwqYtINFHF7t9BDRq4x90TOKNAJpiqUt9X5lQ08bwxYzc067HUywDjGySpebHcUpw==}
    dependencies:
      d: 1.0.1
      es5-ext: 0.10.62
    dev: true

  /@ampproject/remapping/2.2.0:
    resolution: {integrity: sha512-qRmjj8nj9qmLTQXXmaR1cck3UXSRMPrbsLJAasZpF+t3riI71BXed5ebIOYwQntykeZuhjsdweEc9BxH5Jc26w==}
    engines: {node: '>=6.0.0'}
    dependencies:
      '@jridgewell/gen-mapping': 0.1.1
      '@jridgewell/trace-mapping': 0.3.17
    dev: true

  /@aws-cdk/assets/1.193.0_5cocr36pjfvlto7s7kbof5rxfm:
    resolution: {integrity: sha512-AfuwR+KktVc7gwCS1mBl8+xEY3PhHj2hyjC0DpQ3+n/eqnmeQUeg/PAO58EvuqJIAdEC1sLQPuXfb2cwpiV33Q==}
    engines: {node: '>= 14.15.0'}
    peerDependencies:
      '@aws-cdk/core': 1.193.0
      '@aws-cdk/cx-api': 1.193.0
      constructs: ^3.3.69
    dependencies:
      '@aws-cdk/core': 1.193.0_jfsf2uupw3z2wi6nn7gnreoyte
      '@aws-cdk/cx-api': 1.193.0
      constructs: 3.4.251
    dev: false

  /@aws-cdk/aws-acmpca/1.193.0_h5z4mbysj2d57xhjje65guwzkq:
    resolution: {integrity: sha512-+1xZBEU6fl7uLVR8NhAXx1S3gD3iQIoEaajdcEEuKpVp/6KuQIlaNt5Cq4ErCFDtWn607M9nZTaSs39g/y8A8g==}
    engines: {node: '>= 14.15.0'}
    peerDependencies:
      '@aws-cdk/core': 1.193.0
      constructs: ^3.3.69
    dependencies:
      '@aws-cdk/core': 1.193.0_jfsf2uupw3z2wi6nn7gnreoyte
      constructs: 3.4.251
    dev: false

  /@aws-cdk/aws-apigateway/1.193.0_upk4xvmulko4zwrdpwfmngkhia:
    resolution: {integrity: sha512-4Yr/i1D34Y8bS99wNi3p3eoAYOomRnka79HIbrYRNEq6tUd1Fy+zRoAFd92GMb8O1V7vftW7DHszpuFx2ukJjw==}
    engines: {node: '>= 14.15.0'}
    peerDependencies:
      '@aws-cdk/aws-iam': 1.193.0
      '@aws-cdk/aws-lambda': 1.193.0
      '@aws-cdk/aws-logs': 1.193.0
      '@aws-cdk/aws-s3': 1.193.0
      '@aws-cdk/core': 1.193.0
      '@aws-cdk/cx-api': 1.193.0
      constructs: ^3.3.69
    dependencies:
      '@aws-cdk/aws-certificatemanager': 1.193.0_j6i3cfn46lxtg3dfxtfr6gwjsi
      '@aws-cdk/aws-cloudwatch': 1.193.0_hwrqi6tv767pe2ottnl3pwcnqm
      '@aws-cdk/aws-cognito': 1.193.0_6tofvxpai7zkmpcugq5ucgdema
      '@aws-cdk/aws-ec2': 1.193.0_aelxr2tctgck6ft5trqziwzmui
      '@aws-cdk/aws-elasticloadbalancingv2': 1.193.0_gqcd7osjtxd6yzxf76nth7r3mu
      '@aws-cdk/aws-iam': 1.193.0_h5z4mbysj2d57xhjje65guwzkq
      '@aws-cdk/aws-lambda': 1.193.0_hjndse4uvjoh2z652h4gibqbfa
      '@aws-cdk/aws-logs': 1.193.0_fl7hneqefdk7a7rv75sucgtmwm
      '@aws-cdk/aws-s3': 1.193.0_s6ljqdn2iypvkcrzn7mbvz6gaq
      '@aws-cdk/aws-s3-assets': 1.193.0_fl7hneqefdk7a7rv75sucgtmwm
      '@aws-cdk/aws-stepfunctions': 1.193.0_5prrxj3l5spwy6zim4npjrzbwm
      '@aws-cdk/core': 1.193.0_jfsf2uupw3z2wi6nn7gnreoyte
      '@aws-cdk/cx-api': 1.193.0
      constructs: 3.4.251
    transitivePeerDependencies:
      - '@aws-cdk/assets'
      - '@aws-cdk/aws-events'
      - '@aws-cdk/custom-resources'
    dev: false

  /@aws-cdk/aws-apigatewayv2/1.193.0_gqcd7osjtxd6yzxf76nth7r3mu:
    resolution: {integrity: sha512-QQayQNAP3RhZVWOrJWmGzmdjHVtcj8dnUl+cR+0tN288LKFVNJyERmQhskWDvFDxA3yMBQdehDw1n2pk1eRJtA==}
    engines: {node: '>= 14.15.0'}
    peerDependencies:
      '@aws-cdk/aws-iam': 1.193.0
      '@aws-cdk/aws-s3': 1.193.0
      '@aws-cdk/core': 1.193.0
      constructs: ^3.3.69
    dependencies:
      '@aws-cdk/aws-certificatemanager': 1.193.0_j6i3cfn46lxtg3dfxtfr6gwjsi
      '@aws-cdk/aws-cloudwatch': 1.193.0_hwrqi6tv767pe2ottnl3pwcnqm
      '@aws-cdk/aws-ec2': 1.193.0_aelxr2tctgck6ft5trqziwzmui
      '@aws-cdk/aws-iam': 1.193.0_h5z4mbysj2d57xhjje65guwzkq
      '@aws-cdk/aws-s3': 1.193.0_s6ljqdn2iypvkcrzn7mbvz6gaq
      '@aws-cdk/core': 1.193.0_jfsf2uupw3z2wi6nn7gnreoyte
      constructs: 3.4.251
    transitivePeerDependencies:
      - '@aws-cdk/assets'
      - '@aws-cdk/aws-lambda'
      - '@aws-cdk/aws-logs'
      - '@aws-cdk/custom-resources'
      - '@aws-cdk/cx-api'
    dev: false

  /@aws-cdk/aws-applicationautoscaling/1.193.0_hwrqi6tv767pe2ottnl3pwcnqm:
    resolution: {integrity: sha512-Nwteqra8WAh3eTSZlBtN3b423CBAxCEH0QMCVZjtIIwycQeOrjApOyd8KURk0mOg4vJ1pNjaX4HCSlOfq/asBg==}
    engines: {node: '>= 14.15.0'}
    peerDependencies:
      '@aws-cdk/aws-iam': 1.193.0
      '@aws-cdk/core': 1.193.0
      constructs: ^3.3.69
    dependencies:
      '@aws-cdk/aws-autoscaling-common': 1.193.0_hwrqi6tv767pe2ottnl3pwcnqm
      '@aws-cdk/aws-cloudwatch': 1.193.0_hwrqi6tv767pe2ottnl3pwcnqm
      '@aws-cdk/aws-iam': 1.193.0_h5z4mbysj2d57xhjje65guwzkq
      '@aws-cdk/core': 1.193.0_jfsf2uupw3z2wi6nn7gnreoyte
      constructs: 3.4.251
    dev: false

  /@aws-cdk/aws-autoscaling-common/1.193.0_hwrqi6tv767pe2ottnl3pwcnqm:
    resolution: {integrity: sha512-+/NmV5oNk197WBUWGVQyHXGQxovs1xV+lUyOBVW5ECeZ4z0FxgGg0aK6GLv+8Mw5q6YXrVUmWiLHolbSDUkyOQ==}
    engines: {node: '>= 14.15.0'}
    peerDependencies:
      '@aws-cdk/aws-iam': 1.193.0
      '@aws-cdk/core': 1.193.0
      constructs: ^3.3.69
    dependencies:
      '@aws-cdk/aws-iam': 1.193.0_h5z4mbysj2d57xhjje65guwzkq
      '@aws-cdk/core': 1.193.0_jfsf2uupw3z2wi6nn7gnreoyte
      constructs: 3.4.251
    dev: false

  /@aws-cdk/aws-autoscaling-hooktargets/1.193.0_sd7ltd5datpnuq3xs2mbxc5gki:
    resolution: {integrity: sha512-y+uKijMtaeIPMHNM/x1cQl0NUJcJ2GioHNUT/BgJVIpglzkw4m6RuyctuQEMRd9y/xS6nDrzhXTFOIqVkdF91g==}
    engines: {node: '>= 14.15.0'}
    peerDependencies:
      '@aws-cdk/aws-autoscaling': 1.193.0
      '@aws-cdk/aws-iam': 1.193.0
      '@aws-cdk/aws-kms': 1.193.0
      '@aws-cdk/aws-lambda': 1.193.0
      '@aws-cdk/aws-sns': 1.193.0
      '@aws-cdk/aws-sns-subscriptions': 1.193.0
      '@aws-cdk/aws-sqs': 1.193.0
      '@aws-cdk/core': 1.193.0
      constructs: ^3.3.69
    dependencies:
      '@aws-cdk/aws-autoscaling': 1.193.0_upk4xvmulko4zwrdpwfmngkhia
      '@aws-cdk/aws-iam': 1.193.0_h5z4mbysj2d57xhjje65guwzkq
      '@aws-cdk/aws-kms': 1.193.0_wv5he25vlfitynxjm2o4t3p5vu
      '@aws-cdk/aws-lambda': 1.193.0_hjndse4uvjoh2z652h4gibqbfa
      '@aws-cdk/aws-sns': 1.193.0_s6ljqdn2iypvkcrzn7mbvz6gaq
      '@aws-cdk/aws-sns-subscriptions': 1.193.0_7kzgzmrjzvracynar4gtrolizi
      '@aws-cdk/aws-sqs': 1.193.0_wv5he25vlfitynxjm2o4t3p5vu
      '@aws-cdk/core': 1.193.0_jfsf2uupw3z2wi6nn7gnreoyte
      constructs: 3.4.251
    dev: false

  /@aws-cdk/aws-autoscaling/1.193.0_upk4xvmulko4zwrdpwfmngkhia:
    resolution: {integrity: sha512-po7E/VQPPPAEapDtuyZsLuak3k93w9EEm0uJoipveAfdRjRY3zl8xiGNouQlm5dd1Ip3jefB6Er0l2pbLA36bQ==}
    engines: {node: '>= 14.15.0'}
    peerDependencies:
      '@aws-cdk/aws-iam': 1.193.0
      '@aws-cdk/core': 1.193.0
      constructs: ^3.3.69
    dependencies:
      '@aws-cdk/aws-autoscaling-common': 1.193.0_hwrqi6tv767pe2ottnl3pwcnqm
      '@aws-cdk/aws-cloudwatch': 1.193.0_hwrqi6tv767pe2ottnl3pwcnqm
      '@aws-cdk/aws-ec2': 1.193.0_aelxr2tctgck6ft5trqziwzmui
      '@aws-cdk/aws-elasticloadbalancing': 1.193.0_6pqcupvooeqlpupvlzhdrord2u
      '@aws-cdk/aws-elasticloadbalancingv2': 1.193.0_gqcd7osjtxd6yzxf76nth7r3mu
      '@aws-cdk/aws-iam': 1.193.0_h5z4mbysj2d57xhjje65guwzkq
      '@aws-cdk/aws-sns': 1.193.0_s6ljqdn2iypvkcrzn7mbvz6gaq
      '@aws-cdk/core': 1.193.0_jfsf2uupw3z2wi6nn7gnreoyte
      constructs: 3.4.251
    transitivePeerDependencies:
      - '@aws-cdk/assets'
      - '@aws-cdk/aws-events'
      - '@aws-cdk/aws-lambda'
      - '@aws-cdk/aws-logs'
      - '@aws-cdk/aws-s3'
      - '@aws-cdk/custom-resources'
      - '@aws-cdk/cx-api'
    dev: false

  /@aws-cdk/aws-certificatemanager/1.193.0_j6i3cfn46lxtg3dfxtfr6gwjsi:
    resolution: {integrity: sha512-D8zBEHWWvVN9ku/uDo5DuLOogw/L1oBuupC0kgBx9VeQxsM0OtmDB3hQUJwITis8NbmcbKZNxjgUkbXbJcsMQA==}
    engines: {node: '>= 14.15.0'}
    peerDependencies:
      '@aws-cdk/aws-iam': 1.193.0
      '@aws-cdk/aws-lambda': 1.193.0
      '@aws-cdk/core': 1.193.0
      constructs: ^3.3.69
    dependencies:
      '@aws-cdk/aws-acmpca': 1.193.0_h5z4mbysj2d57xhjje65guwzkq
      '@aws-cdk/aws-cloudwatch': 1.193.0_hwrqi6tv767pe2ottnl3pwcnqm
      '@aws-cdk/aws-iam': 1.193.0_h5z4mbysj2d57xhjje65guwzkq
      '@aws-cdk/aws-lambda': 1.193.0_hjndse4uvjoh2z652h4gibqbfa
      '@aws-cdk/aws-route53': 1.193.0_wk3iv4ngaohevlam4bfwh7pcnm
      '@aws-cdk/core': 1.193.0_jfsf2uupw3z2wi6nn7gnreoyte
      constructs: 3.4.251
    transitivePeerDependencies:
      - '@aws-cdk/aws-ec2'
      - '@aws-cdk/aws-logs'
      - '@aws-cdk/custom-resources'
    dev: false

  /@aws-cdk/aws-cloudformation/1.193.0_4jktmyq4rjkoyfb44azfit3a4u:
    resolution: {integrity: sha512-iBvFMerIEuDCI0KnKdJWpvmeFa/CeKIZnPo1QupAp3IWd5QpWVv17InHqSgZO1BULVHlfv8d7FlEO/ae+EHihA==}
    engines: {node: '>= 14.15.0'}
    peerDependencies:
      '@aws-cdk/aws-iam': 1.193.0
      '@aws-cdk/aws-lambda': 1.193.0
      '@aws-cdk/aws-s3': 1.193.0
      '@aws-cdk/core': 1.193.0
      '@aws-cdk/cx-api': 1.193.0
      constructs: ^3.3.69
    dependencies:
      '@aws-cdk/aws-iam': 1.193.0_h5z4mbysj2d57xhjje65guwzkq
      '@aws-cdk/aws-lambda': 1.193.0_hjndse4uvjoh2z652h4gibqbfa
      '@aws-cdk/aws-s3': 1.193.0_s6ljqdn2iypvkcrzn7mbvz6gaq
      '@aws-cdk/aws-sns': 1.193.0_s6ljqdn2iypvkcrzn7mbvz6gaq
      '@aws-cdk/core': 1.193.0_jfsf2uupw3z2wi6nn7gnreoyte
      '@aws-cdk/cx-api': 1.193.0
      constructs: 3.4.251
    transitivePeerDependencies:
      - '@aws-cdk/aws-events'
    dev: false

  /@aws-cdk/aws-cloudfront/1.193.0_gqcd7osjtxd6yzxf76nth7r3mu:
    resolution: {integrity: sha512-SYHKEfo83v2n3nEXwSDSAedekGINdfpIxxsMMqr0obtmFiKYVDH9F47sraabddxxAxKQoSsZDIKnfE2hLX3HDg==}
    engines: {node: '>= 14.15.0'}
    peerDependencies:
      '@aws-cdk/aws-iam': 1.193.0
      '@aws-cdk/aws-lambda': 1.193.0
      '@aws-cdk/aws-s3': 1.193.0
      '@aws-cdk/core': 1.193.0
      '@aws-cdk/cx-api': 1.193.0
      constructs: ^3.3.69
    dependencies:
      '@aws-cdk/aws-certificatemanager': 1.193.0_j6i3cfn46lxtg3dfxtfr6gwjsi
      '@aws-cdk/aws-cloudwatch': 1.193.0_hwrqi6tv767pe2ottnl3pwcnqm
      '@aws-cdk/aws-ec2': 1.193.0_aelxr2tctgck6ft5trqziwzmui
      '@aws-cdk/aws-iam': 1.193.0_h5z4mbysj2d57xhjje65guwzkq
      '@aws-cdk/aws-kms': 1.193.0_wv5he25vlfitynxjm2o4t3p5vu
      '@aws-cdk/aws-lambda': 1.193.0_hjndse4uvjoh2z652h4gibqbfa
      '@aws-cdk/aws-s3': 1.193.0_s6ljqdn2iypvkcrzn7mbvz6gaq
      '@aws-cdk/aws-ssm': 1.193.0_wv5he25vlfitynxjm2o4t3p5vu
      '@aws-cdk/core': 1.193.0_jfsf2uupw3z2wi6nn7gnreoyte
      '@aws-cdk/cx-api': 1.193.0
      constructs: 3.4.251
    transitivePeerDependencies:
      - '@aws-cdk/assets'
      - '@aws-cdk/aws-logs'
      - '@aws-cdk/custom-resources'
    dev: false

  /@aws-cdk/aws-cloudwatch/1.193.0_hwrqi6tv767pe2ottnl3pwcnqm:
    resolution: {integrity: sha512-HqEqpHGOJGbTyTxdxZFuW4aQvxsonTKLb0aLI3Kc6ahueP7VX9CFfoOeVSffXMJja6fmT7GmNhB5iSJLcimtiQ==}
    engines: {node: '>= 14.15.0'}
    peerDependencies:
      '@aws-cdk/aws-iam': 1.193.0
      '@aws-cdk/core': 1.193.0
      constructs: ^3.3.69
    dependencies:
      '@aws-cdk/aws-iam': 1.193.0_h5z4mbysj2d57xhjje65guwzkq
      '@aws-cdk/core': 1.193.0_jfsf2uupw3z2wi6nn7gnreoyte
      constructs: 3.4.251
    dev: false

  /@aws-cdk/aws-codebuild/1.193.0_ld77ehigssy773vrtmey3cniuq:
    resolution: {integrity: sha512-rID8sKX0Qy/9YfOtqkvVSHuzu4/WB9Z31M/9rKdcBSPLR5rjCXVyK/nRxQyT8s2vt2UyjKL+S5YyvVABMXt1wg==}
    engines: {node: '>= 14.15.0'}
    peerDependencies:
      '@aws-cdk/assets': 1.193.0
      '@aws-cdk/aws-events': 1.193.0
      '@aws-cdk/aws-iam': 1.193.0
      '@aws-cdk/aws-logs': 1.193.0
      '@aws-cdk/aws-s3': 1.193.0
      '@aws-cdk/core': 1.193.0
      constructs: ^3.3.69
    dependencies:
      '@aws-cdk/assets': 1.193.0_5cocr36pjfvlto7s7kbof5rxfm
      '@aws-cdk/aws-cloudwatch': 1.193.0_hwrqi6tv767pe2ottnl3pwcnqm
      '@aws-cdk/aws-codecommit': 1.193.0_fxsm4c6so6jpwbdfd4ammfd45e
      '@aws-cdk/aws-codestarnotifications': 1.193.0_h5z4mbysj2d57xhjje65guwzkq
      '@aws-cdk/aws-ec2': 1.193.0_aelxr2tctgck6ft5trqziwzmui
      '@aws-cdk/aws-ecr': 1.193.0_s6ljqdn2iypvkcrzn7mbvz6gaq
      '@aws-cdk/aws-ecr-assets': 1.193.0_fxsm4c6so6jpwbdfd4ammfd45e
      '@aws-cdk/aws-events': 1.193.0_hwrqi6tv767pe2ottnl3pwcnqm
      '@aws-cdk/aws-iam': 1.193.0_h5z4mbysj2d57xhjje65guwzkq
      '@aws-cdk/aws-kms': 1.193.0_wv5he25vlfitynxjm2o4t3p5vu
      '@aws-cdk/aws-logs': 1.193.0_fl7hneqefdk7a7rv75sucgtmwm
      '@aws-cdk/aws-s3': 1.193.0_s6ljqdn2iypvkcrzn7mbvz6gaq
      '@aws-cdk/aws-s3-assets': 1.193.0_fl7hneqefdk7a7rv75sucgtmwm
      '@aws-cdk/aws-secretsmanager': 1.193.0_v64ruj6vqiurhxkiymesywpqdq
      '@aws-cdk/core': 1.193.0_jfsf2uupw3z2wi6nn7gnreoyte
      '@aws-cdk/region-info': 1.193.0
      constructs: 3.4.251
      yaml: 1.10.2
    transitivePeerDependencies:
      - '@aws-cdk/aws-lambda'
      - '@aws-cdk/cx-api'
    dev: false
    bundledDependencies:
      - yaml

  /@aws-cdk/aws-codecommit/1.193.0_fxsm4c6so6jpwbdfd4ammfd45e:
    resolution: {integrity: sha512-ERK4qj3Pwep4uXEfdyQBriIeAd2AHnFqPsS2gpy9f+93ch3ZWKd25f4oNU2P687rRZdoUkAST1CnKfrjYeTvVA==}
    engines: {node: '>= 14.15.0'}
    peerDependencies:
      '@aws-cdk/aws-events': 1.193.0
      '@aws-cdk/aws-iam': 1.193.0
      '@aws-cdk/core': 1.193.0
      constructs: ^3.3.69
    dependencies:
      '@aws-cdk/aws-codestarnotifications': 1.193.0_h5z4mbysj2d57xhjje65guwzkq
      '@aws-cdk/aws-events': 1.193.0_hwrqi6tv767pe2ottnl3pwcnqm
      '@aws-cdk/aws-iam': 1.193.0_h5z4mbysj2d57xhjje65guwzkq
      '@aws-cdk/aws-s3-assets': 1.193.0_fl7hneqefdk7a7rv75sucgtmwm
      '@aws-cdk/core': 1.193.0_jfsf2uupw3z2wi6nn7gnreoyte
      constructs: 3.4.251
    transitivePeerDependencies:
      - '@aws-cdk/assets'
      - '@aws-cdk/aws-s3'
      - '@aws-cdk/cx-api'
    dev: false

  /@aws-cdk/aws-codeguruprofiler/1.193.0_hwrqi6tv767pe2ottnl3pwcnqm:
    resolution: {integrity: sha512-+sBjvalvATHPY9IzK2uQQrd+xigogulp2uqOVNlbHMuN5jLqVpOS69PXIsIE0O0e6FseR4CkiU/oPJK86XwLww==}
    engines: {node: '>= 14.15.0'}
    peerDependencies:
      '@aws-cdk/aws-iam': 1.193.0
      '@aws-cdk/core': 1.193.0
      constructs: ^3.3.69
    dependencies:
      '@aws-cdk/aws-iam': 1.193.0_h5z4mbysj2d57xhjje65guwzkq
      '@aws-cdk/core': 1.193.0_jfsf2uupw3z2wi6nn7gnreoyte
      constructs: 3.4.251
    dev: false

  /@aws-cdk/aws-codepipeline/1.193.0_dfu2olwntafihvull2oke7ivi4:
    resolution: {integrity: sha512-d7m9K84QY8U6/pd7ay4vpGYmXm59uu6UvaxX81/ApY5MLXg7FmhWGWCDZ/bW+oBWShPmCstQw+3/85WrR4L2Lw==}
    engines: {node: '>= 14.15.0'}
    peerDependencies:
      '@aws-cdk/aws-events': 1.193.0
      '@aws-cdk/aws-iam': 1.193.0
      '@aws-cdk/aws-s3': 1.193.0
      '@aws-cdk/core': 1.193.0
      constructs: ^3.3.69
    dependencies:
      '@aws-cdk/aws-codestarnotifications': 1.193.0_h5z4mbysj2d57xhjje65guwzkq
      '@aws-cdk/aws-events': 1.193.0_hwrqi6tv767pe2ottnl3pwcnqm
      '@aws-cdk/aws-iam': 1.193.0_h5z4mbysj2d57xhjje65guwzkq
      '@aws-cdk/aws-kms': 1.193.0_wv5he25vlfitynxjm2o4t3p5vu
      '@aws-cdk/aws-s3': 1.193.0_s6ljqdn2iypvkcrzn7mbvz6gaq
      '@aws-cdk/core': 1.193.0_jfsf2uupw3z2wi6nn7gnreoyte
      constructs: 3.4.251
    transitivePeerDependencies:
      - '@aws-cdk/cx-api'
    dev: false

  /@aws-cdk/aws-codestarnotifications/1.193.0_h5z4mbysj2d57xhjje65guwzkq:
    resolution: {integrity: sha512-zqb7KZ/sWmbxVprJCiZJaXEGLG3xrjnQdZNaGdzd23JDsNVDwwBq8BeVkDXAC1UFWNQAz3YKykUZrWuJPCnEOw==}
    engines: {node: '>= 14.15.0'}
    peerDependencies:
      '@aws-cdk/core': 1.193.0
      constructs: ^3.3.69
    dependencies:
      '@aws-cdk/core': 1.193.0_jfsf2uupw3z2wi6nn7gnreoyte
      constructs: 3.4.251
    dev: false

  /@aws-cdk/aws-cognito/1.193.0_6tofvxpai7zkmpcugq5ucgdema:
    resolution: {integrity: sha512-wWN1kSCuQzXyJb2K4XVx8ksnvFueEffJ3agc+QcSUMBdIBo3cBnOp/O2CoX0ldU0Xc/Z39VuLQ+0mJCa547NhA==}
    engines: {node: '>= 14.15.0'}
    peerDependencies:
      '@aws-cdk/aws-iam': 1.193.0
      '@aws-cdk/aws-lambda': 1.193.0
      '@aws-cdk/core': 1.193.0
      '@aws-cdk/custom-resources': 1.193.0
      constructs: ^3.3.69
    dependencies:
      '@aws-cdk/aws-certificatemanager': 1.193.0_j6i3cfn46lxtg3dfxtfr6gwjsi
      '@aws-cdk/aws-iam': 1.193.0_h5z4mbysj2d57xhjje65guwzkq
      '@aws-cdk/aws-kms': 1.193.0_wv5he25vlfitynxjm2o4t3p5vu
      '@aws-cdk/aws-lambda': 1.193.0_hjndse4uvjoh2z652h4gibqbfa
      '@aws-cdk/core': 1.193.0_jfsf2uupw3z2wi6nn7gnreoyte
      '@aws-cdk/custom-resources': 1.193.0_ld77ehigssy773vrtmey3cniuq
      constructs: 3.4.251
      punycode: 2.3.0
    transitivePeerDependencies:
      - '@aws-cdk/aws-ec2'
      - '@aws-cdk/aws-logs'
      - '@aws-cdk/cx-api'
    dev: false
    bundledDependencies:
      - punycode

  /@aws-cdk/aws-dynamodb/1.193.0_hw4y3fnmtspigwybrnhagitzgi:
    resolution: {integrity: sha512-2q9D5EVJvMXwMfNvbd5WbjksMHSId/DFwdBHWUh8uwc/47kNmG/tP4Qs3A62khyHLanoiWe0KrphOGSp32o9oA==}
    engines: {node: '>= 14.15.0'}
    peerDependencies:
      '@aws-cdk/aws-iam': 1.193.0
      '@aws-cdk/aws-lambda': 1.193.0
      '@aws-cdk/core': 1.193.0
      '@aws-cdk/custom-resources': 1.193.0
      constructs: ^3.3.69
    dependencies:
      '@aws-cdk/aws-applicationautoscaling': 1.193.0_hwrqi6tv767pe2ottnl3pwcnqm
      '@aws-cdk/aws-cloudwatch': 1.193.0_hwrqi6tv767pe2ottnl3pwcnqm
      '@aws-cdk/aws-iam': 1.193.0_h5z4mbysj2d57xhjje65guwzkq
      '@aws-cdk/aws-kinesis': 1.193.0_fb53ippgrwc6o3bmc5oulqm4me
      '@aws-cdk/aws-kms': 1.193.0_wv5he25vlfitynxjm2o4t3p5vu
      '@aws-cdk/aws-lambda': 1.193.0_hjndse4uvjoh2z652h4gibqbfa
      '@aws-cdk/core': 1.193.0_jfsf2uupw3z2wi6nn7gnreoyte
      '@aws-cdk/custom-resources': 1.193.0_ld77ehigssy773vrtmey3cniuq
      constructs: 3.4.251
    transitivePeerDependencies:
      - '@aws-cdk/aws-logs'
      - '@aws-cdk/cx-api'
    dev: false

  /@aws-cdk/aws-ec2/1.193.0_aelxr2tctgck6ft5trqziwzmui:
    resolution: {integrity: sha512-ud9CI3XrsOTQ4OsOxnZdSvPwKSD3Gu5gEVACw/H0ACqDewy64BJOCU7HBHIlf94pVpQCcMyomgKyGIzMgV6nWQ==}
    engines: {node: '>= 14.15.0'}
    peerDependencies:
      '@aws-cdk/aws-iam': 1.193.0
      '@aws-cdk/aws-logs': 1.193.0
      '@aws-cdk/aws-s3': 1.193.0
      '@aws-cdk/core': 1.193.0
      '@aws-cdk/cx-api': 1.193.0
      constructs: ^3.3.69
    dependencies:
      '@aws-cdk/aws-cloudwatch': 1.193.0_hwrqi6tv767pe2ottnl3pwcnqm
      '@aws-cdk/aws-iam': 1.193.0_h5z4mbysj2d57xhjje65guwzkq
      '@aws-cdk/aws-kms': 1.193.0_wv5he25vlfitynxjm2o4t3p5vu
      '@aws-cdk/aws-logs': 1.193.0_fl7hneqefdk7a7rv75sucgtmwm
      '@aws-cdk/aws-s3': 1.193.0_s6ljqdn2iypvkcrzn7mbvz6gaq
      '@aws-cdk/aws-s3-assets': 1.193.0_fl7hneqefdk7a7rv75sucgtmwm
      '@aws-cdk/aws-ssm': 1.193.0_wv5he25vlfitynxjm2o4t3p5vu
      '@aws-cdk/cloud-assembly-schema': 1.193.0
      '@aws-cdk/core': 1.193.0_jfsf2uupw3z2wi6nn7gnreoyte
      '@aws-cdk/cx-api': 1.193.0
      '@aws-cdk/region-info': 1.193.0
      constructs: 3.4.251
    transitivePeerDependencies:
      - '@aws-cdk/assets'
    dev: false

  /@aws-cdk/aws-ecr-assets/1.193.0_fxsm4c6so6jpwbdfd4ammfd45e:
    resolution: {integrity: sha512-jqc7OQRdedprbOaLRfGaDAmQ6bUs6TZTzj8722Ji2gk6VOWAA8sH2LkXRdDLtNn5LRUTWrKU4RZum/2u0TwraA==}
    engines: {node: '>= 14.15.0'}
    peerDependencies:
      '@aws-cdk/assets': 1.193.0
      '@aws-cdk/aws-iam': 1.193.0
      '@aws-cdk/aws-s3': 1.193.0
      '@aws-cdk/core': 1.193.0
      '@aws-cdk/cx-api': 1.193.0
      constructs: ^3.3.69
    dependencies:
      '@aws-cdk/assets': 1.193.0_5cocr36pjfvlto7s7kbof5rxfm
      '@aws-cdk/aws-ecr': 1.193.0_s6ljqdn2iypvkcrzn7mbvz6gaq
      '@aws-cdk/aws-iam': 1.193.0_h5z4mbysj2d57xhjje65guwzkq
      '@aws-cdk/aws-s3': 1.193.0_s6ljqdn2iypvkcrzn7mbvz6gaq
      '@aws-cdk/core': 1.193.0_jfsf2uupw3z2wi6nn7gnreoyte
      '@aws-cdk/cx-api': 1.193.0
      constructs: 3.4.251
    transitivePeerDependencies:
      - '@aws-cdk/aws-events'
    dev: false

  /@aws-cdk/aws-ecr/1.193.0_s6ljqdn2iypvkcrzn7mbvz6gaq:
    resolution: {integrity: sha512-Bpl/L0A7uVshhkljYnkAISObWYtHz+U7Tgg4rCnoDnhrShGntpqHqn+mI+MbBP1LjowU/jkUso5+2EcQxStHdg==}
    engines: {node: '>= 14.15.0'}
    peerDependencies:
      '@aws-cdk/aws-events': 1.193.0
      '@aws-cdk/aws-iam': 1.193.0
      '@aws-cdk/core': 1.193.0
      constructs: ^3.3.69
    dependencies:
      '@aws-cdk/aws-events': 1.193.0_hwrqi6tv767pe2ottnl3pwcnqm
      '@aws-cdk/aws-iam': 1.193.0_h5z4mbysj2d57xhjje65guwzkq
      '@aws-cdk/aws-kms': 1.193.0_wv5he25vlfitynxjm2o4t3p5vu
      '@aws-cdk/core': 1.193.0_jfsf2uupw3z2wi6nn7gnreoyte
      constructs: 3.4.251
    transitivePeerDependencies:
      - '@aws-cdk/cx-api'
    dev: false

  /@aws-cdk/aws-ecs/1.193.0_cu5pzsugp2zvineexa6623gmx4:
    resolution: {integrity: sha512-xYx6JQybsU80L5sfn+36i3kR98vQMug/n7H69kJzAHDGvwyeI8mU4B7YzW3BLOH5TR0oZZ1P7gjsJQq8K6RjaA==}
    engines: {node: '>= 14.15.0'}
    peerDependencies:
      '@aws-cdk/aws-iam': 1.193.0
      '@aws-cdk/aws-lambda': 1.193.0
      '@aws-cdk/aws-logs': 1.193.0
      '@aws-cdk/aws-s3': 1.193.0
      '@aws-cdk/core': 1.193.0
      '@aws-cdk/cx-api': 1.193.0
      constructs: ^3.3.69
    dependencies:
      '@aws-cdk/aws-applicationautoscaling': 1.193.0_hwrqi6tv767pe2ottnl3pwcnqm
      '@aws-cdk/aws-autoscaling': 1.193.0_upk4xvmulko4zwrdpwfmngkhia
      '@aws-cdk/aws-autoscaling-hooktargets': 1.193.0_sd7ltd5datpnuq3xs2mbxc5gki
      '@aws-cdk/aws-certificatemanager': 1.193.0_j6i3cfn46lxtg3dfxtfr6gwjsi
      '@aws-cdk/aws-cloudwatch': 1.193.0_hwrqi6tv767pe2ottnl3pwcnqm
      '@aws-cdk/aws-ec2': 1.193.0_aelxr2tctgck6ft5trqziwzmui
      '@aws-cdk/aws-ecr': 1.193.0_s6ljqdn2iypvkcrzn7mbvz6gaq
      '@aws-cdk/aws-ecr-assets': 1.193.0_fxsm4c6so6jpwbdfd4ammfd45e
      '@aws-cdk/aws-elasticloadbalancing': 1.193.0_6pqcupvooeqlpupvlzhdrord2u
      '@aws-cdk/aws-elasticloadbalancingv2': 1.193.0_gqcd7osjtxd6yzxf76nth7r3mu
      '@aws-cdk/aws-iam': 1.193.0_h5z4mbysj2d57xhjje65guwzkq
      '@aws-cdk/aws-kms': 1.193.0_wv5he25vlfitynxjm2o4t3p5vu
      '@aws-cdk/aws-lambda': 1.193.0_hjndse4uvjoh2z652h4gibqbfa
      '@aws-cdk/aws-logs': 1.193.0_fl7hneqefdk7a7rv75sucgtmwm
      '@aws-cdk/aws-route53': 1.193.0_wk3iv4ngaohevlam4bfwh7pcnm
      '@aws-cdk/aws-route53-targets': 1.193.0_7vgqgy3ctbhuvfr7qo7bzlxkqy
      '@aws-cdk/aws-s3': 1.193.0_s6ljqdn2iypvkcrzn7mbvz6gaq
      '@aws-cdk/aws-s3-assets': 1.193.0_fl7hneqefdk7a7rv75sucgtmwm
      '@aws-cdk/aws-secretsmanager': 1.193.0_v64ruj6vqiurhxkiymesywpqdq
      '@aws-cdk/aws-servicediscovery': 1.193.0_agjehwrl4wnqdjmvscrj7zvbaq
      '@aws-cdk/aws-sns': 1.193.0_s6ljqdn2iypvkcrzn7mbvz6gaq
      '@aws-cdk/aws-sqs': 1.193.0_wv5he25vlfitynxjm2o4t3p5vu
      '@aws-cdk/aws-ssm': 1.193.0_wv5he25vlfitynxjm2o4t3p5vu
      '@aws-cdk/core': 1.193.0_jfsf2uupw3z2wi6nn7gnreoyte
      '@aws-cdk/cx-api': 1.193.0
      constructs: 3.4.251
    transitivePeerDependencies:
      - '@aws-cdk/assets'
      - '@aws-cdk/aws-apigateway'
      - '@aws-cdk/aws-cloudfront'
      - '@aws-cdk/aws-events'
      - '@aws-cdk/aws-sns-subscriptions'
      - '@aws-cdk/custom-resources'
    dev: false

  /@aws-cdk/aws-efs/1.193.0_aelxr2tctgck6ft5trqziwzmui:
    resolution: {integrity: sha512-0q2zJvXZJTicC6b/qnxhhNFg0aQGA7jytFM7Xixcix5O6ImCb+OkKbkk0DL8xFP1e+Z5+W2rDvqlGD8rcYbi7A==}
    engines: {node: '>= 14.15.0'}
    peerDependencies:
      '@aws-cdk/aws-iam': 1.193.0
      '@aws-cdk/core': 1.193.0
      '@aws-cdk/cx-api': 1.193.0
      constructs: ^3.3.69
    dependencies:
      '@aws-cdk/aws-ec2': 1.193.0_aelxr2tctgck6ft5trqziwzmui
      '@aws-cdk/aws-iam': 1.193.0_h5z4mbysj2d57xhjje65guwzkq
      '@aws-cdk/aws-kms': 1.193.0_wv5he25vlfitynxjm2o4t3p5vu
      '@aws-cdk/cloud-assembly-schema': 1.193.0
      '@aws-cdk/core': 1.193.0_jfsf2uupw3z2wi6nn7gnreoyte
      '@aws-cdk/cx-api': 1.193.0
      constructs: 3.4.251
    transitivePeerDependencies:
      - '@aws-cdk/assets'
      - '@aws-cdk/aws-logs'
      - '@aws-cdk/aws-s3'
    dev: false

  /@aws-cdk/aws-elasticloadbalancing/1.193.0_6pqcupvooeqlpupvlzhdrord2u:
    resolution: {integrity: sha512-kr8WuHw6i3rUv6qwSQhZ+bP7r1KD91Y9gJQMrbC+jveGLvG5zL9E9+h/8Rvjhj6MC/pxzDQ68C2CKNOu/BrXUg==}
    engines: {node: '>= 14.15.0'}
    peerDependencies:
      '@aws-cdk/aws-ec2': 1.193.0
      '@aws-cdk/core': 1.193.0
      constructs: ^3.3.69
    dependencies:
      '@aws-cdk/aws-ec2': 1.193.0_aelxr2tctgck6ft5trqziwzmui
      '@aws-cdk/core': 1.193.0_jfsf2uupw3z2wi6nn7gnreoyte
      constructs: 3.4.251
    dev: false

  /@aws-cdk/aws-elasticloadbalancingv2/1.193.0_gqcd7osjtxd6yzxf76nth7r3mu:
    resolution: {integrity: sha512-ij35Ay5trmFznVEOhKbp/ETfumRa3YRS2ndqb8na/spwn7ISboJ2yEIC5P4FG35gdfwq06yWuyyYBWd3mdoUxA==}
    engines: {node: '>= 14.15.0'}
    peerDependencies:
      '@aws-cdk/aws-iam': 1.193.0
      '@aws-cdk/aws-lambda': 1.193.0
      '@aws-cdk/aws-s3': 1.193.0
      '@aws-cdk/core': 1.193.0
      '@aws-cdk/cx-api': 1.193.0
      constructs: ^3.3.69
    dependencies:
      '@aws-cdk/aws-certificatemanager': 1.193.0_j6i3cfn46lxtg3dfxtfr6gwjsi
      '@aws-cdk/aws-cloudwatch': 1.193.0_hwrqi6tv767pe2ottnl3pwcnqm
      '@aws-cdk/aws-ec2': 1.193.0_aelxr2tctgck6ft5trqziwzmui
      '@aws-cdk/aws-iam': 1.193.0_h5z4mbysj2d57xhjje65guwzkq
      '@aws-cdk/aws-lambda': 1.193.0_hjndse4uvjoh2z652h4gibqbfa
      '@aws-cdk/aws-route53': 1.193.0_wk3iv4ngaohevlam4bfwh7pcnm
      '@aws-cdk/aws-s3': 1.193.0_s6ljqdn2iypvkcrzn7mbvz6gaq
      '@aws-cdk/cloud-assembly-schema': 1.193.0
      '@aws-cdk/core': 1.193.0_jfsf2uupw3z2wi6nn7gnreoyte
      '@aws-cdk/cx-api': 1.193.0
      '@aws-cdk/region-info': 1.193.0
      constructs: 3.4.251
    transitivePeerDependencies:
      - '@aws-cdk/assets'
      - '@aws-cdk/aws-logs'
      - '@aws-cdk/custom-resources'
    dev: false

  /@aws-cdk/aws-events-targets/1.193.0_i2hxngstmfsj7v6v6mmxqdzlum:
    resolution: {integrity: sha512-MzNKSr/yBBCB21bQLZcM9MF8BCRSmAW1FVYtoc4brHVgD3UyLlVQNsr71oqi5bSEREZFK8qkomYHsSvxOa7nJg==}
    engines: {node: '>= 14.15.0'}
    peerDependencies:
      '@aws-cdk/aws-apigateway': 1.193.0
      '@aws-cdk/aws-events': 1.193.0
      '@aws-cdk/aws-iam': 1.193.0
      '@aws-cdk/aws-lambda': 1.193.0
      '@aws-cdk/aws-logs': 1.193.0
      '@aws-cdk/core': 1.193.0
      '@aws-cdk/custom-resources': 1.193.0
      constructs: ^3.3.69
    dependencies:
      '@aws-cdk/aws-apigateway': 1.193.0_upk4xvmulko4zwrdpwfmngkhia
      '@aws-cdk/aws-autoscaling': 1.193.0_upk4xvmulko4zwrdpwfmngkhia
      '@aws-cdk/aws-codebuild': 1.193.0_ld77ehigssy773vrtmey3cniuq
      '@aws-cdk/aws-codepipeline': 1.193.0_dfu2olwntafihvull2oke7ivi4
      '@aws-cdk/aws-ec2': 1.193.0_aelxr2tctgck6ft5trqziwzmui
      '@aws-cdk/aws-ecs': 1.193.0_cu5pzsugp2zvineexa6623gmx4
      '@aws-cdk/aws-events': 1.193.0_hwrqi6tv767pe2ottnl3pwcnqm
      '@aws-cdk/aws-iam': 1.193.0_h5z4mbysj2d57xhjje65guwzkq
      '@aws-cdk/aws-kinesis': 1.193.0_fb53ippgrwc6o3bmc5oulqm4me
      '@aws-cdk/aws-kinesisfirehose': 1.193.0_v64ruj6vqiurhxkiymesywpqdq
      '@aws-cdk/aws-kms': 1.193.0_wv5he25vlfitynxjm2o4t3p5vu
      '@aws-cdk/aws-lambda': 1.193.0_hjndse4uvjoh2z652h4gibqbfa
      '@aws-cdk/aws-logs': 1.193.0_fl7hneqefdk7a7rv75sucgtmwm
      '@aws-cdk/aws-sns': 1.193.0_s6ljqdn2iypvkcrzn7mbvz6gaq
      '@aws-cdk/aws-sns-subscriptions': 1.193.0_7kzgzmrjzvracynar4gtrolizi
      '@aws-cdk/aws-sqs': 1.193.0_wv5he25vlfitynxjm2o4t3p5vu
      '@aws-cdk/aws-stepfunctions': 1.193.0_5prrxj3l5spwy6zim4npjrzbwm
      '@aws-cdk/core': 1.193.0_jfsf2uupw3z2wi6nn7gnreoyte
      '@aws-cdk/custom-resources': 1.193.0_ld77ehigssy773vrtmey3cniuq
      constructs: 3.4.251
    transitivePeerDependencies:
      - '@aws-cdk/assets'
      - '@aws-cdk/aws-cloudfront'
      - '@aws-cdk/aws-s3'
      - '@aws-cdk/cx-api'
    dev: false

  /@aws-cdk/aws-events/1.193.0_hwrqi6tv767pe2ottnl3pwcnqm:
    resolution: {integrity: sha512-KwXni6KlZ9pcdrPXNZtZq3TfLnoarH2EeXAYDg4Igagxe4pVPrdieu8NqoK5M7EctbXRuluOGtZ+KJ4NqeGUcw==}
    engines: {node: '>= 14.15.0'}
    peerDependencies:
      '@aws-cdk/aws-iam': 1.193.0
      '@aws-cdk/core': 1.193.0
      constructs: ^3.3.69
    dependencies:
      '@aws-cdk/aws-iam': 1.193.0_h5z4mbysj2d57xhjje65guwzkq
      '@aws-cdk/core': 1.193.0_jfsf2uupw3z2wi6nn7gnreoyte
      constructs: 3.4.251
    dev: false

  /@aws-cdk/aws-globalaccelerator/1.193.0_6oli7y3qfgvifjtvl5eb544x3e:
    resolution: {integrity: sha512-7NSKQSx8iYF/4/MyxXZvIFFlwUPyx46jwENG/5sg7mCEG10ajLv9RYUu5qv1Dku+6vrARzLzJlNAgjHxuCvprQ==}
    engines: {node: '>= 14.15.0'}
    peerDependencies:
      '@aws-cdk/aws-ec2': 1.193.0
      '@aws-cdk/core': 1.193.0
      '@aws-cdk/custom-resources': 1.193.0
      constructs: ^3.3.69
    dependencies:
      '@aws-cdk/aws-ec2': 1.193.0_aelxr2tctgck6ft5trqziwzmui
      '@aws-cdk/core': 1.193.0_jfsf2uupw3z2wi6nn7gnreoyte
      '@aws-cdk/custom-resources': 1.193.0_ld77ehigssy773vrtmey3cniuq
      constructs: 3.4.251
    dev: false

  /@aws-cdk/aws-iam/1.193.0_h5z4mbysj2d57xhjje65guwzkq:
    resolution: {integrity: sha512-lNeQ+1c2vSzharHFl7d8dZQ1C0q7SZZeBkEJHmMIRCJ5MBQLDk00UD3QvZJM+yMnIZ2hFFvhW30I4LKlcr3Tsg==}
    engines: {node: '>= 14.15.0'}
    peerDependencies:
      '@aws-cdk/core': 1.193.0
      constructs: ^3.3.69
    dependencies:
      '@aws-cdk/core': 1.193.0_jfsf2uupw3z2wi6nn7gnreoyte
      '@aws-cdk/cx-api': 1.193.0
      '@aws-cdk/region-info': 1.193.0
      constructs: 3.4.251
    dev: false

  /@aws-cdk/aws-kinesis/1.193.0_fb53ippgrwc6o3bmc5oulqm4me:
    resolution: {integrity: sha512-MKTcDQmbCFmbRaA14Z9r24MHmD2vzScPSL2ngYYdmC7KlyMhJB2uQfK+v3trkMSkVQtZrDNCf3PbEEnj2fkZNg==}
    engines: {node: '>= 14.15.0'}
    peerDependencies:
      '@aws-cdk/aws-iam': 1.193.0
      '@aws-cdk/aws-logs': 1.193.0
      '@aws-cdk/core': 1.193.0
      constructs: ^3.3.69
    dependencies:
      '@aws-cdk/aws-cloudwatch': 1.193.0_hwrqi6tv767pe2ottnl3pwcnqm
      '@aws-cdk/aws-iam': 1.193.0_h5z4mbysj2d57xhjje65guwzkq
      '@aws-cdk/aws-kms': 1.193.0_wv5he25vlfitynxjm2o4t3p5vu
      '@aws-cdk/aws-logs': 1.193.0_fl7hneqefdk7a7rv75sucgtmwm
      '@aws-cdk/core': 1.193.0_jfsf2uupw3z2wi6nn7gnreoyte
      constructs: 3.4.251
    transitivePeerDependencies:
      - '@aws-cdk/cx-api'
    dev: false

  /@aws-cdk/aws-kinesisfirehose/1.193.0_v64ruj6vqiurhxkiymesywpqdq:
    resolution: {integrity: sha512-nehDBz07r7dwDOjdZwcgLuuyiTDgitOhkLtu3Kd/dgv3K83zEfxWzlit40JY7vfxE6B34uHCjWQAXHAa7NjP9w==}
    engines: {node: '>= 14.15.0'}
    peerDependencies:
      '@aws-cdk/aws-iam': 1.193.0
      '@aws-cdk/aws-lambda': 1.193.0
      '@aws-cdk/aws-logs': 1.193.0
      '@aws-cdk/aws-s3': 1.193.0
      '@aws-cdk/core': 1.193.0
      constructs: ^3.3.69
    dependencies:
      '@aws-cdk/aws-cloudwatch': 1.193.0_hwrqi6tv767pe2ottnl3pwcnqm
      '@aws-cdk/aws-ec2': 1.193.0_aelxr2tctgck6ft5trqziwzmui
      '@aws-cdk/aws-iam': 1.193.0_h5z4mbysj2d57xhjje65guwzkq
      '@aws-cdk/aws-kinesis': 1.193.0_fb53ippgrwc6o3bmc5oulqm4me
      '@aws-cdk/aws-kms': 1.193.0_wv5he25vlfitynxjm2o4t3p5vu
      '@aws-cdk/aws-lambda': 1.193.0_hjndse4uvjoh2z652h4gibqbfa
      '@aws-cdk/aws-logs': 1.193.0_fl7hneqefdk7a7rv75sucgtmwm
      '@aws-cdk/aws-s3': 1.193.0_s6ljqdn2iypvkcrzn7mbvz6gaq
      '@aws-cdk/core': 1.193.0_jfsf2uupw3z2wi6nn7gnreoyte
      '@aws-cdk/region-info': 1.193.0
      constructs: 3.4.251
    transitivePeerDependencies:
      - '@aws-cdk/assets'
      - '@aws-cdk/cx-api'
    dev: false

  /@aws-cdk/aws-kms/1.193.0_wv5he25vlfitynxjm2o4t3p5vu:
    resolution: {integrity: sha512-BYJeFn9kAfi+nPKU+ZB8k37A9VrUQHKccIJ/kDbGIBj4fv0jun8yor+1mBFKHiNpFAaEUQpF1WvBMrjc5nplOw==}
    engines: {node: '>= 14.15.0'}
    peerDependencies:
      '@aws-cdk/aws-iam': 1.193.0
      '@aws-cdk/core': 1.193.0
      '@aws-cdk/cx-api': 1.193.0
      constructs: ^3.3.69
    dependencies:
      '@aws-cdk/aws-iam': 1.193.0_h5z4mbysj2d57xhjje65guwzkq
      '@aws-cdk/cloud-assembly-schema': 1.193.0
      '@aws-cdk/core': 1.193.0_jfsf2uupw3z2wi6nn7gnreoyte
      '@aws-cdk/cx-api': 1.193.0
      constructs: 3.4.251
    dev: false

  /@aws-cdk/aws-lambda-event-sources/1.193.0_qg64zmashm7t2rdsmtncvmznfa:
    resolution: {integrity: sha512-wwRmr0oxjTIiPnJUlOIts96P5M2WENT/LLpGFJ9KI7Si18eSOfEc4RLAw1HXzuKlUU1VHhubo0Ga7kUMKxZjZQ==}
    engines: {node: '>= 14.15.0'}
    peerDependencies:
      '@aws-cdk/aws-apigateway': 1.193.0
      '@aws-cdk/aws-dynamodb': 1.193.0
      '@aws-cdk/aws-events': 1.193.0
      '@aws-cdk/aws-iam': 1.193.0
      '@aws-cdk/aws-lambda': 1.193.0
      '@aws-cdk/aws-s3': 1.193.0
      '@aws-cdk/core': 1.193.0
      constructs: ^3.3.69
    dependencies:
      '@aws-cdk/aws-apigateway': 1.193.0_upk4xvmulko4zwrdpwfmngkhia
      '@aws-cdk/aws-dynamodb': 1.193.0_hw4y3fnmtspigwybrnhagitzgi
      '@aws-cdk/aws-ec2': 1.193.0_aelxr2tctgck6ft5trqziwzmui
      '@aws-cdk/aws-events': 1.193.0_hwrqi6tv767pe2ottnl3pwcnqm
      '@aws-cdk/aws-iam': 1.193.0_h5z4mbysj2d57xhjje65guwzkq
      '@aws-cdk/aws-kinesis': 1.193.0_fb53ippgrwc6o3bmc5oulqm4me
      '@aws-cdk/aws-lambda': 1.193.0_hjndse4uvjoh2z652h4gibqbfa
      '@aws-cdk/aws-s3': 1.193.0_s6ljqdn2iypvkcrzn7mbvz6gaq
      '@aws-cdk/aws-s3-notifications': 1.193.0_4jktmyq4rjkoyfb44azfit3a4u
      '@aws-cdk/aws-secretsmanager': 1.193.0_v64ruj6vqiurhxkiymesywpqdq
      '@aws-cdk/aws-sns': 1.193.0_s6ljqdn2iypvkcrzn7mbvz6gaq
      '@aws-cdk/aws-sns-subscriptions': 1.193.0_7kzgzmrjzvracynar4gtrolizi
      '@aws-cdk/aws-sqs': 1.193.0_wv5he25vlfitynxjm2o4t3p5vu
      '@aws-cdk/core': 1.193.0_jfsf2uupw3z2wi6nn7gnreoyte
      constructs: 3.4.251
    transitivePeerDependencies:
      - '@aws-cdk/assets'
      - '@aws-cdk/aws-logs'
      - '@aws-cdk/cx-api'
    dev: false

  /@aws-cdk/aws-lambda/1.193.0_hjndse4uvjoh2z652h4gibqbfa:
    resolution: {integrity: sha512-yCC5IpP5nw2G+TKJT3PVYJce6PWV8zG4U9ZrZfHQfoAblw07qo/X2xKgb/VEYNAUvBasVi4kaFMNJVmyL+rm+Q==}
    engines: {node: '>= 14.15.0'}
    peerDependencies:
      '@aws-cdk/aws-events': 1.193.0
      '@aws-cdk/aws-iam': 1.193.0
      '@aws-cdk/aws-logs': 1.193.0
      '@aws-cdk/aws-s3': 1.193.0
      '@aws-cdk/core': 1.193.0
      '@aws-cdk/cx-api': 1.193.0
      constructs: ^3.3.69
    dependencies:
      '@aws-cdk/aws-applicationautoscaling': 1.193.0_hwrqi6tv767pe2ottnl3pwcnqm
      '@aws-cdk/aws-cloudwatch': 1.193.0_hwrqi6tv767pe2ottnl3pwcnqm
      '@aws-cdk/aws-codeguruprofiler': 1.193.0_hwrqi6tv767pe2ottnl3pwcnqm
      '@aws-cdk/aws-ec2': 1.193.0_aelxr2tctgck6ft5trqziwzmui
      '@aws-cdk/aws-ecr': 1.193.0_s6ljqdn2iypvkcrzn7mbvz6gaq
      '@aws-cdk/aws-ecr-assets': 1.193.0_fxsm4c6so6jpwbdfd4ammfd45e
      '@aws-cdk/aws-efs': 1.193.0_aelxr2tctgck6ft5trqziwzmui
      '@aws-cdk/aws-events': 1.193.0_hwrqi6tv767pe2ottnl3pwcnqm
      '@aws-cdk/aws-iam': 1.193.0_h5z4mbysj2d57xhjje65guwzkq
      '@aws-cdk/aws-kms': 1.193.0_wv5he25vlfitynxjm2o4t3p5vu
      '@aws-cdk/aws-logs': 1.193.0_fl7hneqefdk7a7rv75sucgtmwm
      '@aws-cdk/aws-s3': 1.193.0_s6ljqdn2iypvkcrzn7mbvz6gaq
      '@aws-cdk/aws-s3-assets': 1.193.0_fl7hneqefdk7a7rv75sucgtmwm
      '@aws-cdk/aws-signer': 1.193.0_h5z4mbysj2d57xhjje65guwzkq
      '@aws-cdk/aws-sns': 1.193.0_s6ljqdn2iypvkcrzn7mbvz6gaq
      '@aws-cdk/aws-sqs': 1.193.0_wv5he25vlfitynxjm2o4t3p5vu
      '@aws-cdk/core': 1.193.0_jfsf2uupw3z2wi6nn7gnreoyte
      '@aws-cdk/cx-api': 1.193.0
      '@aws-cdk/region-info': 1.193.0
      constructs: 3.4.251
    transitivePeerDependencies:
      - '@aws-cdk/assets'
    dev: false

  /@aws-cdk/aws-logs/1.193.0_fl7hneqefdk7a7rv75sucgtmwm:
    resolution: {integrity: sha512-+v1T77+Z5O7ufjD8FYJrg6MQZQT0KdICjwcVq6ViZonw3ZK5MMoNExkWJy+9BDtkG0+ePsWrQ9VopqqMd4LldA==}
    engines: {node: '>= 14.15.0'}
    peerDependencies:
      '@aws-cdk/aws-iam': 1.193.0
      '@aws-cdk/core': 1.193.0
      '@aws-cdk/cx-api': 1.193.0
      constructs: ^3.3.69
    dependencies:
      '@aws-cdk/aws-cloudwatch': 1.193.0_hwrqi6tv767pe2ottnl3pwcnqm
      '@aws-cdk/aws-iam': 1.193.0_h5z4mbysj2d57xhjje65guwzkq
      '@aws-cdk/aws-kms': 1.193.0_wv5he25vlfitynxjm2o4t3p5vu
      '@aws-cdk/aws-s3-assets': 1.193.0_fl7hneqefdk7a7rv75sucgtmwm
      '@aws-cdk/core': 1.193.0_jfsf2uupw3z2wi6nn7gnreoyte
      '@aws-cdk/cx-api': 1.193.0
      constructs: 3.4.251
    transitivePeerDependencies:
      - '@aws-cdk/assets'
      - '@aws-cdk/aws-s3'
    dev: false

  /@aws-cdk/aws-route53-targets/1.193.0_7vgqgy3ctbhuvfr7qo7bzlxkqy:
    resolution: {integrity: sha512-Cj0zjiwKZ+O8fX5ls8BchQdm7/sVCWnMyb7BfkwviatXum9URGW5tsqdtnicTrzOBKxe2V+ms4Tx6Mj7AgCb3w==}
    engines: {node: '>= 14.15.0'}
    peerDependencies:
      '@aws-cdk/aws-apigateway': 1.193.0
      '@aws-cdk/aws-cloudfront': 1.193.0
      '@aws-cdk/aws-ec2': 1.193.0
      '@aws-cdk/aws-iam': 1.193.0
      '@aws-cdk/aws-s3': 1.193.0
      '@aws-cdk/core': 1.193.0
      constructs: ^3.3.69
    dependencies:
      '@aws-cdk/aws-apigateway': 1.193.0_upk4xvmulko4zwrdpwfmngkhia
      '@aws-cdk/aws-cloudfront': 1.193.0_gqcd7osjtxd6yzxf76nth7r3mu
      '@aws-cdk/aws-cognito': 1.193.0_6tofvxpai7zkmpcugq5ucgdema
      '@aws-cdk/aws-ec2': 1.193.0_aelxr2tctgck6ft5trqziwzmui
      '@aws-cdk/aws-elasticloadbalancing': 1.193.0_6pqcupvooeqlpupvlzhdrord2u
      '@aws-cdk/aws-elasticloadbalancingv2': 1.193.0_gqcd7osjtxd6yzxf76nth7r3mu
      '@aws-cdk/aws-globalaccelerator': 1.193.0_6oli7y3qfgvifjtvl5eb544x3e
      '@aws-cdk/aws-iam': 1.193.0_h5z4mbysj2d57xhjje65guwzkq
      '@aws-cdk/aws-route53': 1.193.0_wk3iv4ngaohevlam4bfwh7pcnm
      '@aws-cdk/aws-s3': 1.193.0_s6ljqdn2iypvkcrzn7mbvz6gaq
      '@aws-cdk/core': 1.193.0_jfsf2uupw3z2wi6nn7gnreoyte
      '@aws-cdk/region-info': 1.193.0
      constructs: 3.4.251
    transitivePeerDependencies:
      - '@aws-cdk/assets'
      - '@aws-cdk/aws-lambda'
      - '@aws-cdk/aws-logs'
      - '@aws-cdk/custom-resources'
      - '@aws-cdk/cx-api'
    dev: false

  /@aws-cdk/aws-route53/1.193.0_wk3iv4ngaohevlam4bfwh7pcnm:
    resolution: {integrity: sha512-KiTi2gyQXfXStgFRaZMtqINeuvF49wRB+HwgicJLEMyjVt9r4lWoefpa4zuQvE1Yi6M0wJI3E5VMMREDNhjobQ==}
    engines: {node: '>= 14.15.0'}
    peerDependencies:
      '@aws-cdk/aws-ec2': 1.193.0
      '@aws-cdk/aws-iam': 1.193.0
      '@aws-cdk/aws-logs': 1.193.0
      '@aws-cdk/core': 1.193.0
      '@aws-cdk/custom-resources': 1.193.0
      constructs: ^3.3.69
    dependencies:
      '@aws-cdk/aws-ec2': 1.193.0_aelxr2tctgck6ft5trqziwzmui
      '@aws-cdk/aws-iam': 1.193.0_h5z4mbysj2d57xhjje65guwzkq
      '@aws-cdk/aws-logs': 1.193.0_fl7hneqefdk7a7rv75sucgtmwm
      '@aws-cdk/cloud-assembly-schema': 1.193.0
      '@aws-cdk/core': 1.193.0_jfsf2uupw3z2wi6nn7gnreoyte
      '@aws-cdk/custom-resources': 1.193.0_ld77ehigssy773vrtmey3cniuq
      constructs: 3.4.251
    dev: false

  /@aws-cdk/aws-s3-assets/1.193.0_fl7hneqefdk7a7rv75sucgtmwm:
    resolution: {integrity: sha512-yaia1ZzRS+13gIMqCAw2fORCJTti3qaLhPIIpltFv3pt/QRiJCMxAcNEOBWICngojDwHTG4guLu3aSCU6IS6QA==}
    engines: {node: '>= 14.15.0'}
    peerDependencies:
      '@aws-cdk/assets': 1.193.0
      '@aws-cdk/aws-iam': 1.193.0
      '@aws-cdk/aws-s3': 1.193.0
      '@aws-cdk/core': 1.193.0
      '@aws-cdk/cx-api': 1.193.0
      constructs: ^3.3.69
    dependencies:
      '@aws-cdk/assets': 1.193.0_5cocr36pjfvlto7s7kbof5rxfm
      '@aws-cdk/aws-iam': 1.193.0_h5z4mbysj2d57xhjje65guwzkq
      '@aws-cdk/aws-kms': 1.193.0_wv5he25vlfitynxjm2o4t3p5vu
      '@aws-cdk/aws-s3': 1.193.0_s6ljqdn2iypvkcrzn7mbvz6gaq
      '@aws-cdk/core': 1.193.0_jfsf2uupw3z2wi6nn7gnreoyte
      '@aws-cdk/cx-api': 1.193.0
      constructs: 3.4.251
    dev: false

  /@aws-cdk/aws-s3-deployment/1.193.0_5t5t5ptyd7ju3r7nqri4oel4va:
    resolution: {integrity: sha512-v8anPZiLk0B0y3zj5IS6HC0Bx9mVNlzWhMFhc4YupA4asfaqaj4idlwftNrjlU6HT5dD2xtGHq2DSLz3Qm0lPw==}
    engines: {node: '>= 14.15.0'}
    peerDependencies:
      '@aws-cdk/aws-cloudfront': 1.193.0
      '@aws-cdk/aws-iam': 1.193.0
      '@aws-cdk/aws-lambda': 1.193.0
      '@aws-cdk/aws-logs': 1.193.0
      '@aws-cdk/aws-s3': 1.193.0
      '@aws-cdk/core': 1.193.0
      constructs: ^3.3.69
    dependencies:
      '@aws-cdk/aws-cloudfront': 1.193.0_gqcd7osjtxd6yzxf76nth7r3mu
      '@aws-cdk/aws-ec2': 1.193.0_aelxr2tctgck6ft5trqziwzmui
      '@aws-cdk/aws-efs': 1.193.0_aelxr2tctgck6ft5trqziwzmui
      '@aws-cdk/aws-iam': 1.193.0_h5z4mbysj2d57xhjje65guwzkq
      '@aws-cdk/aws-lambda': 1.193.0_hjndse4uvjoh2z652h4gibqbfa
      '@aws-cdk/aws-logs': 1.193.0_fl7hneqefdk7a7rv75sucgtmwm
      '@aws-cdk/aws-s3': 1.193.0_s6ljqdn2iypvkcrzn7mbvz6gaq
      '@aws-cdk/aws-s3-assets': 1.193.0_fl7hneqefdk7a7rv75sucgtmwm
      '@aws-cdk/core': 1.193.0_jfsf2uupw3z2wi6nn7gnreoyte
      '@aws-cdk/lambda-layer-awscli': 1.193.0_cfjjurwldrqx7iniwrsiicnleu
      case: 1.6.3
      constructs: 3.4.251
    transitivePeerDependencies:
      - '@aws-cdk/assets'
      - '@aws-cdk/cx-api'
    dev: false
    bundledDependencies:
      - case

  /@aws-cdk/aws-s3-notifications/1.193.0_4jktmyq4rjkoyfb44azfit3a4u:
    resolution: {integrity: sha512-DStU9Cu+kQCKsCJG0mkf7h3lEMaZsucxZvRfDX90v8KyYMGwghsqbAyv0inW9kakNDglB7ITUBSdPCsDDYdgDA==}
    engines: {node: '>= 14.15.0'}
    peerDependencies:
      '@aws-cdk/aws-iam': 1.193.0
      '@aws-cdk/aws-lambda': 1.193.0
      '@aws-cdk/aws-s3': 1.193.0
      '@aws-cdk/core': 1.193.0
      constructs: ^3.3.69
    dependencies:
      '@aws-cdk/aws-iam': 1.193.0_h5z4mbysj2d57xhjje65guwzkq
      '@aws-cdk/aws-kms': 1.193.0_wv5he25vlfitynxjm2o4t3p5vu
      '@aws-cdk/aws-lambda': 1.193.0_hjndse4uvjoh2z652h4gibqbfa
      '@aws-cdk/aws-s3': 1.193.0_s6ljqdn2iypvkcrzn7mbvz6gaq
      '@aws-cdk/aws-sns': 1.193.0_s6ljqdn2iypvkcrzn7mbvz6gaq
      '@aws-cdk/aws-sqs': 1.193.0_wv5he25vlfitynxjm2o4t3p5vu
      '@aws-cdk/core': 1.193.0_jfsf2uupw3z2wi6nn7gnreoyte
      constructs: 3.4.251
    transitivePeerDependencies:
      - '@aws-cdk/aws-events'
      - '@aws-cdk/cx-api'
    dev: false

  /@aws-cdk/aws-s3/1.193.0_s6ljqdn2iypvkcrzn7mbvz6gaq:
    resolution: {integrity: sha512-i1z/b7UIHJgy0phECPy+WWSXc1TyHB/DTpsmYSL4Q7EXi0iEEQVublzApJh3s5x8ISLTS4oMdN6CNm2JcfEUKQ==}
    engines: {node: '>= 14.15.0'}
    peerDependencies:
      '@aws-cdk/aws-events': 1.193.0
      '@aws-cdk/aws-iam': 1.193.0
      '@aws-cdk/core': 1.193.0
      '@aws-cdk/cx-api': 1.193.0
      constructs: ^3.3.69
    dependencies:
      '@aws-cdk/aws-events': 1.193.0_hwrqi6tv767pe2ottnl3pwcnqm
      '@aws-cdk/aws-iam': 1.193.0_h5z4mbysj2d57xhjje65guwzkq
      '@aws-cdk/aws-kms': 1.193.0_wv5he25vlfitynxjm2o4t3p5vu
      '@aws-cdk/core': 1.193.0_jfsf2uupw3z2wi6nn7gnreoyte
      '@aws-cdk/cx-api': 1.193.0
      constructs: 3.4.251
    dev: false

  /@aws-cdk/aws-sam/1.193.0_h5z4mbysj2d57xhjje65guwzkq:
    resolution: {integrity: sha512-yta67UvNsk2E5LrGlSu3Kp6KssXhAJyqz2TIiSrNkAMxcQBIafQEXJFiWSMka6LsXQAGTTo2/8MLqT2Xm1VZBw==}
    engines: {node: '>= 14.15.0'}
    peerDependencies:
      '@aws-cdk/core': 1.193.0
      constructs: ^3.3.69
    dependencies:
      '@aws-cdk/core': 1.193.0_jfsf2uupw3z2wi6nn7gnreoyte
      constructs: 3.4.251
    dev: false

  /@aws-cdk/aws-secretsmanager/1.193.0_v64ruj6vqiurhxkiymesywpqdq:
    resolution: {integrity: sha512-7aPnYsEBhcdS9+xkYCVqHOrvV/uIhvlEJi8qo2kZL8tIlyI/IwCEuB9XpCd4arYIOQ1ZTsD7Yx2hqD/9vdacBA==}
    engines: {node: '>= 14.15.0'}
    peerDependencies:
      '@aws-cdk/aws-iam': 1.193.0
      '@aws-cdk/aws-lambda': 1.193.0
      '@aws-cdk/core': 1.193.0
      '@aws-cdk/cx-api': 1.193.0
      constructs: ^3.3.69
    dependencies:
      '@aws-cdk/aws-ec2': 1.193.0_aelxr2tctgck6ft5trqziwzmui
      '@aws-cdk/aws-iam': 1.193.0_h5z4mbysj2d57xhjje65guwzkq
      '@aws-cdk/aws-kms': 1.193.0_wv5he25vlfitynxjm2o4t3p5vu
      '@aws-cdk/aws-lambda': 1.193.0_hjndse4uvjoh2z652h4gibqbfa
      '@aws-cdk/aws-sam': 1.193.0_h5z4mbysj2d57xhjje65guwzkq
      '@aws-cdk/core': 1.193.0_jfsf2uupw3z2wi6nn7gnreoyte
      '@aws-cdk/cx-api': 1.193.0
      constructs: 3.4.251
    transitivePeerDependencies:
      - '@aws-cdk/assets'
      - '@aws-cdk/aws-logs'
      - '@aws-cdk/aws-s3'
    dev: false

  /@aws-cdk/aws-servicediscovery/1.193.0_agjehwrl4wnqdjmvscrj7zvbaq:
    resolution: {integrity: sha512-ECDMUpmPLb2w6Ad/oEs46zcWkFCHFZPJRg25bl2I6C6CRYIGWTtMyUzWIGsDs71OAZtR7OPwu/nOlYSs3ZNu0w==}
    engines: {node: '>= 14.15.0'}
    peerDependencies:
      '@aws-cdk/aws-ec2': 1.193.0
      '@aws-cdk/core': 1.193.0
      constructs: ^3.3.69
    dependencies:
      '@aws-cdk/aws-ec2': 1.193.0_aelxr2tctgck6ft5trqziwzmui
      '@aws-cdk/aws-elasticloadbalancingv2': 1.193.0_gqcd7osjtxd6yzxf76nth7r3mu
      '@aws-cdk/aws-route53': 1.193.0_wk3iv4ngaohevlam4bfwh7pcnm
      '@aws-cdk/core': 1.193.0_jfsf2uupw3z2wi6nn7gnreoyte
      constructs: 3.4.251
    transitivePeerDependencies:
      - '@aws-cdk/assets'
      - '@aws-cdk/aws-iam'
      - '@aws-cdk/aws-lambda'
      - '@aws-cdk/aws-logs'
      - '@aws-cdk/aws-s3'
      - '@aws-cdk/custom-resources'
      - '@aws-cdk/cx-api'
    dev: false

  /@aws-cdk/aws-signer/1.193.0_h5z4mbysj2d57xhjje65guwzkq:
    resolution: {integrity: sha512-s8q+ch26JZ2kuKEBL8Hj5+JkF7PR5Ou1DSZv10MIwjb+XO3/aNVEQmJE1CYuPR+HHCtYz0rhoGaVrwthNL3cIQ==}
    engines: {node: '>= 14.15.0'}
    peerDependencies:
      '@aws-cdk/core': 1.193.0
      constructs: ^3.3.69
    dependencies:
      '@aws-cdk/core': 1.193.0_jfsf2uupw3z2wi6nn7gnreoyte
      constructs: 3.4.251
    dev: false

  /@aws-cdk/aws-sns-subscriptions/1.193.0_7kzgzmrjzvracynar4gtrolizi:
    resolution: {integrity: sha512-32Po+O3HCC8PgIaIwFqWcJGYQfTYQ+HaBNp/EuMB0xsqZ78Pd9t4V0cZ0t0EY9OABmZkR1UheGkAjcivonFR6g==}
    engines: {node: '>= 14.15.0'}
    peerDependencies:
      '@aws-cdk/aws-iam': 1.193.0
      '@aws-cdk/aws-lambda': 1.193.0
      '@aws-cdk/core': 1.193.0
      constructs: ^3.3.69
    dependencies:
      '@aws-cdk/aws-iam': 1.193.0_h5z4mbysj2d57xhjje65guwzkq
      '@aws-cdk/aws-kms': 1.193.0_wv5he25vlfitynxjm2o4t3p5vu
      '@aws-cdk/aws-lambda': 1.193.0_hjndse4uvjoh2z652h4gibqbfa
      '@aws-cdk/aws-sns': 1.193.0_s6ljqdn2iypvkcrzn7mbvz6gaq
      '@aws-cdk/aws-sqs': 1.193.0_wv5he25vlfitynxjm2o4t3p5vu
      '@aws-cdk/core': 1.193.0_jfsf2uupw3z2wi6nn7gnreoyte
      constructs: 3.4.251
    transitivePeerDependencies:
      - '@aws-cdk/aws-events'
      - '@aws-cdk/cx-api'
    dev: false

  /@aws-cdk/aws-sns/1.193.0_s6ljqdn2iypvkcrzn7mbvz6gaq:
    resolution: {integrity: sha512-VMmVtBzStw6sLmBC/pjMaaX6Ol3mCWgJJdoW7wg9TGzkrkuxFrZiH4KeF05zkaNXi33JAvosPeVjckslCTdgUQ==}
    engines: {node: '>= 14.15.0'}
    peerDependencies:
      '@aws-cdk/aws-events': 1.193.0
      '@aws-cdk/aws-iam': 1.193.0
      '@aws-cdk/core': 1.193.0
      constructs: ^3.3.69
    dependencies:
      '@aws-cdk/aws-cloudwatch': 1.193.0_hwrqi6tv767pe2ottnl3pwcnqm
      '@aws-cdk/aws-codestarnotifications': 1.193.0_h5z4mbysj2d57xhjje65guwzkq
      '@aws-cdk/aws-events': 1.193.0_hwrqi6tv767pe2ottnl3pwcnqm
      '@aws-cdk/aws-iam': 1.193.0_h5z4mbysj2d57xhjje65guwzkq
      '@aws-cdk/aws-kms': 1.193.0_wv5he25vlfitynxjm2o4t3p5vu
      '@aws-cdk/aws-sqs': 1.193.0_wv5he25vlfitynxjm2o4t3p5vu
      '@aws-cdk/core': 1.193.0_jfsf2uupw3z2wi6nn7gnreoyte
      constructs: 3.4.251
    transitivePeerDependencies:
      - '@aws-cdk/cx-api'
    dev: false

  /@aws-cdk/aws-sqs/1.193.0_wv5he25vlfitynxjm2o4t3p5vu:
    resolution: {integrity: sha512-3roFaibYxBNW+txcHmNOeYhfg1pGWP7edv3E6S2HAQji7kczOWSNxFoVtoBrgKOzoMD+UQWR7V0Jfg2JIfk/EA==}
    engines: {node: '>= 14.15.0'}
    peerDependencies:
      '@aws-cdk/aws-iam': 1.193.0
      '@aws-cdk/core': 1.193.0
      constructs: ^3.3.69
    dependencies:
      '@aws-cdk/aws-cloudwatch': 1.193.0_hwrqi6tv767pe2ottnl3pwcnqm
      '@aws-cdk/aws-iam': 1.193.0_h5z4mbysj2d57xhjje65guwzkq
      '@aws-cdk/aws-kms': 1.193.0_wv5he25vlfitynxjm2o4t3p5vu
      '@aws-cdk/core': 1.193.0_jfsf2uupw3z2wi6nn7gnreoyte
      constructs: 3.4.251
    transitivePeerDependencies:
      - '@aws-cdk/cx-api'
    dev: false

  /@aws-cdk/aws-ssm/1.193.0_wv5he25vlfitynxjm2o4t3p5vu:
    resolution: {integrity: sha512-eVfCgNf3GUkvpr9BDNaNYgUtE6Q6kERu1oXyfW2ps3I3GKu2LZ9KuR8PwR0F4/OzpAsJ2C5TuytiPJd4hshB/g==}
    engines: {node: '>= 14.15.0'}
    peerDependencies:
      '@aws-cdk/aws-iam': 1.193.0
      '@aws-cdk/core': 1.193.0
      constructs: ^3.3.69
    dependencies:
      '@aws-cdk/aws-iam': 1.193.0_h5z4mbysj2d57xhjje65guwzkq
      '@aws-cdk/aws-kms': 1.193.0_wv5he25vlfitynxjm2o4t3p5vu
      '@aws-cdk/cloud-assembly-schema': 1.193.0
      '@aws-cdk/core': 1.193.0_jfsf2uupw3z2wi6nn7gnreoyte
      constructs: 3.4.251
    transitivePeerDependencies:
      - '@aws-cdk/cx-api'
    dev: false

  /@aws-cdk/aws-stepfunctions/1.193.0_5prrxj3l5spwy6zim4npjrzbwm:
    resolution: {integrity: sha512-y19Z9uB5jnrRn9AF4SeyYP1oqq6xErOJRoO/HC41ichB3uiUgZIlLz62gAQkG+bockaM2/0yFAZkYrOGQmjp+A==}
    engines: {node: '>= 14.15.0'}
    peerDependencies:
      '@aws-cdk/aws-events': 1.193.0
      '@aws-cdk/aws-iam': 1.193.0
      '@aws-cdk/aws-logs': 1.193.0
      '@aws-cdk/aws-s3': 1.193.0
      '@aws-cdk/core': 1.193.0
      constructs: ^3.3.69
    dependencies:
      '@aws-cdk/aws-cloudwatch': 1.193.0_hwrqi6tv767pe2ottnl3pwcnqm
      '@aws-cdk/aws-events': 1.193.0_hwrqi6tv767pe2ottnl3pwcnqm
      '@aws-cdk/aws-iam': 1.193.0_h5z4mbysj2d57xhjje65guwzkq
      '@aws-cdk/aws-logs': 1.193.0_fl7hneqefdk7a7rv75sucgtmwm
      '@aws-cdk/aws-s3': 1.193.0_s6ljqdn2iypvkcrzn7mbvz6gaq
      '@aws-cdk/core': 1.193.0_jfsf2uupw3z2wi6nn7gnreoyte
      constructs: 3.4.251
    dev: false

  /@aws-cdk/cfnspec/1.193.0:
    resolution: {integrity: sha512-KI9cy5eTcyjLNeRIHKs2p7IsDdcdeMsDZQG5Q9GEOS4WpWkS/UhCW6cnkhwJ3Im+xoCCBN2vtNXJ6Uo7jaKrJA==}
    dependencies:
      fs-extra: 9.1.0
      md5: 2.3.0
    dev: false

  /@aws-cdk/cloud-assembly-schema/1.193.0:
    resolution: {integrity: sha512-2Bjnd6nei/ixWHM4CtjWBgMSe8O/9Y78M6zxTT+3aNt1qDlrzIn4ZAs+t0te7oJQgX7ESVvs290HpIQXXom9Ag==}
    engines: {node: '>= 14.15.0'}
    dependencies:
      jsonschema: 1.4.1
      semver: 7.3.8
    dev: false
    bundledDependencies:
      - jsonschema
      - semver

  /@aws-cdk/cloud-assembly-schema/2.39.1:
    resolution: {integrity: sha512-lSVaaedXWeK08uoq0IXDCspz9U/H4qIERemdsMQrMUDTiUe/JBby7vtmyMvOdEscE8GMAmiOzoPmAE0Uf+yw5A==}
    engines: {node: '>= 14.15.0'}
    dependencies:
      jsonschema: 1.4.1
      semver: 7.3.8
    dev: false
    bundledDependencies:
      - jsonschema
      - semver

  /@aws-cdk/cloudformation-diff/1.193.0:
    resolution: {integrity: sha512-AePrfk1tAfo5yk3gxGkmuUJrE+lhAEwHdCG8u9wcLbjYGaH5IVcbzpPIJpjkF9ar9i04dbwAJDtqnejB2giXMw==}
    engines: {node: '>= 14.15.0'}
    dependencies:
      '@aws-cdk/cfnspec': 1.193.0
      '@types/node': 10.17.60
      chalk: 4.1.2
      diff: 5.1.0
      fast-deep-equal: 3.1.3
      string-width: 4.2.3
      table: 6.8.1
    dev: false

  /@aws-cdk/core/1.193.0_jfsf2uupw3z2wi6nn7gnreoyte:
    resolution: {integrity: sha512-n9lLcW/6S3V9sqcPiUF4hSqfS5v4MWUx4htMv0HG7wd1SGdkKcusggO6ihmgm+ETYkWo+xwtN94q//mIsIW37Q==}
    engines: {node: '>= 14.15.0'}
    peerDependencies:
      '@aws-cdk/cx-api': 1.193.0
      constructs: ^3.3.69
    dependencies:
      '@aws-cdk/cloud-assembly-schema': 1.193.0
      '@aws-cdk/cx-api': 1.193.0
      '@aws-cdk/region-info': 1.193.0
      '@balena/dockerignore': 1.0.2
      constructs: 3.4.251
      fs-extra: 9.1.0
      ignore: 5.2.4
      minimatch: 3.1.2
    dev: false
    bundledDependencies:
      - fs-extra
      - minimatch
      - '@balena/dockerignore'
      - ignore

  /@aws-cdk/custom-resources/1.193.0_ld77ehigssy773vrtmey3cniuq:
    resolution: {integrity: sha512-F1vPsYtY+IBeRkLsrrg+CnSRVE87rL+xYc2UhyZNtJColHA7aQKeiMCzPTDAUoBn0USI/hL7IN5GACwU0etoYg==}
    engines: {node: '>= 14.15.0'}
    peerDependencies:
      '@aws-cdk/aws-iam': 1.193.0
      '@aws-cdk/aws-lambda': 1.193.0
      '@aws-cdk/aws-logs': 1.193.0
      '@aws-cdk/core': 1.193.0
      constructs: ^3.3.69
    dependencies:
      '@aws-cdk/aws-cloudformation': 1.193.0_4jktmyq4rjkoyfb44azfit3a4u
      '@aws-cdk/aws-ec2': 1.193.0_aelxr2tctgck6ft5trqziwzmui
      '@aws-cdk/aws-iam': 1.193.0_h5z4mbysj2d57xhjje65guwzkq
      '@aws-cdk/aws-lambda': 1.193.0_hjndse4uvjoh2z652h4gibqbfa
      '@aws-cdk/aws-logs': 1.193.0_fl7hneqefdk7a7rv75sucgtmwm
      '@aws-cdk/aws-sns': 1.193.0_s6ljqdn2iypvkcrzn7mbvz6gaq
      '@aws-cdk/core': 1.193.0_jfsf2uupw3z2wi6nn7gnreoyte
      constructs: 3.4.251
    transitivePeerDependencies:
      - '@aws-cdk/assets'
      - '@aws-cdk/aws-events'
      - '@aws-cdk/aws-s3'
      - '@aws-cdk/cx-api'
    dev: false

  /@aws-cdk/cx-api/1.193.0:
    resolution: {integrity: sha512-VhnzowvsdjoCpOWpY246VJ0hpjxnDP3sq8Q7+hfJ4K8GJ3rkWiMPXJXuAk5Kw6vu5BYf51gpXnNeMgT/Ar8M4Q==}
    engines: {node: '>= 14.15.0'}
    dependencies:
      '@aws-cdk/cloud-assembly-schema': 1.193.0
      semver: 7.3.8
    dev: false
    bundledDependencies:
      - semver

  /@aws-cdk/cx-api/2.39.1:
    resolution: {integrity: sha512-2YFBvKtvT8vJSZe170qzcFVNSP+1gmVBpzZXGzZ+rcZxEo2vvKj+JZXpgXk8tvKArPZtE8HCu5bd6cJXlVuLoQ==}
    engines: {node: '>= 14.15.0'}
    dependencies:
      '@aws-cdk/cloud-assembly-schema': 2.39.1
      semver: 7.3.8
    dev: false
    bundledDependencies:
      - semver

  /@aws-cdk/lambda-layer-awscli/1.193.0_cfjjurwldrqx7iniwrsiicnleu:
    resolution: {integrity: sha512-wX0sTqrGt0ITNLLGPLusFgBWysjtywGb0DO1O5mvMjBRDNmoPutR6mhIQ49qoTZf9KYVfmJIg9tfjQt4xjGqvA==}
    engines: {node: '>= 14.15.0'}
    peerDependencies:
      '@aws-cdk/aws-lambda': 1.193.0
      '@aws-cdk/core': 1.193.0
      constructs: ^3.3.69
    dependencies:
      '@aws-cdk/aws-lambda': 1.193.0_hjndse4uvjoh2z652h4gibqbfa
      '@aws-cdk/core': 1.193.0_jfsf2uupw3z2wi6nn7gnreoyte
      constructs: 3.4.251
    dev: false

  /@aws-cdk/region-info/1.193.0:
    resolution: {integrity: sha512-GoNsX6LrwMN+lMyi7TnXkQMvQcjFKxkm35l4HoIHtUxrpjtIBV7Y2mcu7z+swv7VCJvXsFvjoSNEbRARQ9J7bw==}
    engines: {node: '>= 14.15.0'}
    dev: false

  /@azure/abort-controller/1.1.0:
    resolution: {integrity: sha512-TrRLIoSQVzfAJX9H1JeFjzAoDGcoK1IYX1UImfceTZpsyYfWr09Ss1aHW1y5TrrR3iq6RZLBwJ3E24uwPhwahw==}
    engines: {node: '>=12.0.0'}
    dependencies:
      tslib: 2.5.0
    dev: false

  /@azure/arm-appservice/13.0.3:
    resolution: {integrity: sha512-Vu011o3/bikQNwtjouwmUJud+Z6Brcjij2D0omPWClRGg8i5gBfOYSpDkFGkHbhGlaky4fgvfkxD0uHGq34uYA==}
    engines: {node: '>=14.0.0'}
    dependencies:
      '@azure/abort-controller': 1.1.0
      '@azure/core-auth': 1.4.0
      '@azure/core-client': 1.7.1
      '@azure/core-lro': 2.5.1
      '@azure/core-paging': 1.5.0
      '@azure/core-rest-pipeline': 1.10.1
      tslib: 2.5.0
    transitivePeerDependencies:
      - supports-color
    dev: false

  /@azure/arm-resources/5.1.0:
    resolution: {integrity: sha512-aZOnHfo+bt36KVSYZNbJFJM+F8QWTwRVxDjtyZG1g7su0Ok0Dgg3gyLK1GUZn3jPkNuDKm1KwZ/+E6vhB2HqCQ==}
    engines: {node: '>=14.0.0'}
    dependencies:
      '@azure/abort-controller': 1.1.0
      '@azure/core-auth': 1.4.0
      '@azure/core-client': 1.7.1
      '@azure/core-lro': 2.5.1
      '@azure/core-paging': 1.5.0
      '@azure/core-rest-pipeline': 1.10.1
      tslib: 2.5.0
    transitivePeerDependencies:
      - supports-color
    dev: false

  /@azure/core-auth/1.4.0:
    resolution: {integrity: sha512-HFrcTgmuSuukRf/EdPmqBrc5l6Q5Uu+2TbuhaKbgaCpP2TfAeiNaQPAadxO+CYBRHGUzIDteMAjFspFLDLnKVQ==}
    engines: {node: '>=12.0.0'}
    dependencies:
      '@azure/abort-controller': 1.1.0
      tslib: 2.5.0
    dev: false

  /@azure/core-client/1.7.1:
    resolution: {integrity: sha512-85igXpc5V7ns6rvMEpLmIcBDftjUgTWD+0tmYPyQEfPfkAwpPTs1X5rhCDsfqvUZGA8Ksid1hdZGu62r6XXeHg==}
    engines: {node: '>=14.0.0'}
    dependencies:
      '@azure/abort-controller': 1.1.0
      '@azure/core-auth': 1.4.0
      '@azure/core-rest-pipeline': 1.10.1
      '@azure/core-tracing': 1.0.1
      '@azure/core-util': 1.1.1
      '@azure/logger': 1.0.3
      tslib: 2.5.0
    transitivePeerDependencies:
      - supports-color
    dev: false

  /@azure/core-lro/2.5.1:
    resolution: {integrity: sha512-JHQy/bA3NOz2WuzOi5zEk6n/TJdAropupxUT521JIJvW7EXV2YN2SFYZrf/2RHeD28QAClGdynYadZsbmP+nyQ==}
    engines: {node: '>=14.0.0'}
    dependencies:
      '@azure/abort-controller': 1.1.0
      '@azure/logger': 1.0.3
      tslib: 2.5.0
    dev: false

  /@azure/core-paging/1.5.0:
    resolution: {integrity: sha512-zqWdVIt+2Z+3wqxEOGzR5hXFZ8MGKK52x4vFLw8n58pR6ZfKRx3EXYTxTaYxYHc/PexPUTyimcTWFJbji9Z6Iw==}
    engines: {node: '>=14.0.0'}
    dependencies:
      tslib: 2.5.0
    dev: false

  /@azure/core-rest-pipeline/1.10.1:
    resolution: {integrity: sha512-Kji9k6TOFRDB5ZMTw8qUf2IJ+CeJtsuMdAHox9eqpTf1cefiNMpzrfnF6sINEBZJsaVaWgQ0o48B6kcUH68niA==}
    engines: {node: '>=14.0.0'}
    dependencies:
      '@azure/abort-controller': 1.1.0
      '@azure/core-auth': 1.4.0
      '@azure/core-tracing': 1.0.1
      '@azure/core-util': 1.1.1
      '@azure/logger': 1.0.3
      form-data: 4.0.0
      http-proxy-agent: 5.0.0
      https-proxy-agent: 5.0.1
      tslib: 2.5.0
      uuid: 8.3.2
    transitivePeerDependencies:
      - supports-color
    dev: false

  /@azure/core-tracing/1.0.1:
    resolution: {integrity: sha512-I5CGMoLtX+pI17ZdiFJZgxMJApsK6jjfm85hpgp3oazCdq5Wxgh4wMr7ge/TTWW1B5WBuvIOI1fMU/FrOAMKrw==}
    engines: {node: '>=12.0.0'}
    dependencies:
      tslib: 2.5.0
    dev: false

  /@azure/core-util/1.1.1:
    resolution: {integrity: sha512-A4TBYVQCtHOigFb2ETiiKFDocBoI1Zk2Ui1KpI42aJSIDexF7DHQFpnjonltXAIU/ceH+1fsZAWWgvX6/AKzog==}
    engines: {node: '>=12.0.0'}
    dependencies:
      '@azure/abort-controller': 1.1.0
      tslib: 2.5.0
    dev: false

  /@azure/cosmos/3.17.2:
    resolution: {integrity: sha512-hbmDJ6+NsMcVRH0/fv3NJucSkXxqloe5ePphPf0PSEVIOYlqrYk/hgVT/rNf9t6VAvMfqtR5g+Ncd+ZXVzCN+g==}
    engines: {node: '>=14.0.0'}
    dependencies:
      '@azure/core-auth': 1.4.0
      '@azure/core-rest-pipeline': 1.10.1
      '@azure/core-tracing': 1.0.1
      debug: 4.3.4
      fast-json-stable-stringify: 2.1.0
      jsbi: 3.2.5
      node-abort-controller: 3.1.1
      priorityqueuejs: 1.0.0
      semaphore: 1.1.0
      tslib: 2.5.0
      universal-user-agent: 6.0.0
      uuid: 8.3.2
    transitivePeerDependencies:
      - supports-color
    dev: false

  /@azure/functions/1.2.3:
    resolution: {integrity: sha512-dZITbYPNg6ay6ngcCOjRUh1wDhlFITS0zIkqplyH5KfKEAVPooaoaye5mUFnR+WP9WdGRjlNXyl/y2tgWKHcRg==}
    dev: false

  /@azure/identity/2.1.0:
    resolution: {integrity: sha512-BPDz1sK7Ul9t0l9YKLEa8PHqWU4iCfhGJ+ELJl6c8CP3TpJt2urNCbm0ZHsthmxRsYoMPbz2Dvzj30zXZVmAFw==}
    engines: {node: '>=12.0.0'}
    dependencies:
      '@azure/abort-controller': 1.1.0
      '@azure/core-auth': 1.4.0
      '@azure/core-client': 1.7.1
      '@azure/core-rest-pipeline': 1.10.1
      '@azure/core-tracing': 1.0.1
      '@azure/core-util': 1.1.1
      '@azure/logger': 1.0.3
      '@azure/msal-browser': 2.33.0
      '@azure/msal-common': 7.6.0
      '@azure/msal-node': 1.15.0
      events: 3.3.0
      jws: 4.0.0
      open: 8.4.2
      stoppable: 1.1.0
      tslib: 2.5.0
      uuid: 8.3.2
    transitivePeerDependencies:
      - supports-color
    dev: false

  /@azure/logger/1.0.3:
    resolution: {integrity: sha512-aK4s3Xxjrx3daZr3VylxejK3vG5ExXck5WOHDJ8in/k9AqlfIyFMMT1uG7u8mNjX+QRILTIn0/Xgschfh/dQ9g==}
    engines: {node: '>=12.0.0'}
    dependencies:
      tslib: 2.5.0
    dev: false

  /@azure/msal-browser/2.33.0:
    resolution: {integrity: sha512-c7CVh1tfUfxiWkEIhoIb11hL4PGo4hz0M+gMy34ATagAKdLK7qyEu/5AXJWAf5lz5eE+vQhm7+LKiuETrcXXGw==}
    engines: {node: '>=0.8.0'}
    dependencies:
      '@azure/msal-common': 10.0.0
    dev: false

  /@azure/msal-common/10.0.0:
    resolution: {integrity: sha512-/LghpT93jsZLy55QzTsRZWMx6R1Mjc1Aktwps8sKSGE3WbrGwbSsh2uhDlpl6FMcKChYjJ0ochThWwwOodrQNg==}
    engines: {node: '>=0.8.0'}
    dev: false

  /@azure/msal-common/7.6.0:
    resolution: {integrity: sha512-XqfbglUTVLdkHQ8F9UQJtKseRr3sSnr9ysboxtoswvaMVaEfvyLtMoHv9XdKUfOc0qKGzNgRFd9yRjIWVepl6Q==}
    engines: {node: '>=0.8.0'}
    dev: false

  /@azure/msal-node/1.15.0:
    resolution: {integrity: sha512-fwC5M0c8pxOAzmScPbpx7j28YVTDebUaizlVF7bR0xvlU0r3VWW5OobCcr9ybqKS6wGyO7u4EhXJS9rjRWAuwA==}
    engines: {node: 10 || 12 || 14 || 16 || 18}
    dependencies:
      '@azure/msal-common': 10.0.0
      jsonwebtoken: 9.0.0
      uuid: 8.3.2
    dev: false

  /@babel/code-frame/7.18.6:
    resolution: {integrity: sha512-TDCmlK5eOvH+eH7cdAFlNXeVJqWIQ7gW9tY1GJIpUtFb6CmjVyq2VM3u71bOyR8CRihcCgMUYoDNyLXao3+70Q==}
    engines: {node: '>=6.9.0'}
    dependencies:
      '@babel/highlight': 7.18.6

  /@babel/compat-data/7.21.0:
    resolution: {integrity: sha512-gMuZsmsgxk/ENC3O/fRw5QY8A9/uxQbbCEypnLIiYYc/qVJtEV7ouxC3EllIIwNzMqAQee5tanFabWsUOutS7g==}
    engines: {node: '>=6.9.0'}
    dev: true

  /@babel/core/7.21.0:
    resolution: {integrity: sha512-PuxUbxcW6ZYe656yL3EAhpy7qXKq0DmYsrJLpbB8XrsCP9Nm+XCg9XFMb5vIDliPD7+U/+M+QJlH17XOcB7eXA==}
    engines: {node: '>=6.9.0'}
    dependencies:
      '@ampproject/remapping': 2.2.0
      '@babel/code-frame': 7.18.6
      '@babel/generator': 7.21.1
      '@babel/helper-compilation-targets': 7.20.7_@babel+core@7.21.0
      '@babel/helper-module-transforms': 7.21.0
      '@babel/helpers': 7.21.0
      '@babel/parser': 7.21.1
      '@babel/template': 7.20.7
      '@babel/traverse': 7.21.0
      '@babel/types': 7.21.0
      convert-source-map: 1.9.0
      debug: 4.3.4
      gensync: 1.0.0-beta.2
      json5: 2.2.3
      semver: 6.3.0
    transitivePeerDependencies:
      - supports-color
    dev: true

  /@babel/generator/7.21.1:
    resolution: {integrity: sha512-1lT45bAYlQhFn/BHivJs43AiW2rg3/UbLyShGfF3C0KmHvO5fSghWd5kBJy30kpRRucGzXStvnnCFniCR2kXAA==}
    engines: {node: '>=6.9.0'}
    dependencies:
      '@babel/types': 7.21.0
      '@jridgewell/gen-mapping': 0.3.2
      '@jridgewell/trace-mapping': 0.3.17
      jsesc: 2.5.2

  /@babel/helper-compilation-targets/7.20.7_@babel+core@7.21.0:
    resolution: {integrity: sha512-4tGORmfQcrc+bvrjb5y3dG9Mx1IOZjsHqQVUz7XCNHO+iTmqxWnVg3KRygjGmpRLJGdQSKuvFinbIb0CnZwHAQ==}
    engines: {node: '>=6.9.0'}
    peerDependencies:
      '@babel/core': ^7.0.0
    dependencies:
      '@babel/compat-data': 7.21.0
      '@babel/core': 7.21.0
      '@babel/helper-validator-option': 7.21.0
      browserslist: 4.21.5
      lru-cache: 5.1.1
      semver: 6.3.0
    dev: true

  /@babel/helper-environment-visitor/7.18.9:
    resolution: {integrity: sha512-3r/aACDJ3fhQ/EVgFy0hpj8oHyHpQc+LPtJoY9SzTThAsStm4Ptegq92vqKoE3vD706ZVFWITnMnxucw+S9Ipg==}
    engines: {node: '>=6.9.0'}
    dev: true

  /@babel/helper-function-name/7.21.0:
    resolution: {integrity: sha512-HfK1aMRanKHpxemaY2gqBmL04iAPOPRj7DxtNbiDOrJK+gdwkiNRVpCpUJYbUT+aZyemKN8brqTOxzCaG6ExRg==}
    engines: {node: '>=6.9.0'}
    dependencies:
      '@babel/template': 7.20.7
      '@babel/types': 7.21.0
    dev: true

  /@babel/helper-hoist-variables/7.18.6:
    resolution: {integrity: sha512-UlJQPkFqFULIcyW5sbzgbkxn2FKRgwWiRexcuaR8RNJRy8+LLveqPjwZV/bwrLZCN0eUHD/x8D0heK1ozuoo6Q==}
    engines: {node: '>=6.9.0'}
    dependencies:
      '@babel/types': 7.21.0
    dev: true

  /@babel/helper-module-imports/7.18.6:
    resolution: {integrity: sha512-0NFvs3VkuSYbFi1x2Vd6tKrywq+z/cLeYC/RJNFrIX/30Bf5aiGYbtvGXolEktzJH8o5E5KJ3tT+nkxuuZFVlA==}
    engines: {node: '>=6.9.0'}
    dependencies:
      '@babel/types': 7.21.0
    dev: true

  /@babel/helper-module-transforms/7.21.0:
    resolution: {integrity: sha512-eD/JQ21IG2i1FraJnTMbUarAUkA7G988ofehG5MDCRXaUU91rEBJuCeSoou2Sk1y4RbLYXzqEg1QLwEmRU4qcQ==}
    engines: {node: '>=6.9.0'}
    dependencies:
      '@babel/helper-environment-visitor': 7.18.9
      '@babel/helper-module-imports': 7.18.6
      '@babel/helper-simple-access': 7.20.2
      '@babel/helper-split-export-declaration': 7.18.6
      '@babel/helper-validator-identifier': 7.19.1
      '@babel/template': 7.20.7
      '@babel/traverse': 7.21.0
      '@babel/types': 7.21.0
    transitivePeerDependencies:
      - supports-color
    dev: true

  /@babel/helper-simple-access/7.20.2:
    resolution: {integrity: sha512-+0woI/WPq59IrqDYbVGfshjT5Dmk/nnbdpcF8SnMhhXObpTq2KNBdLFRFrkVdbDOyUmHBCxzm5FHV1rACIkIbA==}
    engines: {node: '>=6.9.0'}
    dependencies:
      '@babel/types': 7.21.0
    dev: true

  /@babel/helper-split-export-declaration/7.18.6:
    resolution: {integrity: sha512-bde1etTx6ZyTmobl9LLMMQsaizFVZrquTEHOqKeQESMKo4PlObf+8+JA25ZsIpZhT/WEd39+vOdLXAFG/nELpA==}
    engines: {node: '>=6.9.0'}
    dependencies:
      '@babel/types': 7.21.0
    dev: true

  /@babel/helper-string-parser/7.19.4:
    resolution: {integrity: sha512-nHtDoQcuqFmwYNYPz3Rah5ph2p8PFeFCsZk9A/48dPc/rGocJ5J3hAAZ7pb76VWX3fZKu+uEr/FhH5jLx7umrw==}
    engines: {node: '>=6.9.0'}

  /@babel/helper-validator-identifier/7.19.1:
    resolution: {integrity: sha512-awrNfaMtnHUr653GgGEs++LlAvW6w+DcPrOliSMXWCKo597CwL5Acf/wWdNkf/tfEQE3mjkeD1YOVZOUV/od1w==}
    engines: {node: '>=6.9.0'}

  /@babel/helper-validator-option/7.21.0:
    resolution: {integrity: sha512-rmL/B8/f0mKS2baE9ZpyTcTavvEuWhTTW8amjzXNvYG4AwBsqTLikfXsEofsJEfKHf+HQVQbFOHy6o+4cnC/fQ==}
    engines: {node: '>=6.9.0'}
    dev: true

  /@babel/helpers/7.21.0:
    resolution: {integrity: sha512-XXve0CBtOW0pd7MRzzmoyuSj0e3SEzj8pgyFxnTT1NJZL38BD1MK7yYrm8yefRPIDvNNe14xR4FdbHwpInD4rA==}
    engines: {node: '>=6.9.0'}
    dependencies:
      '@babel/template': 7.20.7
      '@babel/traverse': 7.21.0
      '@babel/types': 7.21.0
    transitivePeerDependencies:
      - supports-color
    dev: true

  /@babel/highlight/7.18.6:
    resolution: {integrity: sha512-u7stbOuYjaPezCuLj29hNW1v64M2Md2qupEKP1fHc7WdOA3DgLh37suiSrZYY7haUB7iBeQZ9P1uiRF359do3g==}
    engines: {node: '>=6.9.0'}
    dependencies:
      '@babel/helper-validator-identifier': 7.19.1
      chalk: 2.4.2
      js-tokens: 4.0.0

  /@babel/parser/7.21.1:
    resolution: {integrity: sha512-JzhBFpkuhBNYUY7qs+wTzNmyCWUHEaAFpQQD2YfU1rPL38/L43Wvid0fFkiOCnHvsGncRZgEPyGnltABLcVDTg==}
    engines: {node: '>=6.0.0'}
    hasBin: true

  /@babel/template/7.20.7:
    resolution: {integrity: sha512-8SegXApWe6VoNw0r9JHpSteLKTpTiLZ4rMlGIm9JQ18KiCtyQiAMEazujAHrUS5flrcqYZa75ukev3P6QmUwUw==}
    engines: {node: '>=6.9.0'}
    dependencies:
      '@babel/code-frame': 7.18.6
      '@babel/parser': 7.21.1
      '@babel/types': 7.21.0

  /@babel/traverse/7.21.0:
    resolution: {integrity: sha512-Xdt2P1H4LKTO8ApPfnO1KmzYMFpp7D/EinoXzLYN/cHcBNrVCAkAtGUcXnHXrl/VGktureU6fkQrHSBE2URfoA==}
    engines: {node: '>=6.9.0'}
    dependencies:
      '@babel/code-frame': 7.18.6
      '@babel/generator': 7.21.1
      '@babel/helper-environment-visitor': 7.18.9
      '@babel/helper-function-name': 7.21.0
      '@babel/helper-hoist-variables': 7.18.6
      '@babel/helper-split-export-declaration': 7.18.6
      '@babel/parser': 7.21.1
      '@babel/types': 7.21.0
      debug: 4.3.4
      globals: 11.12.0
    transitivePeerDependencies:
      - supports-color
    dev: true

  /@babel/types/7.21.0:
    resolution: {integrity: sha512-uR7NWq2VNFnDi7EYqiRz2Jv/VQIu38tu64Zy8TX2nQFQ6etJ9V/Rr2msW8BS132mum2rL645qpDrLtAJtVpuow==}
    engines: {node: '>=6.9.0'}
    dependencies:
      '@babel/helper-string-parser': 7.19.4
      '@babel/helper-validator-identifier': 7.19.1
      to-fast-properties: 2.0.0

  /@balena/dockerignore/1.0.2:
    resolution: {integrity: sha512-wMue2Sy4GAVTk6Ic4tJVcnfdau+gx2EnG7S+uAEe+TWJFqE4YoWN4/H8MSLj4eYJKxGg26lZwboEniNiNwZQ6Q==}
    dev: false

  /@cdktf/hcl2cdk/0.12.3:
    resolution: {integrity: sha512-8LEFkMZPIN2MsGFtZsrGEAbNI6IeFpuYQr0ygr9k35mltJkVrNtPT7Rar0BL5BojFxVR59/2J0xPErUuci4w7Q==}
    dependencies:
      '@babel/generator': 7.21.1
      '@babel/template': 7.20.7
      '@babel/types': 7.21.0
      '@cdktf/hcl2json': 0.12.3
      '@cdktf/provider-generator': 0.12.3
      camelcase: 6.3.0
      glob: 7.2.3
      graphology: 0.25.1_graphology-types@0.21.2
      graphology-types: 0.21.2
      jsii-rosetta: 1.75.0
      prettier: 2.8.4
      reserved-words: 0.1.2
      zod: 1.11.17
    transitivePeerDependencies:
      - encoding
      - supports-color

  /@cdktf/hcl2json/0.12.3:
    resolution: {integrity: sha512-qu9IRyw7Y5pVXgfso7T8fWci+/Nf23Oow2Na2pFYEUbSrDbXdaY+4yW7Qv+poKBbhd8YhyKBo4Y14Bu63PBcvg==}
    dependencies:
      '@types/node-fetch': 2.6.2
      fs-extra: 8.1.0
      node-fetch: 2.6.9
    transitivePeerDependencies:
      - encoding

  /@cdktf/provider-azurerm/0.2.234_gw5enmvebuhyabnl6sgziogbdu:
    resolution: {integrity: sha512-eICKPXlYgup2Y5IpQhVekmzxmfKPnmTrg/9ksqEMyBvfkkIEE7UBrQ6TTBLTeXBhFRobgdBozEac3Vn9FPGS1w==}
    engines: {node: '>= 12.19.0'}
    peerDependencies:
      cdktf: ^0.7
      constructs: ^10.0.0
    dependencies:
      cdktf: 0.7.0_constructs@10.1.256
      constructs: 10.1.256
    dev: false
    bundledDependencies: []

  /@cdktf/provider-generator/0.12.3:
    resolution: {integrity: sha512-ThzC83+IpRAqZ0cYabMbE/gQUaZctFvhrFBv+bAc80iDowUbVFiGNtDG/Vb1h9XttMXcFYrH6sj3yHBplTPW1A==}
    dependencies:
      '@cdktf/hcl2json': 0.12.3
      codemaker: 1.75.0
      deepmerge: 4.3.0
      fs-extra: 8.1.0
      is-valid-domain: 0.1.6
      jsii-srcmak: 0.1.831
    transitivePeerDependencies:
      - encoding
      - supports-color

  /@cspotcode/source-map-support/0.8.1:
    resolution: {integrity: sha512-IchNf6dN4tHoMFIn/7OE8LWZ19Y6q/67Bmf6vnGREv8RSbBVb9LPJxEcnwrcwX6ixSvaiGoomAUvu4YSxXrVgw==}
    engines: {node: '>=12'}
    dependencies:
      '@jridgewell/trace-mapping': 0.3.9
    dev: true

  /@effect-ts/core/0.60.5:
    resolution: {integrity: sha512-qi1WrtJA90XLMnj2hnUszW9Sx4dXP03ZJtCc5DiUBIOhF4Vw7plfb65/bdBySPoC9s7zy995TdUX1XBSxUkl5w==}
    dependencies:
      '@effect-ts/system': 0.57.5
    dev: false

  /@effect-ts/node/0.39.0_@effect-ts+core@0.60.5:
    resolution: {integrity: sha512-YYBfWMrx6KW0UQ1H+NKYP8LhvD8YcCS9Gpfyv0KR5p5N843bfcJkuKqw44fRrDy6/khY3G2T202x6ibL3uXRoA==}
    peerDependencies:
      '@effect-ts/core': ^0.60.0
    dependencies:
      '@effect-ts/core': 0.60.5
    dev: false

  /@effect-ts/system/0.57.5:
    resolution: {integrity: sha512-/crHGujo0xnuHIYNc1VgP0HGJGFSoSqq88JFXe6FmFyXPpWt8Xu39LyLg7rchsxfXFeEdA9CrIZvLV5eswXV5g==}
    dev: false

  /@eslint/eslintrc/1.4.1:
    resolution: {integrity: sha512-XXrH9Uarn0stsyldqDYq8r++mROmWRI1xKMXa640Bb//SY1+ECYX6VzT6Lcx5frD0V30XieqJ0oX9I2Xj5aoMA==}
    engines: {node: ^12.22.0 || ^14.17.0 || >=16.0.0}
    dependencies:
      ajv: 6.12.6
      debug: 4.3.4
      espree: 9.4.1
      globals: 13.20.0
      ignore: 5.2.4
      import-fresh: 3.3.0
      js-yaml: 4.1.0
      minimatch: 3.1.2
      strip-json-comments: 3.1.1
    transitivePeerDependencies:
      - supports-color

  /@humanwhocodes/config-array/0.11.8:
    resolution: {integrity: sha512-UybHIJzJnR5Qc/MsD9Kr+RpO2h+/P1GhOwdiLPXK5TWk5sgTdu88bTD9UP+CKbPPh5Rni1u0GjAdYQLemG8g+g==}
    engines: {node: '>=10.10.0'}
    dependencies:
      '@humanwhocodes/object-schema': 1.2.1
      debug: 4.3.4
      minimatch: 3.1.2
    transitivePeerDependencies:
      - supports-color

  /@humanwhocodes/module-importer/1.0.1:
    resolution: {integrity: sha512-bxveV4V8v5Yb4ncFTT3rPSgZBOpCkjfK0y4oVVVJwIuDVBRMDXrPyXRL988i5ap9m9bnyEEjWfm5WkBmtffLfA==}
    engines: {node: '>=12.22'}

  /@humanwhocodes/object-schema/1.2.1:
    resolution: {integrity: sha512-ZnQMnLV4e7hDlUvw8H+U8ASL02SS2Gn6+9Ac3wGGLIe7+je2AeAOxPY+izIPJDfFDb7eDjev0Us8MO1iFRN8hA==}

  /@istanbuljs/load-nyc-config/1.1.0:
    resolution: {integrity: sha512-VjeHSlIzpv/NyD3N0YuHfXOPDIixcA1q2ZV98wsMqcYlPmv2n3Yb2lYP9XMElnaFVXg5A7YLTeLu6V84uQDjmQ==}
    engines: {node: '>=8'}
    dependencies:
      camelcase: 5.3.1
      find-up: 4.1.0
      get-package-type: 0.1.0
      js-yaml: 3.14.1
      resolve-from: 5.0.0
    dev: true

  /@istanbuljs/schema/0.1.3:
    resolution: {integrity: sha512-ZXRY4jNvVgSVQ8DL3LTcakaAtXwTVUxE81hslsyD2AtoXW/wVob10HkOJ1X/pAlcI7D+2YoZKg5do8G/w6RYgA==}
    engines: {node: '>=8'}
    dev: true

  /@jridgewell/gen-mapping/0.1.1:
    resolution: {integrity: sha512-sQXCasFk+U8lWYEe66WxRDOE9PjVz4vSM51fTu3Hw+ClTpUSQb718772vH3pyS5pShp6lvQM7SxgIDXXXmOX7w==}
    engines: {node: '>=6.0.0'}
    dependencies:
      '@jridgewell/set-array': 1.1.2
      '@jridgewell/sourcemap-codec': 1.4.14
    dev: true

  /@jridgewell/gen-mapping/0.3.2:
    resolution: {integrity: sha512-mh65xKQAzI6iBcFzwv28KVWSmCkdRBWoOh+bYQGW3+6OZvbbN3TqMGo5hqYxQniRcH9F2VZIoJCm4pa3BPDK/A==}
    engines: {node: '>=6.0.0'}
    dependencies:
      '@jridgewell/set-array': 1.1.2
      '@jridgewell/sourcemap-codec': 1.4.14
      '@jridgewell/trace-mapping': 0.3.17

  /@jridgewell/resolve-uri/3.1.0:
    resolution: {integrity: sha512-F2msla3tad+Mfht5cJq7LSXcdudKTWCVYUgw6pLFOOHSTtZlj6SWNYAp+AhuqLmWdBO2X5hPrLcu8cVP8fy28w==}
    engines: {node: '>=6.0.0'}

  /@jridgewell/set-array/1.1.2:
    resolution: {integrity: sha512-xnkseuNADM0gt2bs+BvhO0p78Mk762YnZdsuzFV018NoG1Sj1SCQvpSqa7XUaTam5vAGasABV9qXASMKnFMwMw==}
    engines: {node: '>=6.0.0'}

  /@jridgewell/sourcemap-codec/1.4.14:
    resolution: {integrity: sha512-XPSJHWmi394fuUuzDnGz1wiKqWfo1yXecHQMRf2l6hztTO+nPru658AyDngaBe7isIxEkRsPR3FZh+s7iVa4Uw==}

  /@jridgewell/trace-mapping/0.3.17:
    resolution: {integrity: sha512-MCNzAp77qzKca9+W/+I0+sEpaUnZoeasnghNeVc41VZCEKaCH73Vq3BZZ/SzWIgrqE4H4ceI+p+b6C0mHf9T4g==}
    dependencies:
      '@jridgewell/resolve-uri': 3.1.0
      '@jridgewell/sourcemap-codec': 1.4.14

  /@jridgewell/trace-mapping/0.3.9:
    resolution: {integrity: sha512-3Belt6tdc8bPgAtbcmdtNJlirVoTmEb5e2gC94PnkwEW9jI6CAHUeoG85tjWP5WquqfavoMtMwiG4P926ZKKuQ==}
    dependencies:
      '@jridgewell/resolve-uri': 3.1.0
      '@jridgewell/sourcemap-codec': 1.4.14
    dev: true

  /@jsii/check-node/1.75.0:
    resolution: {integrity: sha512-ODorfPJwN0920DJrZ/R/G3x0UHgtuhz9y10s6Xox1BDobVXOQpfUl3XEQjrTrSE7kiCt2FxZvazT4xu1MU0y6Q==}
    engines: {node: '>= 14.6.0'}
    dependencies:
      chalk: 4.1.2
      semver: 7.3.8

  /@jsii/spec/1.75.0:
    resolution: {integrity: sha512-aUF5364qgJRCco1C5HBjkDDBGuHZv0uqD5/IXZ2+3A7P/RXdxJdVup0iMGAWKSAx3yPImgyqgD+JxpAnw06YYg==}
    engines: {node: '>= 14.6.0'}
    dependencies:
      ajv: 8.12.0

  /@kubernetes/client-node/0.17.1:
    resolution: {integrity: sha512-qXANjukuTq/drb1hq1NCYZafpdRTvbyTzbliWO6RwW7eEb2b9qwINbw0DiVHpBQg3e9DeQd8+brI1sR1Fck5kQ==}
    dependencies:
      byline: 5.0.0
      execa: 5.0.0
      isomorphic-ws: 4.0.1_ws@7.4.5
      js-yaml: 4.1.0
      jsonpath-plus: 0.19.0
      request: 2.88.2
      rfc4648: 1.5.2
      shelljs: 0.8.5
      stream-buffers: 3.0.2
      tar: 6.1.13
      tmp-promise: 3.0.3
      tslib: 1.14.1
      underscore: 1.13.6
      ws: 7.4.5
    optionalDependencies:
      openid-client: 5.4.0
    transitivePeerDependencies:
      - bufferutil
      - utf-8-validate

  /@kwsites/file-exists/1.1.1_supports-color@8.1.1:
    resolution: {integrity: sha512-m9/5YGR18lIwxSFDwfE3oA7bWuq9kdau6ugN4H2rJeyhFQZcG9AgSHkQtSD15a8WvTgfz9aikZMrKPHvbpqFiw==}
    dependencies:
      debug: 4.3.4_supports-color@8.1.1
    transitivePeerDependencies:
      - supports-color
    dev: true

  /@kwsites/promise-deferred/1.1.1:
    resolution: {integrity: sha512-GaHYm+c0O9MjZRu0ongGBRbinu8gVAMd2UZjji6jVmqKtZluZnptXGWhz1E8j8D2HJ3f/yMxKAUC0b+57wncIw==}
    dev: true

  /@nodelib/fs.scandir/2.1.5:
    resolution: {integrity: sha512-vq24Bq3ym5HEQm2NKCr3yXDwjc7vTsEThRDnkp2DK9p1uqLR+DHurm/NOTo0KG7HYHU7eppKZj3MyqYuMBf62g==}
    engines: {node: '>= 8'}
    dependencies:
      '@nodelib/fs.stat': 2.0.5
      run-parallel: 1.2.0

  /@nodelib/fs.stat/2.0.5:
    resolution: {integrity: sha512-RkhPPp2zrqDAQA/2jNhnztcPAlv64XdhIp7a7454A5ovI7Bukxgt7MX7udwAu3zg1DcpPU0rz3VV1SeaqvY4+A==}
    engines: {node: '>= 8'}

  /@nodelib/fs.walk/1.2.8:
    resolution: {integrity: sha512-oGB+UxlgWcgQkgwo8GcEGwemoTFt3FIO9ababBmaGwXIoBKZ+GTy0pP185beGg7Llih/NSHSV2XAs1lnznocSg==}
    engines: {node: '>= 8'}
    dependencies:
      '@nodelib/fs.scandir': 2.1.5
      fastq: 1.15.0

  /@oclif/command/1.8.22_@oclif+config@1.18.2:
    resolution: {integrity: sha512-lystv7IKsWRmCv6K68jSvHrO/DILUPBDb5GZ3absTA5XTnNXTaMrcwVzTcMPfTf+gCrgIaPPD1bmbRStwfQxFw==}
    engines: {node: '>=12.0.0'}
    peerDependencies:
      '@oclif/config': ^1
    dependencies:
      '@oclif/config': 1.18.2
      '@oclif/errors': 1.3.6
      '@oclif/help': 1.0.5
      '@oclif/parser': 3.8.10
      debug: 4.3.4
      semver: 7.3.8
    transitivePeerDependencies:
      - supports-color
    dev: true

  /@oclif/command/1.8.22_@oclif+config@1.18.8:
    resolution: {integrity: sha512-lystv7IKsWRmCv6K68jSvHrO/DILUPBDb5GZ3absTA5XTnNXTaMrcwVzTcMPfTf+gCrgIaPPD1bmbRStwfQxFw==}
    engines: {node: '>=12.0.0'}
    peerDependencies:
      '@oclif/config': ^1
    dependencies:
      '@oclif/config': 1.18.8
      '@oclif/errors': 1.3.6
      '@oclif/help': 1.0.5
      '@oclif/parser': 3.8.10
      debug: 4.3.4
      semver: 7.3.8
    transitivePeerDependencies:
      - supports-color

  /@oclif/command/1.8.22_idyxfyelz3bjtokfy3m65ptkne:
    resolution: {integrity: sha512-lystv7IKsWRmCv6K68jSvHrO/DILUPBDb5GZ3absTA5XTnNXTaMrcwVzTcMPfTf+gCrgIaPPD1bmbRStwfQxFw==}
    engines: {node: '>=12.0.0'}
    peerDependencies:
      '@oclif/config': ^1
    dependencies:
      '@oclif/config': 1.18.8
      '@oclif/errors': 1.3.6
      '@oclif/help': 1.0.5_supports-color@8.1.1
      '@oclif/parser': 3.8.10
      debug: 4.3.4_supports-color@8.1.1
      semver: 7.3.8
    transitivePeerDependencies:
      - supports-color
    dev: true

  /@oclif/config/1.18.2:
    resolution: {integrity: sha512-cE3qfHWv8hGRCP31j7fIS7BfCflm/BNZ2HNqHexH+fDrdF2f1D5S8VmXWLC77ffv3oDvWyvE9AZeR0RfmHCCaA==}
    engines: {node: '>=8.0.0'}
    dependencies:
      '@oclif/errors': 1.3.6
      '@oclif/parser': 3.8.10
      debug: 4.3.4
      globby: 11.1.0
      is-wsl: 2.2.0
      tslib: 2.5.0
    transitivePeerDependencies:
      - supports-color
    dev: true

  /@oclif/config/1.18.6:
    resolution: {integrity: sha512-OWhCpdu4QqggOPX1YPZ4XVmLLRX+lhGjXV6RNA7sogOwLqlEmSslnN/lhR5dkhcWZbKWBQH29YCrB3LDPRu/IA==}
    engines: {node: '>=8.0.0'}
    dependencies:
      '@oclif/errors': 1.3.6
      '@oclif/parser': 3.8.10
      debug: 4.3.4
      globby: 11.1.0
      is-wsl: 2.2.0
      tslib: 2.5.0
    transitivePeerDependencies:
      - supports-color

  /@oclif/config/1.18.6_supports-color@8.1.1:
    resolution: {integrity: sha512-OWhCpdu4QqggOPX1YPZ4XVmLLRX+lhGjXV6RNA7sogOwLqlEmSslnN/lhR5dkhcWZbKWBQH29YCrB3LDPRu/IA==}
    engines: {node: '>=8.0.0'}
    dependencies:
      '@oclif/errors': 1.3.6
      '@oclif/parser': 3.8.10
      debug: 4.3.4_supports-color@8.1.1
      globby: 11.1.0
      is-wsl: 2.2.0
      tslib: 2.5.0
    transitivePeerDependencies:
      - supports-color
    dev: true

  /@oclif/config/1.18.8:
    resolution: {integrity: sha512-FetS52+emaZQui0roFSdbBP8ddBkIezEoH2NcjLJRjqkMGdE9Z1V+jsISVqTYXk2KJ1gAI0CHDXFjJlNBYbJBg==}
    engines: {node: '>=8.0.0'}
    dependencies:
      '@oclif/errors': 1.3.6
      '@oclif/parser': 3.8.10
      debug: 4.3.4
      globby: 11.1.0
      is-wsl: 2.2.0
      tslib: 2.5.0
    transitivePeerDependencies:
      - supports-color

  /@oclif/core/2.2.1:
    resolution: {integrity: sha512-TxIFfccAwb8SiVADZWxIS/GG2bcw0yBDBBxzqBQl7jurfG0wQtdu6jLfHHdVGYaYyMKw1UVZTFFLtX8iwRTW/Q==}
    engines: {node: '>=14.0.0'}
    dependencies:
      '@types/cli-progress': 3.11.0
      ansi-escapes: 4.3.2
      ansi-styles: 4.3.0
      cardinal: 2.1.1
      chalk: 4.1.2
      clean-stack: 3.0.1
      cli-progress: 3.12.0
      debug: 4.3.4_supports-color@8.1.1
      ejs: 3.1.8
      fs-extra: 9.1.0
      get-package-type: 0.1.0
      globby: 11.1.0
      hyperlinker: 1.0.0
      indent-string: 4.0.0
      is-wsl: 2.2.0
      js-yaml: 3.14.1
      natural-orderby: 2.0.3
      object-treeify: 1.1.33
      password-prompt: 1.1.2
      semver: 7.3.8
      string-width: 4.2.3
      strip-ansi: 6.0.1
      supports-color: 8.1.1
      supports-hyperlinks: 2.3.0
      tslib: 2.5.0
      widest-line: 3.1.0
      wordwrap: 1.0.0
      wrap-ansi: 7.0.0

  /@oclif/dev-cli/1.26.10:
    resolution: {integrity: sha512-dJ+II9rVXckzFvG+82PbfphMTnoqiHvsuAAbcHrLdZWPBnFAiDKhNYE0iHnA/knAC4VGXhogsrAJ3ERT5d5r2g==}
    engines: {node: '>=8.10.0'}
    hasBin: true
    dependencies:
      '@oclif/command': 1.8.22_@oclif+config@1.18.8
      '@oclif/config': 1.18.8
      '@oclif/errors': 1.3.6
      '@oclif/plugin-help': 3.2.18
      cli-ux: 5.6.7_@oclif+config@1.18.8
      debug: 4.3.4
      find-yarn-workspace-root: 2.0.0
      fs-extra: 8.1.0
      github-slugger: 1.5.0
      lodash: 4.17.21
      normalize-package-data: 3.0.3
      qqjs: 0.3.11
      tslib: 2.5.0
    transitivePeerDependencies:
      - supports-color
    dev: true

  /@oclif/errors/1.3.5:
    resolution: {integrity: sha512-OivucXPH/eLLlOT7FkCMoZXiaVYf8I/w1eTAM1+gKzfhALwWTusxEx7wBmW0uzvkSg/9ovWLycPaBgJbM3LOCQ==}
    engines: {node: '>=8.0.0'}
    dependencies:
      clean-stack: 3.0.1
      fs-extra: 8.1.0
      indent-string: 4.0.0
      strip-ansi: 6.0.1
      wrap-ansi: 7.0.0
    dev: true

  /@oclif/errors/1.3.6:
    resolution: {integrity: sha512-fYaU4aDceETd89KXP+3cLyg9EHZsLD3RxF2IU9yxahhBpspWjkWi3Dy3bTgcwZ3V47BgxQaGapzJWDM33XIVDQ==}
    engines: {node: '>=8.0.0'}
    dependencies:
      clean-stack: 3.0.1
      fs-extra: 8.1.0
      indent-string: 4.0.0
      strip-ansi: 6.0.1
      wrap-ansi: 7.0.0

  /@oclif/help/1.0.5:
    resolution: {integrity: sha512-77ZXqVXcd+bQ6EafN56KbL4PbNtZM/Lq4GQElekNav+CPIgPNKT3AtMTQrc0fWke6bb/BTLB+1Fu1gWgx643jQ==}
    engines: {node: '>=8.0.0'}
    dependencies:
      '@oclif/config': 1.18.6
      '@oclif/errors': 1.3.6
      chalk: 4.1.2
      indent-string: 4.0.0
      lodash: 4.17.21
      string-width: 4.2.3
      strip-ansi: 6.0.1
      widest-line: 3.1.0
      wrap-ansi: 6.2.0
    transitivePeerDependencies:
      - supports-color

  /@oclif/help/1.0.5_supports-color@8.1.1:
    resolution: {integrity: sha512-77ZXqVXcd+bQ6EafN56KbL4PbNtZM/Lq4GQElekNav+CPIgPNKT3AtMTQrc0fWke6bb/BTLB+1Fu1gWgx643jQ==}
    engines: {node: '>=8.0.0'}
    dependencies:
      '@oclif/config': 1.18.6_supports-color@8.1.1
      '@oclif/errors': 1.3.6
      chalk: 4.1.2
      indent-string: 4.0.0
      lodash: 4.17.21
      string-width: 4.2.3
      strip-ansi: 6.0.1
      widest-line: 3.1.0
      wrap-ansi: 6.2.0
    transitivePeerDependencies:
      - supports-color
    dev: true

  /@oclif/linewrap/1.0.0:
    resolution: {integrity: sha512-Ups2dShK52xXa8w6iBWLgcjPJWjais6KPJQq3gQ/88AY6BXoTX+MIGFPrWQO1KLMiQfoTpcLnUwloN4brrVUHw==}

  /@oclif/parser/3.8.10:
    resolution: {integrity: sha512-J4l/NcnfbIU84+NNdy6bxq9yJt4joFWNvpk59hq+uaQPUNtjmNJDVGuRvf6GUOxHNgRsVK1JRmd/Ez+v7Z9GqQ==}
    engines: {node: '>=8.0.0'}
    dependencies:
      '@oclif/errors': 1.3.6
      '@oclif/linewrap': 1.0.0
      chalk: 4.1.2
      tslib: 2.5.0

  /@oclif/plugin-help/3.2.18:
    resolution: {integrity: sha512-5n5Pkz4L0duknIvFwx2Ko9Xda3miT6RZP8bgaaK3Q/9fzVBrhi4bOM0u05/OThI6V+3NsSdxYS2o1NLcXToWDg==}
    engines: {node: '>=8.0.0'}
    dependencies:
      '@oclif/command': 1.8.22_@oclif+config@1.18.2
      '@oclif/config': 1.18.2
      '@oclif/errors': 1.3.5
      '@oclif/help': 1.0.5
      chalk: 4.1.2
      indent-string: 4.0.0
      lodash: 4.17.21
      string-width: 4.2.3
      strip-ansi: 6.0.1
      widest-line: 3.1.0
      wrap-ansi: 6.2.0
    transitivePeerDependencies:
      - supports-color
    dev: true

  /@oclif/plugin-help/5.2.5:
    resolution: {integrity: sha512-iIN6PNtGrqAH1j+FP5X4aNu24+4BlwbXueFSO7/lM/DDrin42hXoxMlnSNZcrQjFE3myznn+fOu3zlcedV2Y8Q==}
    engines: {node: '>=12.0.0'}
    dependencies:
      '@oclif/core': 2.2.1
    dev: false

  /@oclif/screen/1.0.4:
    resolution: {integrity: sha512-60CHpq+eqnTxLZQ4PGHYNwUX572hgpMHGPtTWMjdTMsAvlm69lZV/4ly6O3sAYkomo4NggGcomrDpBe34rxUqw==}
    engines: {node: '>=8.0.0'}
    deprecated: Deprecated in favor of @oclif/core
    dev: true

  /@oclif/test/2.3.7:
    resolution: {integrity: sha512-uUm+pYXe3crJVHyih4w7g4wiu8I6LzTxcBUyALVMxn5SWnjhoGa1jvGseMnjbBkmdvh/8re8Z348vBYz/HkSbg==}
    engines: {node: '>=12.0.0'}
    dependencies:
      '@oclif/core': 2.2.1
      fancy-test: 2.0.12
    transitivePeerDependencies:
      - supports-color
    dev: true

  /@panva/asn1.js/1.0.0:
    resolution: {integrity: sha512-UdkG3mLEqXgnlKsWanWcgb6dOjUzJ+XC5f+aWw30qrtjxeNUSfKX1cd5FBzOaXQumoe9nIqeZUvrRJS03HCCtw==}
    engines: {node: '>=10.13.0'}

  /@sentry/core/6.19.7:
    resolution: {integrity: sha512-tOfZ/umqB2AcHPGbIrsFLcvApdTm9ggpi/kQZFkej7kMphjT+SGBiQfYtjyg9jcRW+ilAR4JXC9BGKsdEQ+8Vw==}
    engines: {node: '>=6'}
    dependencies:
      '@sentry/hub': 6.19.7
      '@sentry/minimal': 6.19.7
      '@sentry/types': 6.19.7
      '@sentry/utils': 6.19.7
      tslib: 1.14.1

  /@sentry/hub/6.19.7:
    resolution: {integrity: sha512-y3OtbYFAqKHCWezF0EGGr5lcyI2KbaXW2Ik7Xp8Mu9TxbSTuwTe4rTntwg8ngPjUQU3SUHzgjqVB8qjiGqFXCA==}
    engines: {node: '>=6'}
    dependencies:
      '@sentry/types': 6.19.7
      '@sentry/utils': 6.19.7
      tslib: 1.14.1

  /@sentry/minimal/6.19.7:
    resolution: {integrity: sha512-wcYmSJOdvk6VAPx8IcmZgN08XTXRwRtB1aOLZm+MVHjIZIhHoBGZJYTVQS/BWjldsamj2cX3YGbGXNunaCfYJQ==}
    engines: {node: '>=6'}
    dependencies:
      '@sentry/hub': 6.19.7
      '@sentry/types': 6.19.7
      tslib: 1.14.1

  /@sentry/node/6.19.7:
    resolution: {integrity: sha512-gtmRC4dAXKODMpHXKfrkfvyBL3cI8y64vEi3fDD046uqYcrWdgoQsffuBbxMAizc6Ez1ia+f0Flue6p15Qaltg==}
    engines: {node: '>=6'}
    dependencies:
      '@sentry/core': 6.19.7
      '@sentry/hub': 6.19.7
      '@sentry/types': 6.19.7
      '@sentry/utils': 6.19.7
      cookie: 0.4.2
      https-proxy-agent: 5.0.1
      lru_map: 0.3.3
      tslib: 1.14.1
    transitivePeerDependencies:
      - supports-color

  /@sentry/types/6.19.7:
    resolution: {integrity: sha512-jH84pDYE+hHIbVnab3Hr+ZXr1v8QABfhx39KknxqKWr2l0oEItzepV0URvbEhB446lk/S/59230dlUUIBGsXbg==}
    engines: {node: '>=6'}

  /@sentry/utils/6.19.7:
    resolution: {integrity: sha512-z95ECmE3i9pbWoXQrD/7PgkBAzJYR+iXtPuTkpBjDKs86O3mT+PXOT3BAn79w2wkn7/i3vOGD2xVr1uiMl26dA==}
    engines: {node: '>=6'}
    dependencies:
      '@sentry/types': 6.19.7
      tslib: 1.14.1

  /@serverless/dashboard-plugin/6.2.3_supports-color@8.1.1:
    resolution: {integrity: sha512-iTZhpZbiVl6G2AyfgoqxemqqpG4pUceWys3GsyZtjimnfnGd2UFBOMVUMTavLhYia7lQc4kQVuXQ+afLlkg+pQ==}
    engines: {node: '>=12.0'}
    dependencies:
      '@serverless/event-mocks': 1.1.1
      '@serverless/platform-client': 4.3.2_supports-color@8.1.1
      '@serverless/utils': 6.8.2
      child-process-ext: 2.1.1
      chokidar: 3.5.3
      flat: 5.0.2
      fs-extra: 9.1.0
      js-yaml: 4.1.0
      jszip: 3.10.1
      lodash: 4.17.21
      memoizee: 0.4.15
      ncjsm: 4.3.2
      node-dir: 0.1.17
      node-fetch: 2.6.9
      open: 7.4.2
      semver: 7.3.8
      simple-git: 3.16.1_supports-color@8.1.1
      type: 2.7.2
      uuid: 8.3.2
      yamljs: 0.3.0
    transitivePeerDependencies:
      - bufferutil
      - debug
      - encoding
      - supports-color
      - utf-8-validate
    dev: true

  /@serverless/event-mocks/1.1.1:
    resolution: {integrity: sha512-YAV5V/y+XIOfd+HEVeXfPWZb8C6QLruFk9tBivoX2roQLWVq145s4uxf8D0QioCueuRzkukHUS4JIj+KVoS34A==}
    dependencies:
      '@types/lodash': 4.14.191
      lodash: 4.17.21
    dev: true

  /@serverless/platform-client/4.3.2_supports-color@8.1.1:
    resolution: {integrity: sha512-DAa5Z0JAZc6UfrTZLYwqoZxgAponZpFwaqd7WzzMA+loMCkYWyJNwxrAmV6cr2UUJpkko4toPZuJ3vM9Ie+NDA==}
    engines: {node: '>=10.0'}
    dependencies:
      adm-zip: 0.5.10
      archiver: 5.3.0
      axios: 0.21.4
      fast-glob: 3.2.12
      https-proxy-agent: 5.0.1_supports-color@8.1.1
      ignore: 5.2.4
      isomorphic-ws: 4.0.1_ws@7.5.9
      js-yaml: 3.14.1
      jwt-decode: 2.2.0
      minimatch: 3.1.2
      querystring: 0.2.1
      run-parallel-limit: 1.1.0
      throat: 5.0.0
      traverse: 0.6.7
      ws: 7.5.9
    transitivePeerDependencies:
      - bufferutil
      - debug
      - supports-color
      - utf-8-validate
    dev: true

  /@serverless/utils/6.8.2:
    resolution: {integrity: sha512-FW8zdG8OPoF6qgyutiMhz4m/5SxbQjoQdbaGcW3wU6xe3QzQh41Hif7I3Xuu4J62CvxiWuz19sxNDJz2mTcskw==}
    engines: {node: '>=12.0'}
    dependencies:
      archive-type: 4.0.0
      chalk: 4.1.2
      ci-info: 3.8.0
      cli-progress-footer: 2.3.2
      content-disposition: 0.5.4
      d: 1.0.1
      decompress: 4.2.1
      event-emitter: 0.3.5
      ext: 1.7.0
      ext-name: 5.0.0
      file-type: 16.5.4
      filenamify: 4.3.0
      get-stream: 6.0.1
      got: 11.8.6
      inquirer: 8.2.5
      js-yaml: 4.1.0
      jwt-decode: 3.1.2
      lodash: 4.17.21
      log: 6.3.1
      log-node: 8.0.3_log@6.3.1
      make-dir: 3.1.0
      memoizee: 0.4.15
      ncjsm: 4.3.2
      node-fetch: 2.6.9
      open: 8.4.2
      p-event: 4.2.0
      supports-color: 8.1.1
      timers-ext: 0.1.7
      type: 2.7.2
      uni-global: 1.0.0
      uuid: 8.3.2
      write-file-atomic: 4.0.2
    transitivePeerDependencies:
      - encoding
    dev: true

  /@sindresorhus/is/4.6.0:
    resolution: {integrity: sha512-t09vSN3MdfsyCHoFcTRCH/iUtG7OJ0CsjzB8cjAmKc/va/kIgeDI/TxsigdncE/4be734m0cvIYwNaV4i2XqAw==}
    engines: {node: '>=10'}
    dev: true

  /@sinonjs/commons/1.8.6:
    resolution: {integrity: sha512-Ky+XkAkqPZSm3NLBeUng77EBQl3cmeJhITaGHdYH8kjVB+aun3S4XBRti2zt17mtt0mIUDiNxYeoJm6drVvBJQ==}
    dependencies:
      type-detect: 4.0.8

  /@sinonjs/fake-timers/6.0.1:
    resolution: {integrity: sha512-MZPUxrmFubI36XS1DI3qmI0YdN1gks62JtFZvxR67ljjSNCeK6U08Zx4msEWOXuofgqUt6zPHSi1H9fbjR/NRA==}
    dependencies:
      '@sinonjs/commons': 1.8.6

  /@sinonjs/fake-timers/7.1.2:
    resolution: {integrity: sha512-iQADsW4LBMISqZ6Ci1dupJL9pprqwcVFTcOsEmQOEhW+KLCVn/Y4Jrvg2k19fIHCp+iFprriYPTdRcQR8NbUPg==}
    dependencies:
      '@sinonjs/commons': 1.8.6

  /@sinonjs/samsam/5.3.1:
    resolution: {integrity: sha512-1Hc0b1TtyfBu8ixF/tpfSHTVWKwCBLY4QJbkgnE7HcwyvT2xArDxb4K7dMgqRm3szI+LJbzmW/s4xxEhv6hwDg==}
    dependencies:
      '@sinonjs/commons': 1.8.6
      lodash.get: 4.4.2
      type-detect: 4.0.8

  /@sinonjs/text-encoding/0.7.2:
    resolution: {integrity: sha512-sXXKG+uL9IrKqViTtao2Ws6dy0znu9sOaP1di/jKGW1M6VssO8vlpXCQcpZ+jisQ1tTFAC5Jo/EOzFbggBagFQ==}

  /@szmarczak/http-timer/4.0.6:
    resolution: {integrity: sha512-4BAffykYOgO+5nzBWYwE3W90sBgLJoUPRWWcL8wlyiM8IB8ipJz3UMJ9KXQd1RKQXpKp8Tutn80HZtWsu2u76w==}
    engines: {node: '>=10'}
    dependencies:
      defer-to-connect: 2.0.1
    dev: true

  /@tokenizer/token/0.3.0:
    resolution: {integrity: sha512-OvjF+z51L3ov0OyAU0duzsYuvO01PH7x4t6DJx+guahgTnBHkhJdG7soQeTSFLWN3efnHyibZ4Z8l2EuWwJN3A==}
    dev: true

  /@tootallnate/once/2.0.0:
    resolution: {integrity: sha512-XCuKFP5PS55gnMVu3dty8KPatLqUoy/ZYzDzAGCQ8JNFCkLXzmI7vNHCR+XpbZaMWQK/vQubr7PkYq8g470J/A==}
    engines: {node: '>= 10'}
    dev: false

  /@ts-morph/common/0.16.0:
    resolution: {integrity: sha512-SgJpzkTgZKLKqQniCjLaE3c2L2sdL7UShvmTmPBejAKd2OKV/yfMpQ2IWpAuA+VY5wy7PkSUaEObIqEK6afFuw==}
    dependencies:
      fast-glob: 3.2.12
      minimatch: 5.1.6
      mkdirp: 1.0.4
      path-browserify: 1.0.1
    dev: false

  /@tsconfig/node10/1.0.9:
    resolution: {integrity: sha512-jNsYVVxU8v5g43Erja32laIDHXeoNvFEpX33OK4d6hljo3jDhCBDhx5dhCCTMWUojscpAagGiRkBKxpdl9fxqA==}
    dev: true

  /@tsconfig/node12/1.0.11:
    resolution: {integrity: sha512-cqefuRsh12pWyGsIoBKJA9luFu3mRxCA+ORZvA4ktLSzIuCUtWVxGIuXigEwO5/ywWFMZ2QEGKWvkZG1zDMTag==}
    dev: true

  /@tsconfig/node14/1.0.3:
    resolution: {integrity: sha512-ysT8mhdixWK6Hw3i1V2AeRqZ5WfXg1G43mqoYlM2nc6388Fq5jcXyr5mRsqViLx/GJYdoL0bfXD8nmF+Zn/Iow==}
    dev: true

  /@tsconfig/node16/1.0.3:
    resolution: {integrity: sha512-yOlFc+7UtL/89t2ZhjPvvB/DeAr3r+Dq58IgzsFkOAvVC6NMJXmCGjbptdXdR9qsX7pKcTL+s87FtYREi2dEEQ==}
    dev: true

  /@types/archiver/5.1.0:
    resolution: {integrity: sha512-baFOhanb/hxmcOd1Uey2TfFg43kTSmM6py1Eo7Rjbv/ivcl7PXLhY0QgXGf50Hx/eskGCFqPfhs/7IZLb15C5g==}
    dependencies:
      '@types/glob': 8.0.1

  /@types/aws-lambda/8.10.48:
    resolution: {integrity: sha512-+qFDcssXvrdXIxBbKCJp0atg94TJVJSt5sx3Cu6LOQX/EV2mbInjgxGeKuLmFFBjoxD7G6fSytZoeC6A9fzTuw==}
    dev: true

  /@types/aws-sdk/2.7.0:
    resolution: {integrity: sha512-bF6brnwPN9+kheqdKCpinMgCkj+sJIUEj+0v0LPug9OQwL5/1jy+kiJwl+Nkw4Kh+7oaL1phhC4gMz6Oq60jMg==}
    deprecated: This is a stub types definition for aws-sdk (https://github.com/aws/aws-sdk-js). aws-sdk provides its own type definitions, so you don't need @types/aws-sdk installed!
    dependencies:
      aws-sdk: 2.853.0
    dev: true

  /@types/body-parser/1.19.2:
    resolution: {integrity: sha512-ALYone6pm6QmwZoAgeyNksccT9Q4AWZQ6PvfwR37GT6r6FWUPguq6sUmNGSMV2Wr761oQoBxwGGa6DR5o1DC9g==}
    dependencies:
      '@types/connect': 3.4.35
      '@types/node': 16.11.7

  /@types/cacheable-request/6.0.3:
    resolution: {integrity: sha512-IQ3EbTzGxIigb1I3qPZc1rWJnH0BmSKv5QYTalEwweFvyBDLSAe24zP0le/hyi7ecGfZVlIVAg4BZqb8WBwKqw==}
    dependencies:
      '@types/http-cache-semantics': 4.0.1
      '@types/keyv': 3.1.4
      '@types/node': 16.11.7
      '@types/responselike': 1.0.0
    dev: true

  /@types/caseless/0.12.2:
    resolution: {integrity: sha512-6ckxMjBBD8URvjB6J3NcnuAn5Pkl7t3TizAg+xdlzzQGSPSmBcXf8KoIH0ua/i+tio+ZRUHEXp0HEmvaR4kt0w==}
    dev: true

  /@types/chai-arrays/2.0.0:
    resolution: {integrity: sha512-5h5jnAC9C64YnD7WJpA5gBG7CppF/QmoWytOssJ6ysENllW49NBdpsTx6uuIBOpnzAnXThb8jBICgB62wezTLQ==}
    dependencies:
      '@types/chai': 4.2.18
    dev: true

  /@types/chai-as-promised/7.1.4:
    resolution: {integrity: sha512-1y3L1cHePcIm5vXkh1DSGf/zQq5n5xDKG1fpCvf18+uOkpce0Z1ozNFPkyWsVswK7ntN1sZBw3oU6gmN+pDUcA==}
    dependencies:
      '@types/chai': 4.2.18
    dev: true

  /@types/chai/4.2.18:
    resolution: {integrity: sha512-rS27+EkB/RE1Iz3u0XtVL5q36MGDWbgYe7zWiodyKNUnthxY0rukK5V36eiUCtCisB7NN8zKYH6DO2M37qxFEQ==}
    dev: true

  /@types/child-process-promise/2.2.2:
    resolution: {integrity: sha512-4eGTIhKW0jb9DlS81Fgo/UyZ12DMhDhz3Ec8tdHW53l4ubteynNIuy7Z1HNnyHn1jTzXa/o9iX0WoAdiSoDs+Q==}
    dependencies:
      '@types/node': 16.11.7
    dev: true

  /@types/cli-progress/3.11.0:
    resolution: {integrity: sha512-XhXhBv1R/q2ahF3BM7qT5HLzJNlIL0wbcGyZVjqOTqAybAnsLisd7gy1UCyIqpL+5Iv6XhlSyzjLCnI2sIdbCg==}
    dependencies:
      '@types/node': 16.11.7

  /@types/connect/3.4.35:
    resolution: {integrity: sha512-cdeYyv4KWoEgpBISTxWvqYsVy444DOqehiF3fM3ne10AmJ62RSyNkUnxMJXHQWRQQX2eR94m5y1IZyDwBjV9FQ==}
    dependencies:
      '@types/node': 16.11.7

  /@types/cors/2.8.13:
    resolution: {integrity: sha512-RG8AStHlUiV5ysZQKq97copd2UmVYw3/pRMLefISZ3S1hK104Cwm7iLQ3fTKx+lsUH2CE8FlLaYeEA2LSeqYUA==}
    dependencies:
      '@types/node': 16.11.7
    dev: true

  /@types/express-jwt/0.0.42:
    resolution: {integrity: sha512-WszgUddvM1t5dPpJ3LhWNH8kfNN8GPIBrAGxgIYXVCEGx6Bx4A036aAuf/r5WH9DIEdlmp7gHOYvSM6U87B0ag==}
    dependencies:
      '@types/express': 4.17.17
      '@types/express-unless': 2.0.1

  /@types/express-serve-static-core/4.17.33:
    resolution: {integrity: sha512-TPBqmR/HRYI3eC2E5hmiivIzv+bidAfXofM+sbonAGvyDhySGw9/PQZFt2BLOrjUUR++4eJVpx6KnLQK1Fk9tA==}
    dependencies:
      '@types/node': 16.11.7
      '@types/qs': 6.9.7
      '@types/range-parser': 1.2.4

  /@types/express-unless/2.0.1:
    resolution: {integrity: sha512-PJLiNw03EjkWDkQbhNjIXXDLObC3eMQhFASDV+WakFbT8eL7YdjlbV6MXd3Av5Lejq499d6pFuV1jyK+EHyG3Q==}
    deprecated: This is a stub types definition. express-unless provides its own type definitions, so you do not need this installed.
    dependencies:
      express-unless: 2.1.3

  /@types/express/4.17.17:
    resolution: {integrity: sha512-Q4FmmuLGBG58btUnfS1c1r/NQdlp3DMfGDGig8WhfpA2YRUtEkxAjkZb0yvplJGYdF1fsQ81iMDcH24sSCNC/Q==}
    dependencies:
      '@types/body-parser': 1.19.2
      '@types/express-serve-static-core': 4.17.33
      '@types/qs': 6.9.7
      '@types/serve-static': 1.15.0

  /@types/faker/5.1.5:
    resolution: {integrity: sha512-2uEQFb7bsx68rqD4F8q95wZq6LTLOyexjv6BnvJogCO4jStkyc6IDEkODPQcWfovI6g6M3uPQ2/uD/oedJKkNw==}
    dev: true

  /@types/fs-extra/9.0.13:
    resolution: {integrity: sha512-nEnwB++1u5lVDM2UI4c1+5R+FYaKfaAzS4OococimjVm3nQw3TuzH5UNsocrcTBbhnerblyHj4A49qXbIiZdpA==}
    dependencies:
      '@types/node': 16.11.7
    dev: true

  /@types/glob/7.2.0:
    resolution: {integrity: sha512-ZUxbzKl0IfJILTS6t7ip5fQQM/J3TJYubDm3nMbgubNNYS62eXeUpoLUC8/7fJNiFYHTrGPQn7hspDUzIHX3UA==}
    dependencies:
      '@types/minimatch': 5.1.2
      '@types/node': 16.11.7
    dev: true

  /@types/glob/8.0.1:
    resolution: {integrity: sha512-8bVUjXZvJacUFkJXHdyZ9iH1Eaj5V7I8c4NdH5sQJsdXkqT4CA5Dhb4yb4VE/3asyx4L9ayZr1NIhTsWHczmMw==}
    dependencies:
      '@types/minimatch': 5.1.2
      '@types/node': 16.11.7

  /@types/graphql/14.5.0:
    resolution: {integrity: sha512-MOkzsEp1Jk5bXuAsHsUi6BVv0zCO+7/2PTiZMXWDSsMXvNU6w/PLMQT2vHn8hy2i0JqojPz1Sz6rsFjHtsU0lA==}
    deprecated: This is a stub types definition. graphql provides its own type definitions, so you do not need this installed.
    dependencies:
      graphql: 15.8.0
    dev: false

  /@types/http-cache-semantics/4.0.1:
    resolution: {integrity: sha512-SZs7ekbP8CN0txVG2xVRH6EgKmEm31BOxA07vkFaETzZz1xh+cbt8BcI0slpymvwhx5dlFnQG2rTlPVQn+iRPQ==}
    dev: true

  /@types/inflected/1.1.29:
    resolution: {integrity: sha512-csq2i12fylUrVWQ15ZMnVV3IV/KJ6zti/bn/n1FSHgZfIw1OGZV2OaJLdpGb0e1SRwdg92yalOS3Wftuw59rFA==}
    dev: true

  /@types/inquirer/6.5.0:
    resolution: {integrity: sha512-rjaYQ9b9y/VFGOpqBEXRavc3jh0a+e6evAbI31tMda8VlPaSy0AZJfXsvmIe3wklc7W6C3zCSfleuMXR7NOyXw==}
    dependencies:
      '@types/through': 0.0.30
      rxjs: 6.6.7
    dev: true

  /@types/js-yaml/3.12.7:
    resolution: {integrity: sha512-S6+8JAYTE1qdsc9HMVsfY7+SgSuUU/Tp6TYTmITW0PZxiyIMvol3Gy//y69Wkhs0ti4py5qgR3uZH6uz/DNzJQ==}
    dev: true

  /@types/json-schema/7.0.11:
    resolution: {integrity: sha512-wOuvG1SN4Us4rez+tylwwwCV1psiNVOkJeM3AUWUNWg/jDQY2+HE/444y5gc+jBmRqASOm2Oeh5c1axHobwRKQ==}

  /@types/json5/0.0.29:
    resolution: {integrity: sha512-dRLjCWHYg4oaA77cxO64oO+7JwCwnIzkZPdrrC71jQmQtlhM556pwKo5bUzqvZndkVbeFLIIi+9TC40JNF5hNQ==}

  /@types/jsonwebtoken/8.5.9:
    resolution: {integrity: sha512-272FMnFGzAVMGtu9tkr29hRL6bZj4Zs1KZNeHLnKqAvp06tAIcarTMwOh8/8bz4FmKRcMxZhZNeUAQsNLoiPhg==}
    dependencies:
      '@types/node': 16.11.7
    dev: true

  /@types/keyv/3.1.4:
    resolution: {integrity: sha512-BQ5aZNSCpj7D6K2ksrRCTmKRLEpnPvWDiLPfoGyhZ++8YtiK9d/3DBKPJgry359X/P1PfruyYwvnvwFjuEiEIg==}
    dependencies:
      '@types/node': 16.11.7
    dev: true

  /@types/lodash/4.14.191:
    resolution: {integrity: sha512-BdZ5BCCvho3EIXw6wUCXHe7rS53AIDPLE+JzwgT+OsJk53oBfbSmZZ7CX4VaRoN78N+TJpFi9QPlfIVNmJYWxQ==}
    dev: true

  /@types/mime/3.0.1:
    resolution: {integrity: sha512-Y4XFY5VJAuw0FgAqPNd6NNoV44jbq9Bz2L7Rh/J6jLTiHBSBJa9fxqQIvkIld4GsoDOcCbvzOUAbLPsSKKg+uA==}

  /@types/minimatch/5.1.2:
    resolution: {integrity: sha512-K0VQKziLUWkVKiRVrx4a40iPaxTUefQmjtkQofBkYRcoaaL/8rhwDWww9qWbrgicNOgnpIsMxyNIUM4+n6dUIA==}

  /@types/mocha/8.2.2:
    resolution: {integrity: sha512-Lwh0lzzqT5Pqh6z61P3c3P5nm6fzQK/MMHl9UKeneAeInVflBSz1O2EkX6gM6xfJd7FBXBY5purtLx7fUiZ7Hw==}
    dev: true

  /@types/mustache/4.1.0:
    resolution: {integrity: sha512-dj4gq0BwsONZw/jqEf1qDBkAhAdBfIb7K+RDEQQvGfd6uTkfzKNxjz6NCeg50bveU0ydi8DruGp/9+FgIxli5w==}
    dev: true

  /@types/nedb/1.8.12:
    resolution: {integrity: sha512-ICDoQMORMjOSqfNFXT4ENXfwwCir1BPblXNm0SPH7C4Q10ou+pvVagcFAJ+rrzf3A47tGU4K/KbzKu7wO9j45Q==}
    dependencies:
      '@types/node': 16.11.7

  /@types/needle/2.5.3:
    resolution: {integrity: sha512-RwgTwMRaedfyCBe5SSWMpm1Yqzc5UPZEMw0eAd09OSyV93nLRj9/evMGZmgFeHKzUOd4xxtHvgtc+rjcBjI1Qg==}
    dependencies:
      '@types/node': 16.11.7
    dev: false

  /@types/nock/11.1.0:
    resolution: {integrity: sha512-jI/ewavBQ7X5178262JQR0ewicPAcJhXS/iFaNJl0VHLfyosZ/kwSrsa6VNQNSO8i9d8SqdRgOtZSOKJ/+iNMw==}
    deprecated: This is a stub types definition. nock provides its own type definitions, so you do not need this installed.
    dependencies:
      nock: 11.8.2
    transitivePeerDependencies:
      - supports-color
    dev: true

  /@types/node-fetch/2.6.2:
    resolution: {integrity: sha512-DHqhlq5jeESLy19TYhLakJ07kNumXWjcDdxXsLUMJZ6ue8VZJj4kLPQVE/2mdHh3xZziNF1xppu5lwmS53HR+A==}
    dependencies:
      '@types/node': 16.11.7
      form-data: 3.0.1

  /@types/node-schedule/1.3.2:
    resolution: {integrity: sha512-Y0CqdAr+lCpArT8CJJjJq4U2v8Bb5e7ru2nV/NhDdaptCMCRdOL3Y7tAhen39HluQMaIKWvPbDuiFBUQpg7Srw==}
    dependencies:
      '@types/node': 16.11.7
    dev: true

  /@types/node/10.17.60:
    resolution: {integrity: sha512-F0KIgDJfy2nA3zMLmWGKxcH2ZVEtCZXHHdOQs2gSaQ27+lNeEfGxzkIw90aXswATX7AZ33tahPbzy6KAfUreVw==}
    dev: false

  /@types/node/16.11.7:
    resolution: {integrity: sha512-QB5D2sqfSjCmTuWcBWyJ+/44bcjO7VbjSbOE0ucoVbAsSNQc4Lt6QkgkVXkTDwkL4z/beecZNDvVX15D4P8Jbw==}

  /@types/normalize-package-data/2.4.1:
    resolution: {integrity: sha512-Gj7cI7z+98M282Tqmp2K5EIsoouUEzbBJhQQzDE3jSIRk6r9gsz0oUokqIUR4u1R3dMHo0pDHM7sNOHyhulypw==}
    dev: true

  /@types/qs/6.9.7:
    resolution: {integrity: sha512-FGa1F62FT09qcrueBA6qYTrJPVDzah9a+493+o2PCXsesWHIn27G98TsSMs3WPNbZIEj4+VJf6saSFpvD+3Zsw==}

  /@types/range-parser/1.2.4:
    resolution: {integrity: sha512-EEhsLsD6UsDM1yFhAvy0Cjr6VwmpMWqFBCb9w07wVugF7w9nfajxLuVmngTIpgS6svCnm6Vaw+MZhoDCKnOfsw==}

  /@types/redis/2.8.32:
    resolution: {integrity: sha512-7jkMKxcGq9p242exlbsVzuJb57KqHRhNl4dHoQu2Y5v9bCAbtIXXH0R3HleSQW4CTOqpHIYUW3t6tpUj4BVQ+w==}
    dependencies:
      '@types/node': 16.11.7
    dev: true

  /@types/request/2.48.8:
    resolution: {integrity: sha512-whjk1EDJPcAR2kYHRbFl/lKeeKYTi05A15K9bnLInCVroNDCtXce57xKdI0/rQaA3K+6q0eFyUBPmqfSndUZdQ==}
    dependencies:
      '@types/caseless': 0.12.2
      '@types/node': 16.11.7
      '@types/tough-cookie': 4.0.2
      form-data: 2.5.1
    dev: true

  /@types/responselike/1.0.0:
    resolution: {integrity: sha512-85Y2BjiufFzaMIlvJDvTTB8Fxl2xfLo4HgmHzVBz08w4wDePCTjYw66PdrolO0kzli3yam/YCgRufyo1DdQVTA==}
    dependencies:
      '@types/node': 16.11.7
    dev: true

  /@types/rewire/2.5.28:
    resolution: {integrity: sha512-uD0j/AQOa5le7afuK+u+woi8jNKF1vf3DN0H7LCJhft/lNNibUr7VcAesdgtWfEKveZol3ZG1CJqwx2Bhrnl8w==}
    dev: true

  /@types/semver/5.5.0:
    resolution: {integrity: sha512-41qEJgBH/TWgo5NFSvBCJ1qkoi3Q6ONSF2avrHq1LVEZfYpdHmj0y9SuTK+u9ZhG1sYQKBL1AWXKyLWP4RaUoQ==}
    dev: true

  /@types/semver/7.3.13:
    resolution: {integrity: sha512-21cFJr9z3g5dW8B0CVI9g2O9beqaThGQ6ZFBqHfwhzLDKUxaqTIy3vnfah/UPkfOiF2pLq+tGz+W8RyCskuslw==}

  /@types/serve-static/1.15.0:
    resolution: {integrity: sha512-z5xyF6uh8CbjAu9760KDKsH2FcDxZ2tFCsA4HIMWE6IkiYMXfVoa+4f9KX+FN0ZLsaMw1WNG2ETLA6N+/YA+cg==}
    dependencies:
      '@types/mime': 3.0.1
      '@types/node': 16.11.7

  /@types/sinon-chai/3.2.5:
    resolution: {integrity: sha512-bKQqIpew7mmIGNRlxW6Zli/QVyc3zikpGzCa797B/tRnD9OtHvZ/ts8sYXV+Ilj9u3QRaUEM8xrjgd1gwm1BpQ==}
    dependencies:
      '@types/chai': 4.2.18
      '@types/sinon': 10.0.0
    dev: true

  /@types/sinon-express-mock/1.3.9:
    resolution: {integrity: sha512-wHtSYqZ/c1FytL4qEMVb3tp8UZk1EnUq6Qc4jQv5eJ9N2QtFdS4WU3Wijqzeu5r3/DfZqpvzkxbbZLa0+9F9sA==}
    dependencies:
      '@types/express': 4.17.17
      '@types/sinon': 10.0.0
    dev: true

  /@types/sinon/10.0.0:
    resolution: {integrity: sha512-jDZ55oCKxqlDmoTBBbBBEx+N8ZraUVhggMZ9T5t+6/Dh8/4NiOjSUfpLrPiEwxQDlAe3wpAkoXhWvE6LibtsMQ==}
    dependencies:
      '@sinonjs/fake-timers': 7.1.2

  /@types/through/0.0.30:
    resolution: {integrity: sha512-FvnCJljyxhPM3gkRgWmxmDZyAQSiBQQWLI0A0VFL0K7W1oRUrPJSqNO0NvTnLkBcotdlp3lKvaT0JrnyRDkzOg==}
    dependencies:
      '@types/node': 16.11.7
    dev: true

  /@types/tough-cookie/4.0.2:
    resolution: {integrity: sha512-Q5vtl1W5ue16D+nIaW8JWebSSraJVlK+EthKn7e7UcD4KWsaSJ8BqGPXNaPghgtcn/fhvrN17Tv8ksUsQpiplw==}
    dev: true

  /@types/uuid/8.3.0:
    resolution: {integrity: sha512-eQ9qFW/fhfGJF8WKHGEHZEyVWfZxrT+6CLIJGBcZPfxUh/+BnEj+UCGYMlr9qZuX/2AltsvwrGqp0LhEW8D0zQ==}
    dev: true

  /@types/validator/13.1.3:
    resolution: {integrity: sha512-DaOWN1zf7j+8nHhqXhIgNmS+ltAC53NXqGxYuBhWqWgqolRhddKzfZU814lkHQSTG0IUfQxU7Cg0gb8fFWo2mA==}
    dev: true

  /@types/ws/8.5.4:
    resolution: {integrity: sha512-zdQDHKUgcX/zBc4GrwsE/7dVdAD8JR4EuiAXiiUhhfyIJXXb2+PrGshFyeXWQPMmmZ2XxgaqclgpIC7eTXc1mg==}
    dependencies:
      '@types/node': 16.11.7
    dev: true

  /@types/yargs-parser/21.0.0:
    resolution: {integrity: sha512-iO9ZQHkZxHn4mSakYV0vFHAVDyEOIJQrV2uZ06HxEPcx+mt8swXoZHIbaaJ2crJYFfErySgktuTZ3BeLz+XmFA==}

  /@types/yargs/17.0.22:
    resolution: {integrity: sha512-pet5WJ9U8yPVRhkwuEIp5ktAeAqRZOq4UdAyWLWzxbtpyXnzbtLdKiXAjJzi/KLmPGS9wk86lUFWZFN6sISo4g==}
    dependencies:
      '@types/yargs-parser': 21.0.0

  /@types/yoga-layout/1.9.2:
    resolution: {integrity: sha512-S9q47ByT2pPvD65IvrWp7qppVMpk9WGMbVq9wbWZOHg6tnXSD4vyhao6nOSBwwfDdV2p3Kx9evA9vI+XWTfDvw==}

  /@types/zen-observable/0.8.3:
    resolution: {integrity: sha512-fbF6oTd4sGGy0xjHPKAt+eS2CrxJ3+6gQ3FGcBoIJR2TLAyCkCyI8JqZNy+FeON0AhVgNJoUumVoZQjBFUqHkw==}

  /@typescript-eslint/eslint-plugin/5.53.0_3pv6zwhjhlqsinbw2jej3zaxq4:
    resolution: {integrity: sha512-alFpFWNucPLdUOySmXCJpzr6HKC3bu7XooShWM+3w/EL6J2HIoB2PFxpLnq4JauWVk6DiVeNKzQlFEaE+X9sGw==}
    engines: {node: ^12.22.0 || ^14.17.0 || >=16.0.0}
    peerDependencies:
      '@typescript-eslint/parser': ^5.0.0
      eslint: ^6.0.0 || ^7.0.0 || ^8.0.0
      typescript: '*'
    peerDependenciesMeta:
      typescript:
        optional: true
    dependencies:
      '@typescript-eslint/parser': 5.53.0_r4nhl7oghl6mgx4ukbxrwoekle
      '@typescript-eslint/scope-manager': 5.53.0
      '@typescript-eslint/type-utils': 5.53.0_r4nhl7oghl6mgx4ukbxrwoekle
      '@typescript-eslint/utils': 5.53.0_r4nhl7oghl6mgx4ukbxrwoekle
      debug: 4.3.4
      eslint: 8.34.0
      grapheme-splitter: 1.0.4
      ignore: 5.2.4
      natural-compare-lite: 1.4.0
      regexpp: 3.2.0
      semver: 7.3.8
      tsutils: 3.21.0_typescript@4.7.4
      typescript: 4.7.4
    transitivePeerDependencies:
      - supports-color

  /@typescript-eslint/parser/5.53.0_r4nhl7oghl6mgx4ukbxrwoekle:
    resolution: {integrity: sha512-MKBw9i0DLYlmdOb3Oq/526+al20AJZpANdT6Ct9ffxcV8nKCHz63t/S0IhlTFNsBIHJv+GY5SFJ0XfqVeydQrQ==}
    engines: {node: ^12.22.0 || ^14.17.0 || >=16.0.0}
    peerDependencies:
      eslint: ^6.0.0 || ^7.0.0 || ^8.0.0
      typescript: '*'
    peerDependenciesMeta:
      typescript:
        optional: true
    dependencies:
      '@typescript-eslint/scope-manager': 5.53.0
      '@typescript-eslint/types': 5.53.0
      '@typescript-eslint/typescript-estree': 5.53.0_typescript@4.7.4
      debug: 4.3.4
      eslint: 8.34.0
      typescript: 4.7.4
    transitivePeerDependencies:
      - supports-color

  /@typescript-eslint/scope-manager/5.53.0:
    resolution: {integrity: sha512-Opy3dqNsp/9kBBeCPhkCNR7fmdSQqA+47r21hr9a14Bx0xnkElEQmhoHga+VoaoQ6uDHjDKmQPIYcUcKJifS7w==}
    engines: {node: ^12.22.0 || ^14.17.0 || >=16.0.0}
    dependencies:
      '@typescript-eslint/types': 5.53.0
      '@typescript-eslint/visitor-keys': 5.53.0

  /@typescript-eslint/type-utils/5.53.0_r4nhl7oghl6mgx4ukbxrwoekle:
    resolution: {integrity: sha512-HO2hh0fmtqNLzTAme/KnND5uFNwbsdYhCZghK2SoxGp3Ifn2emv+hi0PBUjzzSh0dstUIFqOj3bp0AwQlK4OWw==}
    engines: {node: ^12.22.0 || ^14.17.0 || >=16.0.0}
    peerDependencies:
      eslint: '*'
      typescript: '*'
    peerDependenciesMeta:
      typescript:
        optional: true
    dependencies:
      '@typescript-eslint/typescript-estree': 5.53.0_typescript@4.7.4
      '@typescript-eslint/utils': 5.53.0_r4nhl7oghl6mgx4ukbxrwoekle
      debug: 4.3.4
      eslint: 8.34.0
      tsutils: 3.21.0_typescript@4.7.4
      typescript: 4.7.4
    transitivePeerDependencies:
      - supports-color

  /@typescript-eslint/types/5.53.0:
    resolution: {integrity: sha512-5kcDL9ZUIP756K6+QOAfPkigJmCPHcLN7Zjdz76lQWWDdzfOhZDTj1irs6gPBKiXx5/6O3L0+AvupAut3z7D2A==}
    engines: {node: ^12.22.0 || ^14.17.0 || >=16.0.0}

  /@typescript-eslint/typescript-estree/5.53.0_typescript@4.7.4:
    resolution: {integrity: sha512-eKmipH7QyScpHSkhbptBBYh9v8FxtngLquq292YTEQ1pxVs39yFBlLC1xeIZcPPz1RWGqb7YgERJRGkjw8ZV7w==}
    engines: {node: ^12.22.0 || ^14.17.0 || >=16.0.0}
    peerDependencies:
      typescript: '*'
    peerDependenciesMeta:
      typescript:
        optional: true
    dependencies:
      '@typescript-eslint/types': 5.53.0
      '@typescript-eslint/visitor-keys': 5.53.0
      debug: 4.3.4
      globby: 11.1.0
      is-glob: 4.0.3
      semver: 7.3.8
      tsutils: 3.21.0_typescript@4.7.4
      typescript: 4.7.4
    transitivePeerDependencies:
      - supports-color

  /@typescript-eslint/utils/5.53.0_r4nhl7oghl6mgx4ukbxrwoekle:
    resolution: {integrity: sha512-VUOOtPv27UNWLxFwQK/8+7kvxVC+hPHNsJjzlJyotlaHjLSIgOCKj9I0DBUjwOOA64qjBwx5afAPjksqOxMO0g==}
    engines: {node: ^12.22.0 || ^14.17.0 || >=16.0.0}
    peerDependencies:
      eslint: ^6.0.0 || ^7.0.0 || ^8.0.0
    dependencies:
      '@types/json-schema': 7.0.11
      '@types/semver': 7.3.13
      '@typescript-eslint/scope-manager': 5.53.0
      '@typescript-eslint/types': 5.53.0
      '@typescript-eslint/typescript-estree': 5.53.0_typescript@4.7.4
      eslint: 8.34.0
      eslint-scope: 5.1.1
      eslint-utils: 3.0.0_eslint@8.34.0
      semver: 7.3.8
    transitivePeerDependencies:
      - supports-color
      - typescript

  /@typescript-eslint/visitor-keys/5.53.0:
    resolution: {integrity: sha512-JqNLnX3leaHFZEN0gCh81sIvgrp/2GOACZNgO4+Tkf64u51kTpAyWFOY8XHx8XuXr3N2C9zgPPHtcpMg6z1g0w==}
    engines: {node: ^12.22.0 || ^14.17.0 || >=16.0.0}
    dependencies:
      '@typescript-eslint/types': 5.53.0
      eslint-visitor-keys: 3.3.0

  /@ungap/promise-all-settled/1.1.2:
    resolution: {integrity: sha512-sL/cEvJWAnClXw0wHk85/2L0G6Sj8UB0Ctc1TEMbKSsmpRosqhwj9gWgFRZSrBr2f9tiXISwNhCPmlfqUqyb9Q==}

  /@wry/context/0.4.4:
    resolution: {integrity: sha512-LrKVLove/zw6h2Md/KZyWxIkFM6AoyKp71OqpH9Hiip1csjPVoD3tPxlbQUNxEnHENks3UGgNpSBCAfq9KWuag==}
    dependencies:
      '@types/node': 16.11.7
      tslib: 1.14.1

  /@wry/equality/0.1.11:
    resolution: {integrity: sha512-mwEVBDUVODlsQQ5dfuLUS5/Tf7jqUKyhKYHmVi4fPB6bDMOfWvUPJmKgS1Z7Za/sOI3vzWt4+O7yCiL/70MogA==}
    dependencies:
      tslib: 1.14.1

  /@xmldom/xmldom/0.8.6:
    resolution: {integrity: sha512-uRjjusqpoqfmRkTaNuLJ2VohVr67Q5YwDATW3VU7PfzTj6IRaihGrYI7zckGZjxQPBIp63nfvJbM+Yu5ICh0Bg==}
    engines: {node: '>=10.0.0'}

  /accepts/1.3.8:
    resolution: {integrity: sha512-PYAthTa2m2VKxuvSD3DPC/Gy+U+sOA1LAuT8mkmRuvw+NACSaeXEQ+NHcVF7rONl6qcaxV3Uuemwawk+7+SJLw==}
    engines: {node: '>= 0.6'}
    dependencies:
      mime-types: 2.1.35
      negotiator: 0.6.3

  /acorn-jsx/5.3.2_acorn@7.4.1:
    resolution: {integrity: sha512-rq9s+JNhf0IChjtDXxllJ7g41oZk5SlXtp0LHwyA5cejwn7vKmKp4pPri6YEePv2PU65sAsegbXtIinmDFDXgQ==}
    peerDependencies:
      acorn: ^6.0.0 || ^7.0.0 || ^8.0.0
    dependencies:
      acorn: 7.4.1
    dev: true

  /acorn-jsx/5.3.2_acorn@8.8.2:
    resolution: {integrity: sha512-rq9s+JNhf0IChjtDXxllJ7g41oZk5SlXtp0LHwyA5cejwn7vKmKp4pPri6YEePv2PU65sAsegbXtIinmDFDXgQ==}
    peerDependencies:
      acorn: ^6.0.0 || ^7.0.0 || ^8.0.0
    dependencies:
      acorn: 8.8.2

  /acorn-walk/8.2.0:
    resolution: {integrity: sha512-k+iyHEuPgSw6SbuDpGQM+06HQUa04DZ3o+F6CSzXMvvI5KMvnaEqXe+YVe555R9nn6GPt404fos4wcgpw12SDA==}
    engines: {node: '>=0.4.0'}
    dev: true

  /acorn/7.4.1:
    resolution: {integrity: sha512-nQyp0o1/mNdbTO1PO6kHkwSrmgZ0MT/jCCpNiwbUjGoRN4dlBhqJtoQuCnEOKzgTVwg0ZWiCoQy6SxMebQVh8A==}
    engines: {node: '>=0.4.0'}
    hasBin: true
    dev: true

  /acorn/8.8.2:
    resolution: {integrity: sha512-xjIYgE8HBrkpd/sJqOGNspf8uHG+NOHGOw6a/Urj8taM2EXfdNAH2oFcPeIFfsv3+kz/mJrS5VuMqbNLjCa2vw==}
    engines: {node: '>=0.4.0'}
    hasBin: true

  /adm-zip/0.5.10:
    resolution: {integrity: sha512-x0HvcHqVJNTPk/Bw8JbLWlWoo6Wwnsug0fnYYro1HBrjxZ3G7/AZk7Ahv8JwDe1uIcz8eBqvu86FuF1POiG7vQ==}
    engines: {node: '>=6.0'}
    dev: true

  /agent-base/6.0.2:
    resolution: {integrity: sha512-RZNwNclF7+MS/8bDg70amg32dyeZGZxiDuQmZxKLAlQjr3jGyLx+4Kkk58UO7D2QdgFIQCovuSuZESne6RG6XQ==}
    engines: {node: '>= 6.0.0'}
    dependencies:
      debug: 4.3.4
    transitivePeerDependencies:
      - supports-color

  /agent-base/6.0.2_supports-color@8.1.1:
    resolution: {integrity: sha512-RZNwNclF7+MS/8bDg70amg32dyeZGZxiDuQmZxKLAlQjr3jGyLx+4Kkk58UO7D2QdgFIQCovuSuZESne6RG6XQ==}
    engines: {node: '>= 6.0.0'}
    dependencies:
      debug: 4.3.4_supports-color@8.1.1
    transitivePeerDependencies:
      - supports-color
    dev: true

  /aggregate-error/3.1.0:
    resolution: {integrity: sha512-4I7Td01quW/RpocfNayFdFVk1qSuoh0E7JrbRJ16nH01HhKFQ88INq9Sd+nd72zqRySlr9BmDA8xlEJ6vJMrYA==}
    engines: {node: '>=8'}
    dependencies:
      clean-stack: 2.2.0
      indent-string: 4.0.0
    dev: true

  /ajv-formats/2.1.1:
    resolution: {integrity: sha512-Wx0Kx52hxE7C18hkMEggYlEifqWZtYaRgouJor+WMdPnQyEK13vgEWyVNup7SoeeoLMsr4kf5h6dOW11I15MUA==}
    peerDependenciesMeta:
      ajv:
        optional: true
    dependencies:
      ajv: 8.12.0
    dev: true

  /ajv/6.12.6:
    resolution: {integrity: sha512-j3fVLgvTo527anyYyJOGTYJbG+vnnQYvE0m5mmkc1TK+nxAppkCLMIL0aZ4dblVCNoGShhm+kzE4ZUykBoMg4g==}
    dependencies:
      fast-deep-equal: 3.1.3
      fast-json-stable-stringify: 2.1.0
      json-schema-traverse: 0.4.1
      uri-js: 4.4.1

  /ajv/8.12.0:
    resolution: {integrity: sha512-sRu1kpcO9yLtYxBKvqfTeh9KzZEwO3STyX1HT+4CaDzC6HpTGYhIhPIzj9XuKU7KYDwnaeh5hcOwjy1QuJzBPA==}
    dependencies:
      fast-deep-equal: 3.1.3
      json-schema-traverse: 1.0.0
      require-from-string: 2.0.2
      uri-js: 4.4.1

  /ansi-colors/4.1.1:
    resolution: {integrity: sha512-JoX0apGbHaUJBNl6yF+p6JAFYZ666/hhCGKN5t9QFjbJQKUU/g8MNbFDbvfrgKXvI1QpZplPOnwIo99lX/AAmA==}
    engines: {node: '>=6'}

  /ansi-escapes/3.2.0:
    resolution: {integrity: sha512-cBhpre4ma+U0T1oM5fXg7Dy1Jw7zzwv7lt/GoCpr+hDQJoYnKVPLL4dCvSEFMmQurOQvSrwT7SL/DAlhBI97RQ==}
    engines: {node: '>=4'}

  /ansi-escapes/4.3.2:
    resolution: {integrity: sha512-gKXj5ALrKWQLsYG9jlTRmR/xKluxHV+Z9QEwNIgCfM1/uwPMCuzVVnh5mwTd+OuBZcwSIMbqssNWRm1lE51QaQ==}
    engines: {node: '>=8'}
    dependencies:
      type-fest: 0.21.3

  /ansi-regex/3.0.1:
    resolution: {integrity: sha512-+O9Jct8wf++lXxxFc4hc8LsjaSq0HFzzL7cVsw8pRDIPdjKD2mT4ytDZlLuSBZ4cLKZFXIrMGO7DbQCtMJJMKw==}
    engines: {node: '>=4'}

  /ansi-regex/4.1.1:
    resolution: {integrity: sha512-ILlv4k/3f6vfQ4OoP2AGvirOktlQ98ZEL1k9FaQjxa3L1abBgbuTDAdPOpvbGncC0BTVQrl+OM8xZGK6tWXt7g==}
    engines: {node: '>=6'}

  /ansi-regex/5.0.1:
    resolution: {integrity: sha512-quJQXlTSUGL2LH9SUXo8VwsY4soanhgo6LNSm84E1LBcE8s3O0wpdiRzyR9z/ZZJMlMWv37qOOb9pdJlMUEKFQ==}
    engines: {node: '>=8'}

  /ansi-styles/3.2.1:
    resolution: {integrity: sha512-VT0ZI6kZRdTh8YyJw3SMbYm/u+NqfsAxEpWO0Pf9sq8/e94WxxOpPKx9FR1FlyCtOVDNOQ+8ntlqFxiRc+r5qA==}
    engines: {node: '>=4'}
    dependencies:
      color-convert: 1.9.3

  /ansi-styles/4.3.0:
    resolution: {integrity: sha512-zbB9rCJAT1rbjiVDb2hqKFHNYLxgtk8NURxZ3IZwD3F6NtxbXZQCnnSi1Lkx+IDohdPlFp222wVALIheZJQSEg==}
    engines: {node: '>=8'}
    dependencies:
      color-convert: 2.0.1

  /ansicolors/0.3.2:
    resolution: {integrity: sha512-QXu7BPrP29VllRxH8GwB7x5iX5qWKAAMLqKQGWTeLWVlNHNOpVMJ91dsxQAIWXpjuW5wqvxu3Jd/nRjrJ+0pqg==}

  /anymatch/3.1.3:
    resolution: {integrity: sha512-KMReFUr0B4t+D+OBkjR3KYqvocp2XaSzO55UcB6mgQMd3KbcE+mWTyvVV7D/zsdEbNnV6acZUutkiHQXvTr1Rw==}
    engines: {node: '>= 8'}
    dependencies:
      normalize-path: 3.0.0
      picomatch: 2.3.1

  /apollo-cache-inmemory/1.6.6_graphql@15.8.0:
    resolution: {integrity: sha512-L8pToTW/+Xru2FFAhkZ1OA9q4V4nuvfoPecBM34DecAugUZEBhI2Hmpgnzq2hTKZ60LAMrlqiASm0aqAY6F8/A==}
    peerDependencies:
      graphql: ^0.11.0 || ^0.12.0 || ^0.13.0 || ^14.0.0 || ^15.0.0
    dependencies:
      apollo-cache: 1.3.5_graphql@15.8.0
      apollo-utilities: 1.3.4_graphql@15.8.0
      graphql: 15.8.0
      optimism: 0.10.3
      ts-invariant: 0.4.4
      tslib: 1.14.1

  /apollo-cache/1.3.5_graphql@15.8.0:
    resolution: {integrity: sha512-1XoDy8kJnyWY/i/+gLTEbYLnoiVtS8y7ikBr/IfmML4Qb+CM7dEEbIUOjnY716WqmZ/UpXIxTfJsY7rMcqiCXA==}
    peerDependencies:
      graphql: ^0.11.0 || ^0.12.0 || ^0.13.0 || ^14.0.0 || ^15.0.0
    dependencies:
      apollo-utilities: 1.3.4_graphql@15.8.0
      graphql: 15.8.0
      tslib: 1.14.1

  /apollo-client/2.6.10_graphql@15.8.0:
    resolution: {integrity: sha512-jiPlMTN6/5CjZpJOkGeUV0mb4zxx33uXWdj/xQCfAMkuNAC3HN7CvYDyMHHEzmcQ5GV12LszWoQ/VlxET24CtA==}
    peerDependencies:
      graphql: ^0.11.0 || ^0.12.0 || ^0.13.0 || ^14.0.0 || ^15.0.0
    dependencies:
      '@types/zen-observable': 0.8.3
      apollo-cache: 1.3.5_graphql@15.8.0
      apollo-link: 1.2.14_graphql@15.8.0
      apollo-utilities: 1.3.4_graphql@15.8.0
      graphql: 15.8.0
      symbol-observable: 1.2.0
      ts-invariant: 0.4.4
      tslib: 1.14.1
      zen-observable: 0.8.15

  /apollo-link-http-common/0.2.16_graphql@15.8.0:
    resolution: {integrity: sha512-2tIhOIrnaF4UbQHf7kjeQA/EmSorB7+HyJIIrUjJOKBgnXwuexi8aMecRlqTIDWcyVXCeqLhUnztMa6bOH/jTg==}
    peerDependencies:
      graphql: ^0.11.0 || ^0.12.0 || ^0.13.0 || ^14.0.0 || ^15.0.0
    dependencies:
      apollo-link: 1.2.14_graphql@15.8.0
      graphql: 15.8.0
      ts-invariant: 0.4.4
      tslib: 1.14.1

  /apollo-link-http/1.5.17_graphql@15.8.0:
    resolution: {integrity: sha512-uWcqAotbwDEU/9+Dm9e1/clO7hTB2kQ/94JYcGouBVLjoKmTeJTUPQKcJGpPwUjZcSqgYicbFqQSoJIW0yrFvg==}
    peerDependencies:
      graphql: ^0.11.0 || ^0.12.0 || ^0.13.0 || ^14.0.0 || ^15.0.0
    dependencies:
      apollo-link: 1.2.14_graphql@15.8.0
      apollo-link-http-common: 0.2.16_graphql@15.8.0
      graphql: 15.8.0
      tslib: 1.14.1

  /apollo-link-ws/1.0.20_lzhemntqmrrv32barqm3vevgoi:
    resolution: {integrity: sha512-mjSFPlQxmoLArpHBeUb2Xj+2HDYeTaJqFGOqQ+I8NVJxgL9lJe84PDWcPah/yMLv3rB7QgBDSuZ0xoRFBPlySw==}
    peerDependencies:
      subscriptions-transport-ws: ^0.9.0
    dependencies:
      apollo-link: 1.2.14_graphql@15.8.0
      subscriptions-transport-ws: 0.9.18_graphql@15.8.0
      tslib: 1.14.1
    transitivePeerDependencies:
      - graphql

  /apollo-link/1.2.14_graphql@15.8.0:
    resolution: {integrity: sha512-p67CMEFP7kOG1JZ0ZkYZwRDa369w5PIjtMjvrQd/HnIV8FRsHRqLqK+oAZQnFa1DDdZtOtHTi+aMIW6EatC2jg==}
    peerDependencies:
      graphql: ^0.11.3 || ^0.12.3 || ^0.13.0 || ^14.0.0 || ^15.0.0
    dependencies:
      apollo-utilities: 1.3.4_graphql@15.8.0
      graphql: 15.8.0
      ts-invariant: 0.4.4
      tslib: 1.14.1
      zen-observable-ts: 0.8.21

  /apollo-utilities/1.3.4_graphql@15.8.0:
    resolution: {integrity: sha512-pk2hiWrCXMAy2fRPwEyhvka+mqwzeP60Jr1tRYi5xru+3ko94HI9o6lK0CT33/w4RDlxWchmdhDCrvdr+pHCig==}
    peerDependencies:
      graphql: ^0.11.0 || ^0.12.0 || ^0.13.0 || ^14.0.0 || ^15.0.0
    dependencies:
      '@wry/equality': 0.1.11
      fast-json-stable-stringify: 2.1.0
      graphql: 15.8.0
      ts-invariant: 0.4.4
      tslib: 1.14.1

  /append-transform/2.0.0:
    resolution: {integrity: sha512-7yeyCEurROLQJFv5Xj4lEGTy0borxepjFv1g22oAdqFu//SrAlDl1O1Nxx15SH1RoliUml6p8dwJW9jvZughhg==}
    engines: {node: '>=8'}
    dependencies:
      default-require-extensions: 3.0.1
    dev: true

  /archive-type/4.0.0:
    resolution: {integrity: sha512-zV4Ky0v1F8dBrdYElwTvQhweQ0P7Kwc1aluqJsYtOBP01jXcWCyW2IEfI1YiqsG+Iy7ZR+o5LF1N+PGECBxHWA==}
    engines: {node: '>=4'}
    dependencies:
      file-type: 4.4.0
    dev: true

  /archiver-utils/2.1.0:
    resolution: {integrity: sha512-bEL/yUb/fNNiNTuUz979Z0Yg5L+LzLxGJz8x79lYmR54fmTIb6ob/hNQgkQnIUDWIFjZVQwl9Xs356I6BAMHfw==}
    engines: {node: '>= 6'}
    dependencies:
      glob: 7.2.3
      graceful-fs: 4.2.10
      lazystream: 1.0.1
      lodash.defaults: 4.2.0
      lodash.difference: 4.5.0
      lodash.flatten: 4.4.0
      lodash.isplainobject: 4.0.6
      lodash.union: 4.6.0
      normalize-path: 3.0.0
      readable-stream: 2.3.7

  /archiver/5.3.0:
    resolution: {integrity: sha512-iUw+oDwK0fgNpvveEsdQ0Ase6IIKztBJU2U0E9MzszMfmVVUyv1QJhS2ITW9ZCqx8dktAxVAjWWkKehuZE8OPg==}
    engines: {node: '>= 10'}
    dependencies:
      archiver-utils: 2.1.0
      async: 3.2.4
      buffer-crc32: 0.2.13
      readable-stream: 3.6.0
      readdir-glob: 1.1.2
      tar-stream: 2.2.0
      zip-stream: 4.1.0

  /archiver/5.3.1:
    resolution: {integrity: sha512-8KyabkmbYrH+9ibcTScQ1xCJC/CGcugdVIwB+53f5sZziXgwUh3iXlAlANMxcZyDEfTHMe6+Z5FofV8nopXP7w==}
    engines: {node: '>= 10'}
    dependencies:
      archiver-utils: 2.1.0
      async: 3.2.4
      buffer-crc32: 0.2.13
      readable-stream: 3.6.0
      readdir-glob: 1.1.2
      tar-stream: 2.2.0
      zip-stream: 4.1.0

  /archy/1.0.0:
    resolution: {integrity: sha512-Xg+9RwCg/0p32teKdGMPTPnVXKD0w3DfHnFTficozsAgsvq2XenPJq/MYpzzQ/v8zrOyJn6Ds39VA4JIDwFfqw==}
    dev: true

  /arg/4.1.3:
    resolution: {integrity: sha512-58S9QDqG0Xx27YwPSt9fJxivjYl432YCwfDMfZ+71RAqUrZef7LrKQZ3LHLOwCS4FLNBplP533Zx895SeOCHvA==}
    dev: true

  /argparse/1.0.10:
    resolution: {integrity: sha512-o5Roy6tNG4SL/FOkCAN6RzjiakZS25RLYFrcMttJqbdd8BWrnA+fGz57iN5Pb06pvBGvl5gQ0B48dJlslXvoTg==}
    dependencies:
      sprintf-js: 1.0.3

  /argparse/2.0.1:
    resolution: {integrity: sha512-8+9WqebbFzpX9OR+Wa6O29asIogeRMzcGtAINdpMHHyAg10f05aSFVBbcEqGf/PXw1EjAZ+q2/bEBg3DvurK3Q==}

  /arr-rotate/1.0.0:
    resolution: {integrity: sha512-yOzOZcR9Tn7enTF66bqKorGGH0F36vcPaSWg8fO0c0UYb3LX3VMXj5ZxEqQLNOecAhlRJ7wYZja5i4jTlnbIfQ==}
    engines: {node: '>=4'}

  /array-flatten/1.1.1:
    resolution: {integrity: sha512-PCVAQswWemu6UdxsDFFX/+gVeYqKAod3D3UVm91jHwynguOwAvYPhx8nNlM++NqRcK6CxxpUafjmhIdKiHibqg==}

  /array-includes/3.1.6:
    resolution: {integrity: sha512-sgTbLvL6cNnw24FnbaDyjmvddQ2ML8arZsgaJhoABMoplz/4QRhtrYS+alr1BUM1Bwp6dhx8vVCBSLG+StwOFw==}
    engines: {node: '>= 0.4'}
    dependencies:
      call-bind: 1.0.2
      define-properties: 1.2.0
      es-abstract: 1.21.1
      get-intrinsic: 1.2.0
      is-string: 1.0.7

  /array-union/2.1.0:
    resolution: {integrity: sha512-HGyxoOTYUyCM6stUe6EJgnd4EoewAI7zMdfqO+kGjnlZmBDz/cR5pf8r/cR4Wq60sL/p0IkcjUEEPwS3GFrIyw==}
    engines: {node: '>=8'}

  /array.prototype.flat/1.3.1:
    resolution: {integrity: sha512-roTU0KWIOmJ4DRLmwKd19Otg0/mT3qPNt0Qb3GWW8iObuZXxrjB/pzn0R3hqpRSWg4HCwqx+0vwOnWnvlOyeIA==}
    engines: {node: '>= 0.4'}
    dependencies:
      call-bind: 1.0.2
      define-properties: 1.2.0
      es-abstract: 1.21.1
      es-shim-unscopables: 1.0.0

  /array.prototype.flatmap/1.3.1:
    resolution: {integrity: sha512-8UGn9O1FDVvMNB0UlLv4voxRMze7+FpHyF5mSMRjWHUMlpoDViniy05870VlxhfgTnLbpuwTzvD76MTtWxB/mQ==}
    engines: {node: '>= 0.4'}
    dependencies:
      call-bind: 1.0.2
      define-properties: 1.2.0
      es-abstract: 1.21.1
      es-shim-unscopables: 1.0.0

  /asap/2.0.6:
    resolution: {integrity: sha512-BSHWgDSAiKs50o2Re8ppvp3seVHXSRM44cdSsT9FfNEUUZLOGWVCsiWaRPWM1Znn+mqZ1OfVZ3z3DWEzSp7hRA==}
    dev: true

  /asn1/0.2.3:
    resolution: {integrity: sha512-6i37w/+EhlWlGUJff3T/Q8u1RGmP5wgbiwYnOnbOqvtrPxT63/sYFyP9RcpxtxGymtfA075IvmOnL7ycNOWl3w==}
    dev: true

  /asn1/0.2.6:
    resolution: {integrity: sha512-ix/FxPn0MDjeyJ7i/yoHGFt/EX6LyNbxSEhPPXODPL+KB0VPk86UYfL0lMdy+KCnv+fmvIzySwaK5COwqVbWTQ==}
    dependencies:
      safer-buffer: 2.1.2

  /assert-plus/1.0.0:
    resolution: {integrity: sha512-NfJ4UzBCcQGLDlQq7nHxH+tv3kyZ0hHQqF5BO6J7tNJeP5do1llPr8dZ8zHonfhAu0PHAdMkSo+8o0wxg9lZWw==}
    engines: {node: '>=0.8'}

  /assertion-error/1.1.0:
    resolution: {integrity: sha512-jgsaNduz+ndvGyFt3uSuWqvy4lCnIJiovtouQN5JZHOKCS2QuhEdbcQHFhVksz2N2U9hXJo8odG7ETyWlEeuDw==}

  /astral-regex/1.0.0:
    resolution: {integrity: sha512-+Ryf6g3BKoRc7jfp7ad8tM4TtMiaWvbF/1/sQcZPkkS7ag3D5nMBCe2UfOTONtAkaG0tO0ij3C5Lwmf1EiyjHg==}
    engines: {node: '>=4'}
    dev: true

  /astral-regex/2.0.0:
    resolution: {integrity: sha512-Z7tMw1ytTXt5jqMcOP+OQteU1VuNK9Y02uuJtKQ1Sv69jXQKKg5cibLwGJow8yzZP+eAc18EmLGPal0bp36rvQ==}
    engines: {node: '>=8'}

  /async-limiter/1.0.1:
    resolution: {integrity: sha512-csOlWGAcRFJaI6m+F2WKdnMKr4HhdhFVBk0H/QbJFMCr+uO2kwohwXQPxw/9OCxp05r5ghVBFSyioixx3gfkNQ==}

  /async/0.2.10:
    resolution: {integrity: sha512-eAkdoKxU6/LkKDBzLpT+t6Ff5EtfSF4wx1WfJiPEEV7WNLnDaRXk0oVysiEPm262roaachGexwUv94WhSgN5TQ==}

  /async/3.2.4:
    resolution: {integrity: sha512-iAB+JbDEGXhyIUavoDl9WP/Jj106Kz9DEn1DPgYw5ruDn0e3Wgi3sKFm55sASdGBNOQB8F59d9qQ7deqrHA8wQ==}

  /asynckit/0.4.0:
    resolution: {integrity: sha512-Oei9OH4tRh0YqU3GxhX79dM/mwVgvbZJaSNaRk+bshkj0S5cfHcgYakreBjrHwatXKbz+IoIdYLxrKim2MjW0Q==}

  /at-least-node/1.0.0:
    resolution: {integrity: sha512-+q/t7Ekv1EDY2l6Gda6LLiX14rU9TV20Wa3ofeQmwPFZbOMo9DXrLbOjFaaclkXKWidIaopwAObQDqwWtGUjqg==}
    engines: {node: '>= 4.0.0'}

  /auto-bind/4.0.0:
    resolution: {integrity: sha512-Hdw8qdNiqdJ8LqT0iK0sVzkFbzg6fhnQqqfWhBDxcHZvU75+B+ayzTy8x+k5Ix0Y92XOhOUlx74ps+bA6BeYMQ==}
    engines: {node: '>=8'}

  /available-typed-arrays/1.0.5:
    resolution: {integrity: sha512-DMD0KiN46eipeziST1LPP/STfDU0sufISXmjSgvVsoU2tqxctQeASejWcfNtxYKqETM1UxQ8sp2OrSBWpHY6sw==}
    engines: {node: '>= 0.4'}

  /aws-cdk/1.193.0:
    resolution: {integrity: sha512-C76SitbhUBXyN9pt0GIuufeRpiPsnZq+pI1vFq9DI2gVuk1yymgzxN9VlKhT7nm2qwGxsorChbZCxv0lxLAmlA==}
    engines: {node: '>= 14.15.0'}
    hasBin: true
    optionalDependencies:
      fsevents: 2.3.2
    dev: false

  /aws-sdk/2.1319.0:
    resolution: {integrity: sha512-/gPCVsCARitph9FmBTXZmzjX0Br8LwBfu2MTNPGjVCiZkEUSoUWAAigIWkvrjTWOXCI7TSElRwtCzlsVHdv5VA==}
    engines: {node: '>= 10.0.0'}
    dependencies:
      buffer: 4.9.2
      events: 1.1.1
      ieee754: 1.1.13
      jmespath: 0.16.0
      querystring: 0.2.0
      sax: 1.2.1
      url: 0.10.3
      util: 0.12.5
      uuid: 8.0.0
      xml2js: 0.4.19

  /aws-sdk/2.853.0:
    resolution: {integrity: sha512-3cifeifeMHKtpvQ6OcrA9j34BEdvWmLlSGzZU/mZf9nYcV+22PPXjwpVhPh9BvfC2S77upKNbMgnkv4u50aQKw==}
    engines: {node: '>= 0.8.0'}
    dependencies:
      buffer: 4.9.2
      events: 1.1.1
      ieee754: 1.1.13
      jmespath: 0.15.0
      querystring: 0.2.0
      sax: 1.2.1
      url: 0.10.3
      uuid: 3.3.2
      xml2js: 0.4.19

  /aws-sign2/0.7.0:
    resolution: {integrity: sha512-08kcGqnYf/YmjoRhfxyu+CLxBjUtHLXLXX/vUfx9l2LYzG3c1m61nrpyFUZI6zeS+Li/wWMMidD9KgrqtGq3mA==}

  /aws4/1.12.0:
    resolution: {integrity: sha512-NmWvPnx0F1SfrQbYwOi7OeaNGokp9XhzNioJ/CSBs8Qa4vxug81mhJEAVZwxXuBmYB5KDRfMq/F3RR0BIU7sWg==}

  /axios/0.21.4:
    resolution: {integrity: sha512-ut5vewkiu8jjGBdqpM44XxjuCjq9LAKeHVmoVfHVzy8eHgxxq8SbAVQNovDA8mVi05kP0Ea/n/UzcSHcTJQfNg==}
    dependencies:
      follow-redirects: 1.15.2
    transitivePeerDependencies:
      - debug
    dev: true

  /backo2/1.0.2:
    resolution: {integrity: sha512-zj6Z6M7Eq+PBZ7PQxl5NT665MvJdAkzp0f60nAJ+sLaSCBPMwVak5ZegFbgVCzFcCJTKFoMizvM5Ld7+JrRJHA==}

  /balanced-match/1.0.2:
    resolution: {integrity: sha512-3oSeUO0TMV67hN1AmbXsK4yaqU7tjiHlbxRDZOpH0KW9+CeX4bRAaX0Anxt0tx2MrpRpWwQaPwIlISEJhYU5Pw==}

  /base64-js/1.5.1:
    resolution: {integrity: sha512-AKpaYlHn8t4SVbOHCy+b5+KKgvR4vrsD8vbvrbiQJps7fKDTkjkDry6ji0rUJjC0kzbNePLwzxq8iypo41qeWA==}

  /base64-url/2.3.3:
    resolution: {integrity: sha512-dLMhIsK7OplcDauDH/tZLvK7JmUZK3A7KiQpjNzsBrM6Etw7hzNI1tLEywqJk9NnwkgWuFKSlx/IUO7vF6Mo8Q==}
    engines: {node: '>=6'}
    dev: true

  /bcrypt-pbkdf/1.0.2:
    resolution: {integrity: sha512-qeFIXtP4MSoi6NLqO12WfqARWWuCKi2Rn/9hJLEmtB5yTNr9DqFWkJRCf2qShWzPeAMRnOgCrq0sg/KLv5ES9w==}
    dependencies:
      tweetnacl: 0.14.5

  /binary-extensions/2.2.0:
    resolution: {integrity: sha512-jDctJ/IVQbZoJykoeHbhXpOlNBqGNcwXJKJog42E5HDPUwQTSdjCHdihjj0DlnheQ7blbT6dHOafNAiS8ooQKA==}
    engines: {node: '>=8'}

  /binary-search-tree/0.2.5:
    resolution: {integrity: sha512-CvNVKS6iXagL1uGwLagSXz1hzSMezxOuGnFi5FHGKqaTO3nPPWrAbyALUzK640j+xOTVm7lzD9YP8W1f/gvUdw==}
    dependencies:
      underscore: 1.4.4

  /bl/1.2.3:
    resolution: {integrity: sha512-pvcNpa0UU69UT341rO6AYy4FVAIkUHuZXRIWbq+zHnsVcRzDDjIAhGuuYoi0d//cwIwtt4pkpKycWEfjdV+vww==}
    dependencies:
      readable-stream: 2.3.7
      safe-buffer: 5.2.1
    dev: true

  /bl/4.1.0:
    resolution: {integrity: sha512-1W07cM9gS6DcLperZfFSj+bWLtaPGSOHWhPiGzXmvVJbRLdG82sH/Kn8EtW1VqWVA54AKf2h5k5BbnIbwF3h6w==}
    dependencies:
      buffer: 5.7.1
      inherits: 2.0.4
      readable-stream: 3.6.0

  /bluebird/3.7.2:
    resolution: {integrity: sha512-XpNj6GDQzdfW+r2Wnn7xiSAd7TM3jzkxGXBGTtWKuSXv1xUV+azxAm8jdWZN06QTQk+2N2XB9jRDkvbmQmcRtg==}
    dev: true

  /body-parser/1.20.1:
    resolution: {integrity: sha512-jWi7abTbYwajOytWCQc37VulmWiRae5RyTpaCyDcS5/lMdtwSz5lOpDE67srw/HYe35f1z3fDQw+3txg7gNtWw==}
    engines: {node: '>= 0.8', npm: 1.2.8000 || >= 1.4.16}
    dependencies:
      bytes: 3.1.2
      content-type: 1.0.5
      debug: 2.6.9
      depd: 2.0.0
      destroy: 1.2.0
      http-errors: 2.0.0
      iconv-lite: 0.4.24
      on-finished: 2.4.1
      qs: 6.11.0
      raw-body: 2.5.1
      type-is: 1.6.18
      unpipe: 1.0.0

  /brace-expansion/1.1.11:
    resolution: {integrity: sha512-iCuPHDFgrHX7H2vEI/5xpz07zSHB00TpugqhmYtVmMO6518mCuRMoOYFldEBl0g187ufozdaHgWKcYFb61qGiA==}
    dependencies:
      balanced-match: 1.0.2
      concat-map: 0.0.1

  /brace-expansion/2.0.1:
    resolution: {integrity: sha512-XnAIvQ8eM+kC6aULx6wuQiwVsnzsi9d3WxzV3FpWTGA19F621kwdbsAcFKXgKUHZWsy+mY6iL1sHTxWEFCytDA==}
    dependencies:
      balanced-match: 1.0.2

  /braces/3.0.2:
    resolution: {integrity: sha512-b8um+L1RzM3WDSzvhm6gIz1yfTbBt6YTlcEKAvsmqCZZFw46z626lVj9j1yEPW33H5H+lBQpZMP1k8l+78Ha0A==}
    engines: {node: '>=8'}
    dependencies:
      fill-range: 7.0.1

  /browser-stdout/1.3.1:
    resolution: {integrity: sha512-qhAVI1+Av2X7qelOfAIYwXONood6XlZE/fXaBSmW/T5SzLAmCgzi+eiWE7fUvbHaeNBQH13UftjpXxsfLkMpgw==}

  /browserslist/4.21.5:
    resolution: {integrity: sha512-tUkiguQGW7S3IhB7N+c2MV/HZPSCPAAiYBZXLsBhFB/PCy6ZKKsZrmBayHV9fdGV/ARIfJ14NkxKzRDjvp7L6w==}
    engines: {node: ^6 || ^7 || ^8 || ^9 || ^10 || ^11 || ^12 || >=13.7}
    hasBin: true
    dependencies:
      caniuse-lite: 1.0.30001457
      electron-to-chromium: 1.4.304
      node-releases: 2.0.10
      update-browserslist-db: 1.0.10_browserslist@4.21.5
    dev: true

  /buffer-alloc-unsafe/1.1.0:
    resolution: {integrity: sha512-TEM2iMIEQdJ2yjPJoSIsldnleVaAk1oW3DBVUykyOLsEsFmEc9kn+SFFPz+gl54KQNxlDnAwCXosOS9Okx2xAg==}
    dev: true

  /buffer-alloc/1.2.0:
    resolution: {integrity: sha512-CFsHQgjtW1UChdXgbyJGtnm+O/uLQeZdtbDo8mfUgYXCHSM1wgrVxXm6bSyrUuErEb+4sYVGCzASBRot7zyrow==}
    dependencies:
      buffer-alloc-unsafe: 1.1.0
      buffer-fill: 1.0.0
    dev: true

  /buffer-crc32/0.2.13:
    resolution: {integrity: sha512-VO9Ht/+p3SN7SKWqcrgEzjGbRSJYTx+Q1pTQC0wrWqHx0vpJraQ6GtHx8tvcg1rlK1byhU5gccxgOgj7B0TDkQ==}

  /buffer-equal-constant-time/1.0.1:
    resolution: {integrity: sha512-zRpUiDwd/xk6ADqPMATG8vc9VPrkck7T07OIx0gnjmJAnHnTVXNQG3vfvWNuiZIkwu9KrKdA1iJKfsfTVxE6NA==}

  /buffer-fill/1.0.0:
    resolution: {integrity: sha512-T7zexNBwiiaCOGDg9xNX9PBmjrubblRkENuptryuI64URkXDFum9il/JGL8Lm8wYfAXpredVXXZz7eMHilimiQ==}
    dev: true

  /buffer/4.9.2:
    resolution: {integrity: sha512-xq+q3SRMOxGivLhBNaUdC64hDTQwejJ+H0T/NB1XMtTVEwNTrfFF3gAxiyW0Bu/xWEGhjVKgUcMhCrUy2+uCWg==}
    dependencies:
      base64-js: 1.5.1
      ieee754: 1.1.13
      isarray: 1.0.0

  /buffer/5.7.1:
    resolution: {integrity: sha512-EHcyIPBQ4BSGlvjB16k5KgAJ27CIsHY/2JBmCRReo48y9rQ3MaUzWX3KVlBa4U7MyX02HdVj0K7C3WaB3ju7FQ==}
    dependencies:
      base64-js: 1.5.1
      ieee754: 1.2.1

  /builtin-modules/3.3.0:
    resolution: {integrity: sha512-zhaCDicdLuWN5UbN5IMnFqNMhNfo919sH85y2/ea+5Yg9TsTkeZxpL+JLbp6cgYFS4sRLp3YV4S6yDuqVWHYOw==}
    engines: {node: '>=6'}
    dev: true

  /builtins/1.0.3:
    resolution: {integrity: sha512-uYBjakWipfaO/bXI7E8rq6kpwHRZK5cNYrUv2OzZSI/FvmdMyXJ2tG9dKcjEC5YHmHpUAwsargWIZNWdxb/bnQ==}
    dev: true

  /byline/5.0.0:
    resolution: {integrity: sha512-s6webAy+R4SR8XVuJWt2V2rGvhnrhxN+9S15GNuTK3wKPOXFF6RNc+8ug2XhH+2s4f+uudG4kUVYmYOQWL2g0Q==}
    engines: {node: '>=0.10.0'}

  /bytes/3.1.2:
    resolution: {integrity: sha512-/Nf7TyzTx6S3yRJObOAV7956r8cr2+Oj8AC5dt8wSP3BQAoeX58NoHyCU8P8zGkNXStjTSi6fzO6F0pBdcYbEg==}
    engines: {node: '>= 0.8'}

  /cacheable-lookup/5.0.4:
    resolution: {integrity: sha512-2/kNscPhpcxrOigMZzbiWF7dz8ilhb/nIHU3EyZiXWXpeq/au8qJ8VhdftMkty3n7Gj6HIGalQG8oiBNB3AJgA==}
    engines: {node: '>=10.6.0'}
    dev: true

  /cacheable-request/7.0.2:
    resolution: {integrity: sha512-pouW8/FmiPQbuGpkXQ9BAPv/Mo5xDGANgSNXzTzJ8DrKGuXOssM4wIQRjfanNRh3Yu5cfYPvcorqbhg2KIJtew==}
    engines: {node: '>=8'}
    dependencies:
      clone-response: 1.0.3
      get-stream: 5.2.0
      http-cache-semantics: 4.1.1
      keyv: 4.5.2
      lowercase-keys: 2.0.0
      normalize-url: 6.1.0
      responselike: 2.0.1
    dev: true

  /cachedir/2.3.0:
    resolution: {integrity: sha512-A+Fezp4zxnit6FanDmv9EqXNAi3vt9DWp51/71UEhXukb7QUuvtv9344h91dyAxuTLoSYJFU299qzR3tzwPAhw==}
    engines: {node: '>=6'}
    dev: true

  /caching-transform/4.0.0:
    resolution: {integrity: sha512-kpqOvwXnjjN44D89K5ccQC+RUrsy7jB/XLlRrx0D7/2HNcTPqzsb6XgYoErwko6QsV184CA2YgS1fxDiiDZMWA==}
    engines: {node: '>=8'}
    dependencies:
      hasha: 5.2.2
      make-dir: 3.1.0
      package-hash: 4.0.0
      write-file-atomic: 3.0.3
    dev: true

  /call-bind/1.0.2:
    resolution: {integrity: sha512-7O+FbCihrB5WGbFYesctwmTKae6rOiIzmz1icreWJ+0aA7LJfuqhEso2T9ncpcFtzMQtzXf2QGGueWJGTYsqrA==}
    dependencies:
      function-bind: 1.1.1
      get-intrinsic: 1.2.0

  /callsites/3.1.0:
    resolution: {integrity: sha512-P8BjAsXvZS+VIDUI11hHCQEv74YT67YUi5JJFNWIqL235sBmjX4+qx9Muvls5ivyNENctx46xQLQ3aTuE7ssaQ==}
    engines: {node: '>=6'}

  /camelcase/5.3.1:
    resolution: {integrity: sha512-L28STB170nwWS63UjtlEOE3dldQApaJXZkOI1uMFfzf3rRuPegHaHesyee+YxQ+W6SvRDQV6UrdOdRiR153wJg==}
    engines: {node: '>=6'}

  /camelcase/6.3.0:
    resolution: {integrity: sha512-Gmy6FhYlCY7uOElZUSbxo2UCDH8owEk996gkbrpsgGtrJLM3J7jGxl9Ic7Qwwj4ivOE5AWZWRMecDdF7hqGjFA==}
    engines: {node: '>=10'}

  /caniuse-lite/1.0.30001457:
    resolution: {integrity: sha512-SDIV6bgE1aVbK6XyxdURbUE89zY7+k1BBBaOwYwkNCglXlel/E7mELiHC64HQ+W0xSKlqWhV9Wh7iHxUjMs4fA==}
    dev: true

  /cardinal/2.1.1:
    resolution: {integrity: sha512-JSr5eOgoEymtYHBjNWyjrMqet9Am2miJhlfKNdqLp6zoeAh0KN5dRAcxlecj5mAJrmQomgiOBj35xHLrFjqBpw==}
    hasBin: true
    dependencies:
      ansicolors: 0.3.2
      redeyed: 2.1.1

  /case/1.6.3:
    resolution: {integrity: sha512-mzDSXIPaFwVDvZAHqZ9VlbyF4yyXRuX6IvB06WvPYkqJVO24kX1PPhv9bfpKNFZyxYFmmgo03HUiD8iklmJYRQ==}
    engines: {node: '>= 0.8.0'}

  /caseless/0.12.0:
    resolution: {integrity: sha512-4tYFyifaFfGacoiObjJegolkwSU4xQNGbVgUiNYVUxbQ2x2lUsFvY4hVgVzGiIe6WLOPqycWXA40l+PWsxthUw==}

  /cdk-assets/2.39.1:
    resolution: {integrity: sha512-a7k9kKt3HyNm6nxXJhFxyR5iFuh2C1B0gX0p9+d1ZgqpmOgtdIdQFIYiBmjPMBnj4mtJiBI1Nz5BvqV3pKHKxw==}
    engines: {node: '>= 14.15.0'}
    hasBin: true
    dependencies:
      '@aws-cdk/cloud-assembly-schema': 2.39.1
      '@aws-cdk/cx-api': 2.39.1
      archiver: 5.3.1
      aws-sdk: 2.1319.0
      glob: 7.2.3
      mime: 2.6.0
      yargs: 16.2.0
    dev: false

  /cdktf-cli/0.12.3_ink@3.2.0+react@17.0.2:
    resolution: {integrity: sha512-3GCt6Xi0rSZ+WP0nuZu/VvWSLBOd3PLOXojVMnPey8qxmjcDqask+yCxmQRrcqqSp2qX0MwfedFvnZBF8MfngA==}
    hasBin: true
    dependencies:
      '@cdktf/hcl2cdk': 0.12.3
      '@cdktf/hcl2json': 0.12.3
      '@sentry/node': 6.19.7
      '@types/yargs': 17.0.22
      cdktf: 0.12.3_constructs@10.1.256
      codemaker: 1.75.0
      constructs: 10.1.256
      cross-spawn: 7.0.3
      https-proxy-agent: 5.0.1
      ink-select-input: 4.2.1_ink@3.2.0+react@17.0.2
      jsii: 1.75.0
      jsii-pacmak: 1.75.0
      minimatch: 5.1.6
      node-abort-controller: 3.1.1
      node-fetch: 2.6.9
      tunnel-agent: 0.6.0
      xml-js: 1.6.11
      yargs: 17.7.1
      yoga-layout-prebuilt: 1.10.0
    transitivePeerDependencies:
      - encoding
      - ink
      - react
      - supports-color

  /cdktf/0.12.3_constructs@10.1.256:
    resolution: {integrity: sha512-3roj6dWTaqNbLMh5S5DXfmjdtBRrKw+K0FIsJvF/av89NfIhL8lhBIN3fd+iOtr2axCe4AZd7SCpQuDBfmF92g==}
    peerDependencies:
      constructs: ^10.0.25
    dependencies:
      archiver: 5.3.1
      constructs: 10.1.256
      json-stable-stringify: 1.0.2
      semver: 7.3.8
    bundledDependencies:
      - archiver
      - json-stable-stringify
      - semver

  /cdktf/0.7.0_constructs@10.1.256:
    resolution: {integrity: sha512-AhT3I6O3XAeBh2t2MiiAuPelPXmtaD4P3wIbcDtPxtlAX4gO5jTGVNHqHp11SdwvbncbDuhetdI7Egyor/EsEQ==}
    peerDependencies:
      constructs: ^10.0.0
    dependencies:
      archiver: 5.3.0
      constructs: 10.1.256
    bundledDependencies:
      - archiver

  /chai-arrays/2.2.0:
    resolution: {integrity: sha512-4awrdGI2EH8owJ9I58PXwG4N56/FiM8bsn4CVSNEgr4GKAM6Kq5JPVApUbhUBjDakbZNuRvV7quRSC38PWq/tg==}
    engines: {node: '>=0.10'}
    dev: true

  /chai-as-promised/7.1.1_chai@4.2.0:
    resolution: {integrity: sha512-azL6xMoi+uxu6z4rhWQ1jbdUhOMhis2PvscD/xjLqNMkv3BPPp2JyyuTHOrf9BOosGpNQ11v6BKv/g57RXbiaA==}
    peerDependencies:
      chai: '>= 2.1.2 < 5'
    dependencies:
      chai: 4.2.0
      check-error: 1.0.2

  /chai/4.2.0:
    resolution: {integrity: sha512-XQU3bhBukrOsQCuwZndwGcCVQHyZi53fQ6Ys1Fym7E4olpIqqZZhhoFJoaKVvV17lWQoXYwgWN2nF5crA8J2jw==}
    engines: {node: '>=4'}
    dependencies:
      assertion-error: 1.1.0
      check-error: 1.0.2
      deep-eql: 3.0.1
      get-func-name: 2.0.0
      pathval: 1.1.1
      type-detect: 4.0.8

  /chalk/2.4.2:
    resolution: {integrity: sha512-Mti+f9lpJNcwF4tWV8/OrTTtF1gZi+f8FqlyAdouralcFWFQWF2+NgCHShjkCb+IFBLq9buZwE1xckQU4peSuQ==}
    engines: {node: '>=4'}
    dependencies:
      ansi-styles: 3.2.1
      escape-string-regexp: 1.0.5
      supports-color: 5.5.0

  /chalk/4.1.2:
    resolution: {integrity: sha512-oKnbhFyRIXpUuez8iBMmyEa4nbj4IOQyuhc/wy9kY7/WVPcwIO9VA668Pu8RkO7+0G76SLROeyw9CpQ061i4mA==}
    engines: {node: '>=10'}
    dependencies:
      ansi-styles: 4.3.0
      supports-color: 7.2.0

  /chardet/0.7.0:
    resolution: {integrity: sha512-mT8iDcrh03qDGRRmoA2hmBJnxpllMR+0/0qlzjqZES6NdiWDcZkCNAk4rPFZ9Q85r27unkiNNg8ZOiwZXBHwcA==}

  /charenc/0.0.2:
    resolution: {integrity: sha512-yrLQ/yVUFXkzg7EDQsPieE/53+0RlaWTs+wBrvW36cyilJ2SaDWfl4Yj7MtLTXleV9uEKefbAGUPv2/iWSooRA==}
    dev: false

  /check-error/1.0.2:
    resolution: {integrity: sha512-BrgHpW9NURQgzoNyjfq0Wu6VFO6D7IZEmJNdtgNqpzGG8RuNFHt2jQxWlAs4HMe119chBnv+34syEZtc6IhLtA==}

  /child-process-ext/2.1.1:
    resolution: {integrity: sha512-0UQ55f51JBkOFa+fvR76ywRzxiPwQS3Xe8oe5bZRphpv+dIMeerW5Zn5e4cUy4COJwVtJyU0R79RMnw+aCqmGA==}
    dependencies:
      cross-spawn: 6.0.5
      es5-ext: 0.10.62
      log: 6.3.1
      split2: 3.2.2
      stream-promise: 3.2.0
    dev: true

  /child-process-promise/2.2.1:
    resolution: {integrity: sha512-Fi4aNdqBsr0mv+jgWxcZ/7rAIC2mgihrptyVI4foh/rrjY/3BNjfP9+oaiFx/fzim+1ZyCNBae0DlyfQhSugog==}
    dependencies:
      cross-spawn: 4.0.2
      node-version: 1.2.0
      promise-polyfill: 6.1.0

  /chokidar/3.5.1:
    resolution: {integrity: sha512-9+s+Od+W0VJJzawDma/gvBNQqkTiqYTWLuZoyAsivsI4AaWTCzHG06/TMjsf1cYe9Cb97UCEhjz7HvnPk2p/tw==}
    engines: {node: '>= 8.10.0'}
    dependencies:
      anymatch: 3.1.3
      braces: 3.0.2
      glob-parent: 5.1.2
      is-binary-path: 2.1.0
      is-glob: 4.0.3
      normalize-path: 3.0.0
      readdirp: 3.5.0
    optionalDependencies:
      fsevents: 2.3.2

  /chokidar/3.5.3:
    resolution: {integrity: sha512-Dr3sfKRP6oTcjf2JmUmFJfeVMvXBdegxB0iVQ5eb2V10uFJUCAS8OByZdVAyVb8xXNz3GjjTgj9kLWsZTqE6kw==}
    engines: {node: '>= 8.10.0'}
    dependencies:
      anymatch: 3.1.3
      braces: 3.0.2
      glob-parent: 5.1.2
      is-binary-path: 2.1.0
      is-glob: 4.0.3
      normalize-path: 3.0.0
      readdirp: 3.6.0
    optionalDependencies:
      fsevents: 2.3.2
    dev: true

  /chownr/1.1.4:
    resolution: {integrity: sha512-jJ0bqzaylmJtVnNgzTeSOs8DPavpbYgEr/b0YL8/2GO3xJEhInFmhKMUnEJQjZumK7KXGFhUy89PrsJWlakBVg==}
    dev: true

  /chownr/2.0.0:
    resolution: {integrity: sha512-bIomtDF5KGpdogkLd9VspvFzk9KfpyyGlS8YFVZl7TGPBHL5snIOnxeshwVgPteQ9b4Eydl+pVbIyE1DcvCWgQ==}
    engines: {node: '>=10'}

  /ci-info/2.0.0:
    resolution: {integrity: sha512-5tK7EtrZ0N+OLFMthtqOj4fI2Jeb88C4CAZPu25LDVUgXJ0A3Js4PMGqrn0JU1W0Mh1/Z8wZzYPxqUrXeBboCQ==}

  /ci-info/3.8.0:
    resolution: {integrity: sha512-eXTggHWSooYhq49F2opQhuHWgzucfF2YgODK4e1566GQs5BIfP30B0oenwBJHfWxAs2fyPB1s7Mg949zLf61Yw==}
    engines: {node: '>=8'}
    dev: true

  /clean-regexp/1.0.0:
    resolution: {integrity: sha512-GfisEZEJvzKrmGWkvfhgzcz/BllN1USeqD2V6tg14OAOgaCD2Z/PUEuxnAZ/nPvmaHRG7a8y77p1T/IRQ4D1Hw==}
    engines: {node: '>=4'}
    dependencies:
      escape-string-regexp: 1.0.5
    dev: true

  /clean-stack/2.2.0:
    resolution: {integrity: sha512-4diC9HaTE+KRAMWhDhrGOECgWZxoevMc5TlkObMqNSsVU62PYzXZ/SMTjzyGAFF1YusgxGcSWTEXBhp0CPwQ1A==}
    engines: {node: '>=6'}
    dev: true

  /clean-stack/3.0.1:
    resolution: {integrity: sha512-lR9wNiMRcVQjSB3a7xXGLuz4cr4wJuuXlaAEbRutGowQTmlp7R72/DOgN21e8jdwblMWl9UOJMJXarX94pzKdg==}
    engines: {node: '>=10'}
    dependencies:
      escape-string-regexp: 4.0.0

  /cli-boxes/2.2.1:
    resolution: {integrity: sha512-y4coMcylgSCdVinjiDBuR8PCC2bLjyGTwEmPb9NHR/QaNU6EUOXcTY/s6VjGMD6ENSEaeQYHCY0GNGS5jfMwPw==}
    engines: {node: '>=6'}

  /cli-color/2.0.3:
    resolution: {integrity: sha512-OkoZnxyC4ERN3zLzZaY9Emb7f/MhBOIpePv0Ycok0fJYT+Ouo00UBEIwsVsr0yoow++n5YWlSUgST9GKhNHiRQ==}
    engines: {node: '>=0.10'}
    dependencies:
      d: 1.0.1
      es5-ext: 0.10.62
      es6-iterator: 2.0.3
      memoizee: 0.4.15
      timers-ext: 0.1.7
    dev: true

  /cli-cursor/2.1.0:
    resolution: {integrity: sha512-8lgKz8LmCRYZZQDpRyT2m5rKJ08TnU4tR9FFFW2rxpxR1FzWi4PQ/NfyODchAatHaUgnSPVcx/R5w6NuTBzFiw==}
    engines: {node: '>=4'}
    dependencies:
      restore-cursor: 2.0.0
    dev: false

  /cli-cursor/3.1.0:
    resolution: {integrity: sha512-I/zHAwsKf9FqGoXM4WWRACob9+SNukZTd94DWF57E4toouRulbCxcUh6RKUEOQlYTHJnzkPMySvPNaaSLNfLZw==}
    engines: {node: '>=8'}
    dependencies:
      restore-cursor: 3.1.0

  /cli-progress-footer/2.3.2:
    resolution: {integrity: sha512-uzHGgkKdeA9Kr57eyH1W5HGiNShP8fV1ETq04HDNM1Un6ShXbHhwi/H8LNV9L1fQXKjEw0q5FUkEVNuZ+yZdSw==}
    engines: {node: '>=10.0'}
    dependencies:
      cli-color: 2.0.3
      d: 1.0.1
      es5-ext: 0.10.62
      mute-stream: 0.0.8
      process-utils: 4.0.0
      timers-ext: 0.1.7
      type: 2.7.2
    dev: true

  /cli-progress/3.12.0:
    resolution: {integrity: sha512-tRkV3HJ1ASwm19THiiLIXLO7Im7wlTuKnvkYaTkyoAPefqjNg7W7DHKUlGRxy9vxDvbyCYQkQozvptuMkGCg8A==}
    engines: {node: '>=4'}
    dependencies:
      string-width: 4.2.3

  /cli-spinners/2.7.0:
    resolution: {integrity: sha512-qu3pN8Y3qHNgE2AFweciB1IfMnmZ/fsNTEE+NOFjmGB2F/7rLhnhzppvpCnN4FovtP26k8lHyy9ptEbNwWFLzw==}
    engines: {node: '>=6'}

  /cli-sprintf-format/1.1.1:
    resolution: {integrity: sha512-BbEjY9BEdA6wagVwTqPvmAwGB24U93rQPBFZUT8lNCDxXzre5LFHQUTJc70czjgUomVg8u8R5kW8oY9DYRFNeg==}
    engines: {node: '>=6.0'}
    dependencies:
      cli-color: 2.0.3
      es5-ext: 0.10.62
      sprintf-kit: 2.0.1
      supports-color: 6.1.0
    dev: true

  /cli-truncate/2.1.0:
    resolution: {integrity: sha512-n8fOixwDD6b/ObinzTrp1ZKFzbgvKZvuz/TvejnLn1aQfC6r52XEx85FmuC+3HI+JM7coBRXUvNqEU2PHVrHpg==}
    engines: {node: '>=8'}
    dependencies:
      slice-ansi: 3.0.0
      string-width: 4.2.3

  /cli-ux/5.6.7_@oclif+config@1.18.8:
    resolution: {integrity: sha512-dsKAurMNyFDnO6X1TiiRNiVbL90XReLKcvIq4H777NMqXGBxBws23ag8ubCJE97vVZEgWG2eSUhsyLf63Jv8+g==}
    engines: {node: '>=8.0.0'}
    deprecated: Package no longer supported. Contact Support at https://www.npmjs.com/support for more info.
    dependencies:
      '@oclif/command': 1.8.22_idyxfyelz3bjtokfy3m65ptkne
      '@oclif/errors': 1.3.6
      '@oclif/linewrap': 1.0.0
      '@oclif/screen': 1.0.4
      ansi-escapes: 4.3.2
      ansi-styles: 4.3.0
      cardinal: 2.1.1
      chalk: 4.1.2
      clean-stack: 3.0.1
      cli-progress: 3.12.0
      extract-stack: 2.0.0
      fs-extra: 8.1.0
      hyperlinker: 1.0.0
      indent-string: 4.0.0
      is-wsl: 2.2.0
      js-yaml: 3.14.1
      lodash: 4.17.21
      natural-orderby: 2.0.3
      object-treeify: 1.1.33
      password-prompt: 1.1.2
      semver: 7.3.8
      string-width: 4.2.3
      strip-ansi: 6.0.1
      supports-color: 8.1.1
      supports-hyperlinks: 2.3.0
      tslib: 2.5.0
    transitivePeerDependencies:
      - '@oclif/config'
    dev: true

  /cli-width/3.0.0:
    resolution: {integrity: sha512-FxqpkPPwu1HjuN93Omfm4h8uIanXofW0RxVEW3k5RKx+mJJYSthzNhp32Kzxxy3YAEZ/Dc/EWN1vZRY0+kOhbw==}
    engines: {node: '>= 10'}

  /cliui/5.0.0:
    resolution: {integrity: sha512-PYeGSEmmHM6zvoef2w8TPzlrnNpXIjTipYK780YswmIP9vjxmd6Y2a3CB2Ks6/AU8NHjZugXvo8w3oWM2qnwXA==}
    dependencies:
      string-width: 3.1.0
      strip-ansi: 5.2.0
      wrap-ansi: 5.1.0
    dev: true

  /cliui/6.0.0:
    resolution: {integrity: sha512-t6wbgtoCXvAzst7QgXxJYqPt0usEfbgQdftEPbLL/cvv6HPE5VgvqCuAIDR0NgU52ds6rFwqrgakNLrHEjCbrQ==}
    dependencies:
      string-width: 4.2.3
      strip-ansi: 6.0.1
      wrap-ansi: 6.2.0

  /cliui/7.0.4:
    resolution: {integrity: sha512-OcRE68cOsVMXp1Yvonl/fzkQOyjLSu/8bhPDfQt0e0/Eb283TKP20Fs2MqoPsr9SwA595rRCA+QMzYc9nBP+JQ==}
    dependencies:
      string-width: 4.2.3
      strip-ansi: 6.0.1
      wrap-ansi: 7.0.0

  /cliui/8.0.1:
    resolution: {integrity: sha512-BSeNnyus75C4//NQ9gQt1/csTXyo/8Sb+afLAkzAptFuMsod9HFokGNudZpi/oQV73hnVK+sR+5PVRMd+Dr7YQ==}
    engines: {node: '>=12'}
    dependencies:
      string-width: 4.2.3
      strip-ansi: 6.0.1
      wrap-ansi: 7.0.0

  /clone-response/1.0.3:
    resolution: {integrity: sha512-ROoL94jJH2dUVML2Y/5PEDNaSHgeOdSDicUyS7izcF63G6sTc/FTjLub4b8Il9S8S0beOfYt0TaA5qvFK+w0wA==}
    dependencies:
      mimic-response: 1.0.1
    dev: true

  /clone/1.0.4:
    resolution: {integrity: sha512-JQHZ2QMW6l3aH/j6xCqQThY/9OH4D/9ls34cgkUBiEeocRTU04tHfKPBsUK1PqZCUQM7GiA0IIXJSuXHI64Kbg==}
    engines: {node: '>=0.8'}

  /clone/2.1.2:
    resolution: {integrity: sha512-3Pe/CF1Nn94hyhIYpjtiLhdCoEoz0DqQ+988E9gmeEdQZlojxnOb74wctFyuwWQHzqyf9X7C7MG8juUpqBJT8w==}
    engines: {node: '>=0.8'}

  /code-block-writer/11.0.3:
    resolution: {integrity: sha512-NiujjUFB4SwScJq2bwbYUtXbZhBSlY6vYzm++3Q6oC+U+injTqfPYFK8wS9COOmb2lueqp0ZRB4nK1VYeHgNyw==}
    dev: false

  /code-excerpt/3.0.0:
    resolution: {integrity: sha512-VHNTVhd7KsLGOqfX3SyeO8RyYPMp1GJOg194VITk04WMYCv4plV68YWe6TJZxd9MhobjtpMRnVky01gqZsalaw==}
    engines: {node: '>=10'}
    dependencies:
      convert-to-spaces: 1.0.2

  /codemaker/1.75.0:
    resolution: {integrity: sha512-HGZQMJb+IXlGD5MJj6Ae2IXzkd4aoIufj/OfM0HxpJnldWx5rlzBjzgpI+YcK1RdaLm3HWMNDtTLti0qMsHtSA==}
    engines: {node: '>= 14.6.0'}
    dependencies:
      camelcase: 6.3.0
      decamelize: 5.0.1
      fs-extra: 10.1.0

  /color-convert/1.9.3:
    resolution: {integrity: sha512-QfAUtd+vFdAtFQcC8CCyYt1fYWxSqAiK2cSD6zDB8N3cpsEBAvRxp9zOGg6G/SHHJYAT88/az/IuDGALsNVbGg==}
    dependencies:
      color-name: 1.1.3

  /color-convert/2.0.1:
    resolution: {integrity: sha512-RRECPsj7iu/xb5oKYcsFHSppFNnsj/52OVTRKb4zP5onXwVF3zVmmToNcOfGC+CRDpfK/U584fMg38ZHCaElKQ==}
    engines: {node: '>=7.0.0'}
    dependencies:
      color-name: 1.1.4

  /color-name/1.1.3:
    resolution: {integrity: sha512-72fSenhMw2HZMTVHeCA9KCmpEIbzWiQsjN+BHcBbS9vr1mtt+vJjPdksIBNUmKAW8TFUDPJK5SUU3QhE9NEXDw==}

  /color-name/1.1.4:
    resolution: {integrity: sha512-dOy+3AuW3a2wNbZHIuMZpTcgjGuLU/uBL/ubcZF9OXbDo8ff4O8yVp5Bf0efS8uEoYo5q4Fx7dY9OgQGXgAsQA==}

  /colors/1.4.0:
    resolution: {integrity: sha512-a+UqTh4kgZg/SlGvfbzDHpgRu7AAQOmmqRHJnxhRZICKFUT91brVhNNt58CMWU9PsBbv3PDCZUHbVxuDiH2mtA==}
    engines: {node: '>=0.1.90'}
    dev: false

  /combined-stream/1.0.8:
    resolution: {integrity: sha512-FQN4MRfuJeHf7cBbBMJFXhKSDq+2kAArBlmRBvcvFE5BB1HZKXtSFASDhdlz9zOYwxh8lDdnvmMOe/+5cdoEdg==}
    engines: {node: '>= 0.8'}
    dependencies:
      delayed-stream: 1.0.0

  /commander/2.20.3:
    resolution: {integrity: sha512-GpVkmM8vF2vQUkj2LvZmD35JxeJOLCwJ9cUkugyk2nuhbv3+mJvpLYYt+0+USMxE+oj+ey/lJEnhZw75x/OMcQ==}
    dev: true

  /commander/4.1.1:
    resolution: {integrity: sha512-NOKm8xhkzAjzFx8B2v5OAHT+u5pRQc2UCa2Vq9jYL/31o2wi9mxBA7LIFs3sV5VSC49z6pEhfbMULvShKj26WA==}
    engines: {node: '>= 6'}
    dev: true

  /commondir/1.0.1:
    resolution: {integrity: sha512-W9pAhw0ja1Edb5GVdIF1mjZw/ASI0AlShXM83UUGe2DVr5TdAPEA1OA8m/g8zWp9x6On7gqufY+FatDbC3MDQg==}
    dev: true

  /commonmark/0.30.0:
    resolution: {integrity: sha512-j1yoUo4gxPND1JWV9xj5ELih0yMv1iCWDG6eEQIPLSWLxzCXiFoyS7kvB+WwU+tZMf4snwJMMtaubV0laFpiBA==}
    hasBin: true
    dependencies:
      entities: 2.0.3
      mdurl: 1.0.1
      minimist: 1.2.8
      string.prototype.repeat: 0.2.0

  /component-emitter/1.3.0:
    resolution: {integrity: sha512-Rd3se6QB+sO1TwqZjscQrurpEPIfO0/yYnSin6Q/rD3mOutHvUrCAhJub3r90uNb+SESBuE0QYoB90YdfatsRg==}
    dev: true

  /compress-commons/4.1.1:
    resolution: {integrity: sha512-QLdDLCKNV2dtoTorqgxngQCMA+gWXkM/Nwu7FpeBhk/RdkzimqC3jueb/FDmaZeXh+uby1jkBqE3xArsLBE5wQ==}
    engines: {node: '>= 10'}
    dependencies:
      buffer-crc32: 0.2.13
      crc32-stream: 4.0.2
      normalize-path: 3.0.0
      readable-stream: 3.6.0

  /concat-map/0.0.1:
    resolution: {integrity: sha512-/Srv4dswyQNBfohGpz9o6Yb3Gz3SrUDqBH5rTuhGR7ahtlbYKnVxw2bCFMRljaA7EXHaXZ8wsHdodFvbkhKmqg==}

  /constructs/10.1.256:
    resolution: {integrity: sha512-R9mPHqGo+Y2mkaBeQc2+fTC3SZgr8a39tpy3hXT70yvpbxSrTcqPqukksm7ZltDDr2osLjv5Xwt5x/SqjHtATw==}
    engines: {node: '>= 14.17.0'}

  /constructs/3.4.251:
    resolution: {integrity: sha512-OcNfX1ozwC83W+VVYqDpsanhgpj7skMvUKGCLO6PLTrUsLQ+lLujdNjnhU5uH8VBanfLkbYywbgOYAFfaF0Y7g==}
    engines: {node: '>= 14.17.0'}
    dev: false

  /content-disposition/0.5.4:
    resolution: {integrity: sha512-FveZTNuGw04cxlAiWbzi6zTAL/lhehaWbTtgluJh4/E95DqMwTmha3KZN1aAWA8cFIhHzMZUvLevkw5Rqk+tSQ==}
    engines: {node: '>= 0.6'}
    dependencies:
      safe-buffer: 5.2.1

  /content-type/1.0.5:
    resolution: {integrity: sha512-nTjqfcBFEipKdXCv4YDQWCfmcLZKm81ldF0pAopTvyrFGVbcR6P/VAAd5G7N+0tTr8QqiU0tFadD6FK4NtJwOA==}
    engines: {node: '>= 0.6'}

  /convert-source-map/1.9.0:
    resolution: {integrity: sha512-ASFBup0Mz1uyiIjANan1jzLQami9z1PoYSZCiiYW2FczPbenXc45FZdBZLzOT+r6+iciuEModtmCti+hjaAk0A==}
    dev: true

  /convert-to-spaces/1.0.2:
    resolution: {integrity: sha512-cj09EBuObp9gZNQCzc7hByQyrs6jVGE+o9kSJmeUoj+GiPiJvi5LYqEH/Hmme4+MTLHM+Ejtq+FChpjjEnsPdQ==}
    engines: {node: '>= 4'}

  /cookie-signature/1.0.6:
    resolution: {integrity: sha512-QADzlaHc8icV8I7vbaJXJwod9HWYp8uCqf1xa4OfNu1T7JVxQIrUgOWtHdNDtPiywmFbiS12VjotIXLrKM3orQ==}

  /cookie/0.4.2:
    resolution: {integrity: sha512-aSWTXFzaKWkvHO1Ny/s+ePFpvKsPnjc551iI41v3ny/ow6tBG5Vd+FuqGNhh1LxOmVzOlGUriIlOaokOvhaStA==}
    engines: {node: '>= 0.6'}

  /cookie/0.5.0:
    resolution: {integrity: sha512-YZ3GUyn/o8gfKJlnlX7g7xq4gyO6OSuhGPKaaGssGB2qgDUS0gPgtTvoyZLTt9Ab6dC4hfc9dV5arkvc/OCmrw==}
    engines: {node: '>= 0.6'}

  /cookiejar/2.1.4:
    resolution: {integrity: sha512-LDx6oHrK+PhzLKJU9j5S7/Y3jM/mUHvD/DeI1WQmJn652iPC5Y4TBzC9l+5OMOXlyTTA+SmVUPm0HQUwpD5Jqw==}
    dev: true

  /copyfiles/2.4.1:
    resolution: {integrity: sha512-fereAvAvxDrQDOXybk3Qu3dPbOoKoysFMWtkY3mv5BsL8//OSZVL5DCLYqgRfY5cWirgRzlC+WSrxp6Bo3eNZg==}
    hasBin: true
    dependencies:
      glob: 7.2.3
      minimatch: 3.1.2
      mkdirp: 1.0.4
      noms: 0.0.0
      through2: 2.0.5
      untildify: 4.0.0
      yargs: 16.2.0

  /core-util-is/1.0.2:
    resolution: {integrity: sha512-3lqz5YjWTYnW6dlDa5TLaTCcShfar1e40rmcJVwCBJC6mWlFuj0eCHIElmG1g5kyuJ/GD+8Wn4FFCcz4gJPfaQ==}

  /core-util-is/1.0.3:
    resolution: {integrity: sha512-ZQBvi1DcpJ4GDqanjucZ2Hj3wEO5pZDS89BWbkcrvdxksJorwUDDZamX9ldFkp9aw2lmBDLgkObEA4DWNJ9FYQ==}

  /cors/2.8.5:
    resolution: {integrity: sha512-KIHbLJqu73RGr/hnbrO9uBeixNGuvSQjul/jdFvS/KFSIH1hWVd1ng7zOHx+YrEfInLG7q4n6GHQ9cDtxv/P6g==}
    engines: {node: '>= 0.10'}
    dependencies:
      object-assign: 4.1.1
      vary: 1.1.2
    dev: false

  /crc-32/1.2.2:
    resolution: {integrity: sha512-ROmzCKrTnOwybPcJApAA6WBWij23HVfGVNKqqrZpuyZOHqK2CwHSvpGuyt/UNNvaIjEd8X5IFGp4Mh+Ie1IHJQ==}
    engines: {node: '>=0.8'}
    hasBin: true

  /crc32-stream/4.0.2:
    resolution: {integrity: sha512-DxFZ/Hk473b/muq1VJ///PMNLj0ZMnzye9thBpmjpJKCc5eMgB95aK8zCGrGfQ90cWo561Te6HK9D+j4KPdM6w==}
    engines: {node: '>= 10'}
    dependencies:
      crc-32: 1.2.2
      readable-stream: 3.6.0

  /create-require/1.1.1:
    resolution: {integrity: sha512-dcKFX3jn0MpIaXjisoRvexIJVEKzaq7z2rZKxf+MSr9TkdmHmsU4m2lcLojrj/FHl8mk5VxMmYA+ftRkP/3oKQ==}
    dev: true

  /cron-parser/4.7.1:
    resolution: {integrity: sha512-WguFaoQ0hQ61SgsCZLHUcNbAvlK0lypKXu62ARguefYmjzaOXIVRNrAmyXzabTwUn4sQvQLkk6bjH+ipGfw8bA==}
    engines: {node: '>=12.0.0'}
    dependencies:
      luxon: 3.2.1
    dev: false

  /cross-env/7.0.3:
    resolution: {integrity: sha512-+/HKd6EgcQCJGh2PSjZuUitQBQynKor4wrFbRg4DtAgS1aWO+gU52xpH7M9ScGgXSYmAVS9bIJ8EzuaGw0oNAw==}
    engines: {node: '>=10.14', npm: '>=6', yarn: '>=1'}
    hasBin: true
    dependencies:
      cross-spawn: 7.0.3
    dev: true

  /cross-fetch/3.1.5:
    resolution: {integrity: sha512-lvb1SBsI0Z7GDwmuid+mU3kWVBwTVUbe7S0H52yaaAdQOXq2YktTCZdlAcNKFzE6QtRz0snpw9bNiPeOIkkQvw==}
    dependencies:
      node-fetch: 2.6.7
    transitivePeerDependencies:
      - encoding

  /cross-spawn/4.0.2:
    resolution: {integrity: sha512-yAXz/pA1tD8Gtg2S98Ekf/sewp3Lcp3YoFKJ4Hkp5h5yLWnKVTDU0kwjKJ8NDCYcfTLfyGkzTikst+jWypT1iA==}
    dependencies:
      lru-cache: 4.1.5
      which: 1.3.1

  /cross-spawn/6.0.5:
    resolution: {integrity: sha512-eTVLrBSt7fjbDygz805pMnstIs2VTBNkRm0qxZd+M7A5XDdxVRWO5MxGBXZhjY4cqLYLdtrGqRf8mBPmzwSpWQ==}
    engines: {node: '>=4.8'}
    dependencies:
      nice-try: 1.0.5
      path-key: 2.0.1
      semver: 5.7.1
      shebang-command: 1.2.0
      which: 1.3.1

  /cross-spawn/7.0.3:
    resolution: {integrity: sha512-iRDPJKUPVEND7dHPO8rkbOnPpyDygcDFtWjpeWNCgy8WP2rXcxXL8TskReQl6OrB2G7+UJrags1q15Fudc7G6w==}
    engines: {node: '>= 8'}
    dependencies:
      path-key: 3.1.1
      shebang-command: 2.0.0
      which: 2.0.2

  /crypt/0.0.2:
    resolution: {integrity: sha512-mCxBlsHFYh9C+HVpiEacem8FEBnMXgU9gy4zmNC+SXAZNB/1idgp/aulFJ4FgCi7GPEVbfyng092GqL2k2rmow==}
    dev: false

  /d/1.0.1:
    resolution: {integrity: sha512-m62ShEObQ39CfralilEQRjH6oAMtNCV1xJyEx5LpRYUVN+EviphDgUc/F3hnYbADmkiNs67Y+3ylmlG7Lnu+FA==}
    dependencies:
      es5-ext: 0.10.62
      type: 1.2.0
    dev: true

  /dashdash/1.14.1:
    resolution: {integrity: sha512-jRFi8UDGo6j+odZiEpjazZaWqEal3w/basFjQHQEwVtZJGDpxbH1MeYluwCS8Xq5wmLJooDlMgvVarmWfGM44g==}
    engines: {node: '>=0.10'}
    dependencies:
      assert-plus: 1.0.0

  /date-format/4.0.14:
    resolution: {integrity: sha512-39BOQLs9ZjKh0/patS9nrT8wc3ioX3/eA/zgbKNopnF2wCqJEoxywwwElATYvRsXdnOxA/OQeQoFZ3rFjVajhg==}
    engines: {node: '>=4.0'}

  /dayjs/1.11.7:
    resolution: {integrity: sha512-+Yw9U6YO5TQohxLcIkrXBeY73WP3ejHWVvx8XCk3gxvQDCTEmS48ZrSZCKciI7Bhl/uCMyxYtE9UqRILmFphkQ==}
    dev: true

  /debug/2.6.9:
    resolution: {integrity: sha512-bC7ElrdJaJnPbAP+1EotYvqZsb3ecl5wi6Bfi6BJTUcNowp6cvspg0jXznRTKDjm/E7AdgFBVeAPVMNcKGsHMA==}
    dependencies:
      ms: 2.0.0

  /debug/3.2.7:
    resolution: {integrity: sha512-CFjzYYAi4ThfiQvizrFQevTTXHtnCqWfe7x1AhgEscTz6ZbLbfoLRLPugTQyBth6f8ZERVUSyWHFD/7Wu4t1XQ==}
    dependencies:
      ms: 2.1.3

  /debug/4.3.1_supports-color@8.1.1:
    resolution: {integrity: sha512-doEwdvm4PCeK4K3RQN2ZC2BYUBaxwLARCqZmMjtF8a51J2Rb0xpVloFRnCODwqjpwnAoao4pelN8l3RJdv3gRQ==}
    engines: {node: '>=6.0'}
    peerDependencies:
      supports-color: '*'
    peerDependenciesMeta:
      supports-color:
        optional: true
    dependencies:
      ms: 2.1.2
      supports-color: 8.1.1

  /debug/4.3.4:
    resolution: {integrity: sha512-PRWFHuSU3eDtQJPvnNY7Jcket1j0t5OuOsFzPPzsekD52Zl8qUfFIPEiswXqIvHWGVHOgX+7G/vCNNhehwxfkQ==}
    engines: {node: '>=6.0'}
    peerDependencies:
      supports-color: '*'
    peerDependenciesMeta:
      supports-color:
        optional: true
    dependencies:
      ms: 2.1.2

  /debug/4.3.4_supports-color@8.1.1:
    resolution: {integrity: sha512-PRWFHuSU3eDtQJPvnNY7Jcket1j0t5OuOsFzPPzsekD52Zl8qUfFIPEiswXqIvHWGVHOgX+7G/vCNNhehwxfkQ==}
    engines: {node: '>=6.0'}
    peerDependencies:
      supports-color: '*'
    peerDependenciesMeta:
      supports-color:
        optional: true
    dependencies:
      ms: 2.1.2
      supports-color: 8.1.1

  /decamelize/1.2.0:
    resolution: {integrity: sha512-z2S+W9X73hAUUki+N+9Za2lBlun89zigOyGrsax+KUQ6wKW4ZoWpEYBkGhQjwAjjDCkWxhY0VKEhk8wzY7F5cA==}
    engines: {node: '>=0.10.0'}

  /decamelize/4.0.0:
    resolution: {integrity: sha512-9iE1PgSik9HeIIw2JO94IidnE3eBoQrFJ3w7sFuzSX4DpmZ3v5sZpUiV5Swcf6mQEF+Y0ru8Neo+p+nyh2J+hQ==}
    engines: {node: '>=10'}

  /decamelize/5.0.1:
    resolution: {integrity: sha512-VfxadyCECXgQlkoEAjeghAr5gY3Hf+IKjKb+X8tGVDtveCjN+USwprd2q3QXBR9T1+x2DG0XZF5/w+7HAtSaXA==}
    engines: {node: '>=10'}

  /decompress-response/6.0.0:
    resolution: {integrity: sha512-aW35yZM6Bb/4oJlZncMH2LCoZtJXTRxES17vE3hoRiowU2kWHaJKFkSBDnDR+cm9J+9QhXmREyIfv0pji9ejCQ==}
    engines: {node: '>=10'}
    dependencies:
      mimic-response: 3.1.0
    dev: true

  /decompress-tar/4.1.1:
    resolution: {integrity: sha512-JdJMaCrGpB5fESVyxwpCx4Jdj2AagLmv3y58Qy4GE6HMVjWz1FeVQk1Ct4Kye7PftcdOo/7U7UKzYBJgqnGeUQ==}
    engines: {node: '>=4'}
    dependencies:
      file-type: 5.2.0
      is-stream: 1.1.0
      tar-stream: 1.6.2
    dev: true

  /decompress-tarbz2/4.1.1:
    resolution: {integrity: sha512-s88xLzf1r81ICXLAVQVzaN6ZmX4A6U4z2nMbOwobxkLoIIfjVMBg7TeguTUXkKeXni795B6y5rnvDw7rxhAq9A==}
    engines: {node: '>=4'}
    dependencies:
      decompress-tar: 4.1.1
      file-type: 6.2.0
      is-stream: 1.1.0
      seek-bzip: 1.0.6
      unbzip2-stream: 1.4.3
    dev: true

  /decompress-targz/4.1.1:
    resolution: {integrity: sha512-4z81Znfr6chWnRDNfFNqLwPvm4db3WuZkqV+UgXQzSngG3CEKdBkw5jrv3axjjL96glyiiKjsxJG3X6WBZwX3w==}
    engines: {node: '>=4'}
    dependencies:
      decompress-tar: 4.1.1
      file-type: 5.2.0
      is-stream: 1.1.0
    dev: true

  /decompress-unzip/4.0.1:
    resolution: {integrity: sha512-1fqeluvxgnn86MOh66u8FjbtJpAFv5wgCT9Iw8rcBqQcCo5tO8eiJw7NNTrvt9n4CRBVq7CstiS922oPgyGLrw==}
    engines: {node: '>=4'}
    dependencies:
      file-type: 3.9.0
      get-stream: 2.3.1
      pify: 2.3.0
      yauzl: 2.10.0
    dev: true

  /decompress/4.2.1:
    resolution: {integrity: sha512-e48kc2IjU+2Zw8cTb6VZcJQ3lgVbS4uuB1TfCHbiZIP/haNXm+SVyhu+87jts5/3ROpd82GSVCoNs/z8l4ZOaQ==}
    engines: {node: '>=4'}
    dependencies:
      decompress-tar: 4.1.1
      decompress-tarbz2: 4.1.1
      decompress-targz: 4.1.1
      decompress-unzip: 4.0.1
      graceful-fs: 4.2.10
      make-dir: 1.3.0
      pify: 2.3.0
      strip-dirs: 2.1.0
    dev: true

  /deep-eql/3.0.1:
    resolution: {integrity: sha512-+QeIQyN5ZuO+3Uk5DYh6/1eKO0m0YmJFGNmFHGACpf1ClL1nmlV/p4gNgbl2pJGxgXb4faqo6UE+M5ACEMyVcw==}
    engines: {node: '>=0.12'}
    dependencies:
      type-detect: 4.0.8

  /deep-is/0.1.4:
    resolution: {integrity: sha512-oIPzksmTg4/MriiaYGO+okXDT7ztn/w3Eptv/+gSIdMdKsJo0u4CfYNFJPy+4SKMuCqGw2wxnA+URMg3t8a/bQ==}

  /deepmerge/4.3.0:
    resolution: {integrity: sha512-z2wJZXrmeHdvYJp/Ux55wIjqo81G5Bp4c+oELTW+7ar6SogWHajt5a9gO3s3IDaGSAXjDk0vlQKN3rms8ab3og==}
    engines: {node: '>=0.10.0'}

  /default-require-extensions/3.0.1:
    resolution: {integrity: sha512-eXTJmRbm2TIt9MgWTsOH1wEuhew6XGZcMeGKCtLedIg/NCsg1iBePXkceTdK4Fii7pzmN9tGsZhKzZ4h7O/fxw==}
    engines: {node: '>=8'}
    dependencies:
      strip-bom: 4.0.0
    dev: true

  /defaults/1.0.4:
    resolution: {integrity: sha512-eFuaLoy/Rxalv2kr+lqMlUnrDWV+3j4pljOIJgLIhI058IQfWJ7vXhyEIHu+HtC738klGALYxOKDO0bQP3tg8A==}
    dependencies:
      clone: 1.0.4

  /defer-to-connect/2.0.1:
    resolution: {integrity: sha512-4tvttepXG1VaYGrRibk5EwJd1t4udunSOVMdLSAL6mId1ix438oPwPZMALY41FCijukO1L0twNcGsdzS7dHgDg==}
    engines: {node: '>=10'}
    dev: true

  /deferred/0.7.11:
    resolution: {integrity: sha512-8eluCl/Blx4YOGwMapBvXRKxHXhA8ejDXYzEaK8+/gtcm8hRMhSLmXSqDmNUKNc/C8HNSmuyyp/hflhqDAvK2A==}
    dependencies:
      d: 1.0.1
      es5-ext: 0.10.62
      event-emitter: 0.3.5
      next-tick: 1.1.0
      timers-ext: 0.1.7
    dev: true

  /define-lazy-prop/2.0.0:
    resolution: {integrity: sha512-Ds09qNh8yw3khSjiJjiUInaGX9xlqZDY7JVryGxdxV7NPeuqQfplOpQ66yJFZut3jLa5zOwkXw1g9EI2uKh4Og==}
    engines: {node: '>=8'}

  /define-properties/1.2.0:
    resolution: {integrity: sha512-xvqAVKGfT1+UAvPwKTVw/njhdQ8ZhXK4lI0bCIuCMrp2up9nPnaDftrLtmpTazqd1o+UY4zgzU+avtMbDP+ldA==}
    engines: {node: '>= 0.4'}
    dependencies:
      has-property-descriptors: 1.0.0
      object-keys: 1.1.1

  /delayed-stream/1.0.0:
    resolution: {integrity: sha512-ZySD7Nf91aLB0RxL4KGrKHBXl7Eds1DAmEdcoVawXnLD7SDhpNgtuII2aAkg7a7QS41jxPSZ17p4VdGnMHk3MQ==}
    engines: {node: '>=0.4.0'}

  /denque/1.5.1:
    resolution: {integrity: sha512-XwE+iZ4D6ZUB7mfYRMb5wByE8L74HCn30FBN7sWnXksWc1LO1bPDl67pBR9o/kC4z/xSNAwkMYcGgqDV3BE3Hw==}
    engines: {node: '>=0.10'}
    dev: false

  /depd/2.0.0:
    resolution: {integrity: sha512-g7nH6P6dyDioJogAAGprGpCtVImJhpPk/roCzdb3fIh61/s/nPsfR6onyMwkCAR/OlC3yBC0lESvUoQEAssIrw==}
    engines: {node: '>= 0.8'}

  /destroy/1.2.0:
    resolution: {integrity: sha512-2sJGJTaXIIaR1w4iJSNoN0hnMY7Gpc/n8D4qSCJw8QqFWXf7cuAgnEHxBpweaVcPevC2l3KpjYCx3NypQQgaJg==}
    engines: {node: '>= 0.8', npm: 1.2.8000 || >= 1.4.16}

  /detect-indent/5.0.0:
    resolution: {integrity: sha512-rlpvsxUtM0PQvy9iZe640/IWwWYyBsTApREbA1pHOpmOUIl9MkP/U4z7vTtg4Oaojvqhxt7sdufnT0EzGaR31g==}
    engines: {node: '>=4'}

  /detect-indent/6.1.0:
    resolution: {integrity: sha512-reYkTUJAZb9gUuZ2RvVCNhVHdg62RHnJ7WJl8ftMi4diZ6NWlciOzQN88pUhSELEwflJht4oQDv0F0BMlwaYtA==}
    engines: {node: '>=8'}
    dev: true

  /detect-newline/2.1.0:
    resolution: {integrity: sha512-CwffZFvlJffUg9zZA0uqrjQayUTC8ob94pnr5sFwaVv3IOmkfUHcWH+jXaQK3askE51Cqe8/9Ql/0uXNwqZ8Zg==}
    engines: {node: '>=0.10.0'}

  /dezalgo/1.0.4:
    resolution: {integrity: sha512-rXSP0bf+5n0Qonsb+SVVfNfIsimO4HEtmnIpPHY8Q1UCzKlQrDMfdobr8nJOOsRgWCyMRqeSBQzmWUMq7zvVig==}
    dependencies:
      asap: 2.0.6
      wrappy: 1.0.2
    dev: true

  /diff/3.5.0:
    resolution: {integrity: sha512-A46qtFgd+g7pDZinpnwiRJtxbC1hpgf0uzP3iG89scHk0AUC7A1TGxf5OiiOUv/JMZR8GOt8hL900hV0bOy5xA==}
    engines: {node: '>=0.3.1'}
    dev: true

  /diff/4.0.2:
    resolution: {integrity: sha512-58lmxKSA4BNyLz+HHMUzlOEpg09FV+ev6ZMe3vJihgdxzgcwZ8VoEEPmALCZG9LmqfVoNMMKpttIYTVG6uDY7A==}
    engines: {node: '>=0.3.1'}

  /diff/5.0.0:
    resolution: {integrity: sha512-/VTCrvm5Z0JGty/BWHljh+BAiw3IK+2j87NGMu8Nwc/f48WoDAC395uomO9ZD117ZOBaHmkX1oyLvkVM/aIT3w==}
    engines: {node: '>=0.3.1'}

  /diff/5.1.0:
    resolution: {integrity: sha512-D+mk+qE8VC/PAUrlAU34N+VfXev0ghe5ywmpqrawphmVZc1bEfn56uo9qpyGp1p4xpzOHkSW4ztBd6L7Xx4ACw==}
    engines: {node: '>=0.3.1'}
    dev: false

  /dir-glob/3.0.1:
    resolution: {integrity: sha512-WkrWp9GR4KXfKGYzOLmTuGVi1UWFfws377n9cc55/tb6DuqyF6pcQ5AbiHEshaDpY9v6oaSr2XCDidGmMwdzIA==}
    engines: {node: '>=8'}
    dependencies:
      path-type: 4.0.0

  /doctrine/2.1.0:
    resolution: {integrity: sha512-35mSku4ZXK0vfCuHEDAwt55dg2jNajHZ1odvF+8SSr82EsZY4QmXfuWso8oEd8zRhVObSN18aM0CjSdoBX7zIw==}
    engines: {node: '>=0.10.0'}
    dependencies:
      esutils: 2.0.3

  /doctrine/3.0.0:
    resolution: {integrity: sha512-yS+Q5i3hBf7GBkd4KG8a7eBNNWNGLTaEwwYWUijIYM7zrlYDM0BFXHjjPWlWZ1Rg7UaddZeIDmi9jF3HmqiQ2w==}
    engines: {node: '>=6.0.0'}
    dependencies:
      esutils: 2.0.3

  /dotenv-expand/5.1.0:
    resolution: {integrity: sha512-YXQl1DSa4/PQyRfgrv6aoNjhasp/p4qs9FjJ4q4cQk+8m4r6k4ZSiEyytKG8f8W9gi8WsQtIObNmKd+tMzNTmA==}
    dev: true

  /dotenv/10.0.0:
    resolution: {integrity: sha512-rlBi9d8jpv9Sf1klPjNfFAuWDjKLwTIJJ/VxtoTwIR6hnZxcEOQCZg2oIL3MWBYw5GpUDKOEnND7LXTbIpQ03Q==}
    engines: {node: '>=10'}
    dev: true

  /duration/0.2.2:
    resolution: {integrity: sha512-06kgtea+bGreF5eKYgI/36A6pLXggY7oR4p1pq4SmdFBn1ReOL5D8RhG64VrqfTTKNucqqtBAwEj8aB88mcqrg==}
    dependencies:
      d: 1.0.1
      es5-ext: 0.10.62
    dev: true

  /ecc-jsbn/0.1.2:
    resolution: {integrity: sha512-eh9O+hwRHNbG4BLTjEl3nw044CkGm5X6LoaCf7LPp7UU8Qrt47JYNi6nPX8xjW97TKGKm1ouctg0QSpZe9qrnw==}
    dependencies:
      jsbn: 0.1.1
      safer-buffer: 2.1.2

  /ecdsa-sig-formatter/1.0.11:
    resolution: {integrity: sha512-nagl3RYrbNv6kQkeJIpt6NJZy8twLB/2vtz6yN9Z4vRKHN4/QZJIEbqohALSgwKdnksuY3k5Addp5lg8sVoVcQ==}
    dependencies:
      safe-buffer: 5.2.1

  /ee-first/1.1.1:
    resolution: {integrity: sha512-WMwm9LhRUo+WUaRN+vRuETqG89IgZphVSNkdFgeb6sS/E4OrDIN7t48CAewSHXc6C8lefD8KKfr5vY61brQlow==}

  /ejs/3.1.8:
    resolution: {integrity: sha512-/sXZeMlhS0ArkfX2Aw780gJzXSMPnKjtspYZv+f3NiKLlubezAHDU5+9xz6gd3/NhG3txQCo6xlglmTS+oTGEQ==}
    engines: {node: '>=0.10.0'}
    hasBin: true
    dependencies:
      jake: 10.8.5

  /electron-to-chromium/1.4.304:
    resolution: {integrity: sha512-6c8M+ojPgDIXN2NyfGn8oHASXYnayj+gSEnGeLMKb9zjsySeVB/j7KkNAAG9yDcv8gNlhvFg5REa1N/kQU6pgA==}
    dev: true

  /emoji-regex/7.0.3:
    resolution: {integrity: sha512-CwBLREIQ7LvYFB0WyRvwhq5N5qPhc6PMjD6bYggFlI5YyDgl+0vxq5VHbMOFqLg7hfWzmu8T5Z1QofhmTIhItA==}
    dev: true

  /emoji-regex/8.0.0:
    resolution: {integrity: sha512-MSjYzcWNOA0ewAHpz0MxpYFvwg6yjy1NG3xteoqz644VCo/RPgnr1/GGt+ic3iJTzQ8Eu3TdM14SawnVUmGE6A==}

  /encodeurl/1.0.2:
    resolution: {integrity: sha512-TPJXq8JqFaVYm2CWmPvnP2Iyo4ZSM7/QKcSmuMLDObfpH5fi7RUGmd/rTDf+rut/saiDiQEeVTNgAmJEdAOx0w==}
    engines: {node: '>= 0.8'}

  /encoding/0.1.13:
    resolution: {integrity: sha512-ETBauow1T35Y/WZMkio9jiM0Z5xjHHmJ4XmjZOq1l/dXz3lr2sRn87nJy20RupqSh1F2m3HHPSp8ShIPQJrJ3A==}
    dependencies:
      iconv-lite: 0.6.3
    dev: false

  /end-of-stream/1.4.4:
    resolution: {integrity: sha512-+uw1inIHVPQoaVuHzRyXd21icM+cnt4CzD5rW+NC1wjOUSTOs+Te7FOv7AhN7vS9x/oIyhLP5PR1H+phQAHu5Q==}
    dependencies:
      once: 1.4.0

  /entities/2.0.3:
    resolution: {integrity: sha512-MyoZ0jgnLvB2X3Lg5HqpFmn1kybDiIfEQmKzTb5apr51Rb+T3KdmMiqa70T+bhGnyv7bQ6WMj2QMHpGMmlrUYQ==}

  /error-ex/1.3.2:
    resolution: {integrity: sha512-7dFHNmqeFSEt2ZBsCriorKnn3Z2pj+fd9kmI6QoWw4//DL+icEBfc0U7qJCisqrTsKTjw4fNFy2pW9OqStD84g==}
    dependencies:
      is-arrayish: 0.2.1
    dev: true

  /es-abstract/1.21.1:
    resolution: {integrity: sha512-QudMsPOz86xYz/1dG1OuGBKOELjCh99IIWHLzy5znUB6j8xG2yMA7bfTV86VSqKF+Y/H08vQPR+9jyXpuC6hfg==}
    engines: {node: '>= 0.4'}
    dependencies:
      available-typed-arrays: 1.0.5
      call-bind: 1.0.2
      es-set-tostringtag: 2.0.1
      es-to-primitive: 1.2.1
      function-bind: 1.1.1
      function.prototype.name: 1.1.5
      get-intrinsic: 1.2.0
      get-symbol-description: 1.0.0
      globalthis: 1.0.3
      gopd: 1.0.1
      has: 1.0.3
      has-property-descriptors: 1.0.0
      has-proto: 1.0.1
      has-symbols: 1.0.3
      internal-slot: 1.0.5
      is-array-buffer: 3.0.1
      is-callable: 1.2.7
      is-negative-zero: 2.0.2
      is-regex: 1.1.4
      is-shared-array-buffer: 1.0.2
      is-string: 1.0.7
      is-typed-array: 1.1.10
      is-weakref: 1.0.2
      object-inspect: 1.12.3
      object-keys: 1.1.1
      object.assign: 4.1.4
      regexp.prototype.flags: 1.4.3
      safe-regex-test: 1.0.0
      string.prototype.trimend: 1.0.6
      string.prototype.trimstart: 1.0.6
      typed-array-length: 1.0.4
      unbox-primitive: 1.0.2
      which-typed-array: 1.1.9

  /es-set-tostringtag/2.0.1:
    resolution: {integrity: sha512-g3OMbtlwY3QewlqAiMLI47KywjWZoEytKr8pf6iTC8uJq5bIAH52Z9pnQ8pVL6whrCto53JZDuUIsifGeLorTg==}
    engines: {node: '>= 0.4'}
    dependencies:
      get-intrinsic: 1.2.0
      has: 1.0.3
      has-tostringtag: 1.0.0

  /es-shim-unscopables/1.0.0:
    resolution: {integrity: sha512-Jm6GPcCdC30eMLbZ2x8z2WuRwAws3zTBBKuusffYVUrNj/GVSUAZ+xKMaUpfNDR5IbyNA5LJbaecoUVbmUcB1w==}
    dependencies:
      has: 1.0.3

  /es-to-primitive/1.2.1:
    resolution: {integrity: sha512-QCOllgZJtaUo9miYBcLChTUaHNjJF3PYs1VidD7AwiEj1kYxKeQTctLAezAOH5ZKRH0g2IgPn6KwB4IT8iRpvA==}
    engines: {node: '>= 0.4'}
    dependencies:
      is-callable: 1.2.7
      is-date-object: 1.0.5
      is-symbol: 1.0.4

  /es5-ext/0.10.62:
    resolution: {integrity: sha512-BHLqn0klhEpnOKSrzn/Xsz2UIW8j+cGmo9JLzr8BiUapV8hPL9+FliFqjwr9ngW7jWdnxv6eO+/LqyhJVqgrjA==}
    engines: {node: '>=0.10'}
    requiresBuild: true
    dependencies:
      es6-iterator: 2.0.3
      es6-symbol: 3.1.3
      next-tick: 1.1.0
    dev: true

  /es6-error/4.1.1:
    resolution: {integrity: sha512-Um/+FxMr9CISWh0bi5Zv0iOD+4cFh5qLeks1qhAopKVAJw3drgKbKySikp7wGhDL0HPeaja0P5ULZrxLkniUVg==}
    dev: true

  /es6-iterator/2.0.3:
    resolution: {integrity: sha512-zw4SRzoUkd+cl+ZoE15A9o1oQd920Bb0iOJMQkQhl3jNc03YqVjAhG7scf9C5KWRU/R13Orf588uCC6525o02g==}
    dependencies:
      d: 1.0.1
      es5-ext: 0.10.62
      es6-symbol: 3.1.3
    dev: true

  /es6-set/0.1.6:
    resolution: {integrity: sha512-TE3LgGLDIBX332jq3ypv6bcOpkLO0AslAQo7p2VqX/1N46YNsvIWgvjojjSEnWEGWMhr1qUbYeTSir5J6mFHOw==}
    engines: {node: '>=0.12'}
    dependencies:
      d: 1.0.1
      es5-ext: 0.10.62
      es6-iterator: 2.0.3
      es6-symbol: 3.1.3
      event-emitter: 0.3.5
      type: 2.7.2
    dev: true

  /es6-symbol/3.1.3:
    resolution: {integrity: sha512-NJ6Yn3FuDinBaBRWl/q5X/s4koRHBrgKAu+yGI6JCBeiu3qrcbJhwT2GeR/EXVfylRk8dpQVJoLEFhK+Mu31NA==}
    dependencies:
      d: 1.0.1
      ext: 1.7.0
    dev: true

  /es6-weak-map/2.0.3:
    resolution: {integrity: sha512-p5um32HOTO1kP+w7PRnB+5lQ43Z6muuMuIMffvDN8ZB4GcnjLBV6zGStpbASIMk4DCAvEaamhe2zhyCb/QXXsA==}
    dependencies:
      d: 1.0.1
      es5-ext: 0.10.62
      es6-iterator: 2.0.3
      es6-symbol: 3.1.3
    dev: true

  /escalade/3.1.1:
    resolution: {integrity: sha512-k0er2gUkLf8O0zKJiAhmkTnJlTvINGv7ygDNPbeIsX/TJjGJZHuh9B2UxbsaEkmlEo9MfhrSzmhIlhRlI2GXnw==}
    engines: {node: '>=6'}

  /escape-html/1.0.3:
    resolution: {integrity: sha512-NiSupZ4OeuGwr68lGIeym/ksIZMJodUGOSCZ/FSnTxcrekbvqrgdUxlJOMpijaKZVjAJrWrGs/6Jy8OMuyj9ow==}

  /escape-string-regexp/1.0.5:
    resolution: {integrity: sha512-vbRorB5FUQWvla16U8R/qgaFIya2qGzwDrNmCZuYKrbdSUMG6I1ZCGQRefkRVhuOkIGVne7BQ35DSfo1qvJqFg==}
    engines: {node: '>=0.8.0'}

  /escape-string-regexp/2.0.0:
    resolution: {integrity: sha512-UpzcLCXolUWcNu5HtVMHYdXJjArjsF9C0aNnquZYY4uW/Vu0miy5YoWvbV345HauVvcAUnpRuhMMcqTcGOY2+w==}
    engines: {node: '>=8'}

  /escape-string-regexp/4.0.0:
    resolution: {integrity: sha512-TtpcNJ3XAzx3Gq8sWRzJaVajRs0uVxA2YAkdb1jm2YkPz4G6egUFAyA3n5vtEIZefPk5Wa4UXbKuS5fKkJWdgA==}
    engines: {node: '>=10'}

  /eslint-config-prettier/8.3.0_eslint@8.34.0:
    resolution: {integrity: sha512-BgZuLUSeKzvlL/VUjx/Yb787VQ26RU3gGjA3iiFvdsp/2bMfVIWUVP7tjxtjS0e+HP409cPlPvNkQloz8C91ew==}
    hasBin: true
    peerDependencies:
      eslint: '>=7.0.0'
    dependencies:
      eslint: 8.34.0

  /eslint-import-resolver-node/0.3.7:
    resolution: {integrity: sha512-gozW2blMLJCeFpBwugLTGyvVjNoeo1knonXAcatC6bjPBZitotxdWf7Gimr25N4c0AAOo4eOUfaG82IJPDpqCA==}
    dependencies:
      debug: 3.2.7
      is-core-module: 2.11.0
      resolve: 1.22.1

  /eslint-module-utils/2.7.4_eslint@8.34.0:
    resolution: {integrity: sha512-j4GT+rqzCoRKHwURX7pddtIPGySnX9Si/cgMI5ztrcqOPtk5dDEeZ34CQVPphnqkJytlc97Vuk05Um2mJ3gEQA==}
    engines: {node: '>=4'}
    peerDependencies:
      eslint: '*'
    peerDependenciesMeta:
      eslint:
        optional: true
    dependencies:
      debug: 3.2.7
      eslint: 8.34.0

  /eslint-plugin-import/2.27.5_eslint@8.34.0:
    resolution: {integrity: sha512-LmEt3GVofgiGuiE+ORpnvP+kAm3h6MLZJ4Q5HCyHADofsb4VzXFsRiWj3c0OFiV+3DWFh0qg3v9gcPlfc3zRow==}
    engines: {node: '>=4'}
    peerDependencies:
      eslint: ^2 || ^3 || ^4 || ^5 || ^6 || ^7.2.0 || ^8
    dependencies:
      array-includes: 3.1.6
      array.prototype.flat: 1.3.1
      array.prototype.flatmap: 1.3.1
      debug: 3.2.7
      doctrine: 2.1.0
      eslint: 8.34.0
      eslint-import-resolver-node: 0.3.7
      eslint-module-utils: 2.7.4_eslint@8.34.0
      has: 1.0.3
      is-core-module: 2.11.0
      is-glob: 4.0.3
      minimatch: 3.1.2
      object.values: 1.1.6
      resolve: 1.22.1
      semver: 6.3.0
      tsconfig-paths: 3.14.1

  /eslint-plugin-prettier/3.4.0_zl47zy7ek65puvkbjrh5s5ufba:
    resolution: {integrity: sha512-UDK6rJT6INSfcOo545jiaOwB701uAIt2/dR7WnFQoGCVl1/EMqdANBmwUaqqQ45aXprsTGzSa39LI1PyuRBxxw==}
    engines: {node: '>=6.0.0'}
    peerDependencies:
      eslint: '>=5.0.0'
      eslint-config-prettier: '*'
      prettier: '>=1.13.0'
    peerDependenciesMeta:
      eslint-config-prettier:
        optional: true
    dependencies:
      eslint: 8.34.0
      eslint-config-prettier: 8.3.0_eslint@8.34.0
      prettier: 2.3.0
      prettier-linter-helpers: 1.0.0

  /eslint-plugin-unicorn/44.0.2_eslint@8.34.0:
    resolution: {integrity: sha512-GLIDX1wmeEqpGaKcnMcqRvMVsoabeF0Ton0EX4Th5u6Kmf7RM9WBl705AXFEsns56ESkEs0uyelLuUTvz9Tr0w==}
    engines: {node: '>=14.18'}
    peerDependencies:
      eslint: '>=8.23.1'
    dependencies:
      '@babel/helper-validator-identifier': 7.19.1
      ci-info: 3.8.0
      clean-regexp: 1.0.0
      eslint: 8.34.0
      eslint-utils: 3.0.0_eslint@8.34.0
      esquery: 1.4.2
      indent-string: 4.0.0
      is-builtin-module: 3.2.1
      lodash: 4.17.21
      pluralize: 8.0.0
      read-pkg-up: 7.0.1
      regexp-tree: 0.1.24
      safe-regex: 2.1.1
      semver: 7.3.8
      strip-indent: 3.0.0
    dev: true

  /eslint-scope/5.1.1:
    resolution: {integrity: sha512-2NxwbF/hZ0KpepYN0cNbo+FN6XoK7GaHlQhgx/hIZl6Va0bF45RQOOwhLIy8lQDbuCiadSLCBnH2CFYquit5bw==}
    engines: {node: '>=8.0.0'}
    dependencies:
      esrecurse: 4.3.0
      estraverse: 4.3.0

  /eslint-scope/7.1.1:
    resolution: {integrity: sha512-QKQM/UXpIiHcLqJ5AOyIW7XZmzjkzQXYE54n1++wb0u9V/abW3l9uQnxX8Z5Xd18xyKIMTUAyQ0k1e8pz6LUrw==}
    engines: {node: ^12.22.0 || ^14.17.0 || >=16.0.0}
    dependencies:
      esrecurse: 4.3.0
      estraverse: 5.3.0

  /eslint-utils/1.4.3:
    resolution: {integrity: sha512-fbBN5W2xdY45KulGXmLHZ3c3FHfVYmKg0IrAKGOkT/464PQsx2UeIzfz1RmEci+KLm1bBaAzZAh8+/E+XAeZ8Q==}
    engines: {node: '>=6'}
    dependencies:
      eslint-visitor-keys: 1.3.0
    dev: true

  /eslint-utils/3.0.0_eslint@8.34.0:
    resolution: {integrity: sha512-uuQC43IGctw68pJA1RgbQS8/NP7rch6Cwd4j3ZBtgo4/8Flj4eGE7ZYSZRN3iq5pVUv6GPdW5Z1RFleo84uLDA==}
    engines: {node: ^10.0.0 || ^12.0.0 || >= 14.0.0}
    peerDependencies:
      eslint: '>=5'
    dependencies:
      eslint: 8.34.0
      eslint-visitor-keys: 2.1.0

  /eslint-visitor-keys/1.3.0:
    resolution: {integrity: sha512-6J72N8UNa462wa/KFODt/PJ3IU60SDpC3QXC1Hjc1BXXpfL2C9R5+AU7jhe0F6GREqVMh4Juu+NY7xn+6dipUQ==}
    engines: {node: '>=4'}
    dev: true

  /eslint-visitor-keys/2.1.0:
    resolution: {integrity: sha512-0rSmRBzXgDzIsD6mGdJgevzgezI534Cer5L/vyMX0kHzT/jiB43jRhd9YUlMGYLQy2zprNmoT8qasCGtY+QaKw==}
    engines: {node: '>=10'}

  /eslint-visitor-keys/3.3.0:
    resolution: {integrity: sha512-mQ+suqKJVyeuwGYHAdjMFqjCyfl8+Ldnxuyp3ldiMBFKkvytrXUZWaiPCEav8qDHKty44bD+qV1IP4T+w+xXRA==}
    engines: {node: ^12.22.0 || ^14.17.0 || >=16.0.0}

  /eslint/6.8.0:
    resolution: {integrity: sha512-K+Iayyo2LtyYhDSYwz5D5QdWw0hCacNzyq1Y821Xna2xSJj7cijoLLYmLxTQgcgZ9mC61nryMy9S7GRbYpI5Ig==}
    engines: {node: ^8.10.0 || ^10.13.0 || >=11.10.1}
    hasBin: true
    dependencies:
      '@babel/code-frame': 7.18.6
      ajv: 6.12.6
      chalk: 2.4.2
      cross-spawn: 6.0.5
      debug: 4.3.4
      doctrine: 3.0.0
      eslint-scope: 5.1.1
      eslint-utils: 1.4.3
      eslint-visitor-keys: 1.3.0
      espree: 6.2.1
      esquery: 1.4.2
      esutils: 2.0.3
      file-entry-cache: 5.0.1
      functional-red-black-tree: 1.0.1
      glob-parent: 5.1.2
      globals: 12.4.0
      ignore: 4.0.6
      import-fresh: 3.3.0
      imurmurhash: 0.1.4
      inquirer: 7.3.3
      is-glob: 4.0.3
      js-yaml: 3.14.1
      json-stable-stringify-without-jsonify: 1.0.1
      levn: 0.3.0
      lodash: 4.17.21
      minimatch: 3.1.2
      mkdirp: 0.5.6
      natural-compare: 1.4.0
      optionator: 0.8.3
      progress: 2.0.3
      regexpp: 2.0.1
      semver: 6.3.0
      strip-ansi: 5.2.0
      strip-json-comments: 3.1.1
      table: 5.4.6
      text-table: 0.2.0
      v8-compile-cache: 2.3.0
    transitivePeerDependencies:
      - supports-color
    dev: true

  /eslint/8.34.0:
    resolution: {integrity: sha512-1Z8iFsucw+7kSqXNZVslXS8Ioa4u2KM7GPwuKtkTFAqZ/cHMcEaR+1+Br0wLlot49cNxIiZk5wp8EAbPcYZxTg==}
    engines: {node: ^12.22.0 || ^14.17.0 || >=16.0.0}
    hasBin: true
    dependencies:
      '@eslint/eslintrc': 1.4.1
      '@humanwhocodes/config-array': 0.11.8
      '@humanwhocodes/module-importer': 1.0.1
      '@nodelib/fs.walk': 1.2.8
      ajv: 6.12.6
      chalk: 4.1.2
      cross-spawn: 7.0.3
      debug: 4.3.4
      doctrine: 3.0.0
      escape-string-regexp: 4.0.0
      eslint-scope: 7.1.1
      eslint-utils: 3.0.0_eslint@8.34.0
      eslint-visitor-keys: 3.3.0
      espree: 9.4.1
      esquery: 1.4.2
      esutils: 2.0.3
      fast-deep-equal: 3.1.3
      file-entry-cache: 6.0.1
      find-up: 5.0.0
      glob-parent: 6.0.2
      globals: 13.20.0
      grapheme-splitter: 1.0.4
      ignore: 5.2.4
      import-fresh: 3.3.0
      imurmurhash: 0.1.4
      is-glob: 4.0.3
      is-path-inside: 3.0.3
      js-sdsl: 4.3.0
      js-yaml: 4.1.0
      json-stable-stringify-without-jsonify: 1.0.1
      levn: 0.4.1
      lodash.merge: 4.6.2
      minimatch: 3.1.2
      natural-compare: 1.4.0
      optionator: 0.9.1
      regexpp: 3.2.0
      strip-ansi: 6.0.1
      strip-json-comments: 3.1.1
      text-table: 0.2.0
    transitivePeerDependencies:
      - supports-color

  /esniff/1.1.0:
    resolution: {integrity: sha512-vmHXOeOt7FJLsqofvFk4WB3ejvcHizCd8toXXwADmYfd02p2QwHRgkUbhYDX54y08nqk818CUTWipgZGlyN07g==}
    dependencies:
      d: 1.0.1
      es5-ext: 0.10.62
    dev: true

  /espree/6.2.1:
    resolution: {integrity: sha512-ysCxRQY3WaXJz9tdbWOwuWr5Y/XrPTGX9Kiz3yoUXwW0VZ4w30HTkQLaGx/+ttFjF8i+ACbArnB4ce68a9m5hw==}
    engines: {node: '>=6.0.0'}
    dependencies:
      acorn: 7.4.1
      acorn-jsx: 5.3.2_acorn@7.4.1
      eslint-visitor-keys: 1.3.0
    dev: true

  /espree/9.4.1:
    resolution: {integrity: sha512-XwctdmTO6SIvCzd9810yyNzIrOrqNYV9Koizx4C/mRhf9uq0o4yHoCEU/670pOxOL/MSraektvSAji79kX90Vg==}
    engines: {node: ^12.22.0 || ^14.17.0 || >=16.0.0}
    dependencies:
      acorn: 8.8.2
      acorn-jsx: 5.3.2_acorn@8.8.2
      eslint-visitor-keys: 3.3.0

  /esprima/4.0.1:
    resolution: {integrity: sha512-eGuFFw7Upda+g4p+QHvnW0RyTX/SVeJBDM/gCtMARO0cLuT2HcEKnTPvhjV6aGeqrCB/sbNop0Kszm0jsaWU4A==}
    engines: {node: '>=4'}
    hasBin: true

  /esquery/1.4.2:
    resolution: {integrity: sha512-JVSoLdTlTDkmjFmab7H/9SL9qGSyjElT3myyKp7krqjVFQCDLmj1QFaCLRFBszBKI0XVZaiiXvuPIX3ZwHe1Ng==}
    engines: {node: '>=0.10'}
    dependencies:
      estraverse: 5.3.0

  /esrecurse/4.3.0:
    resolution: {integrity: sha512-KmfKL3b6G+RXvP8N1vr3Tq1kL/oCFgn2NYXEtqP8/L3pKapUA4G8cFVaoF3SU323CD4XypR/ffioHmkti6/Tag==}
    engines: {node: '>=4.0'}
    dependencies:
      estraverse: 5.3.0

  /essentials/1.2.0:
    resolution: {integrity: sha512-kP/j7Iw7KeNE8b/o7+tr9uX2s1wegElGOoGZ2Xm35qBr4BbbEcH3/bxR2nfH9l9JANCq9AUrvKw+gRuHtZp0HQ==}
    dependencies:
      uni-global: 1.0.0
    dev: true

  /estraverse/4.3.0:
    resolution: {integrity: sha512-39nnKffWz8xN1BU/2c79n9nB9HDzo0niYUqx6xyqUnyoAnQyyWpOTdZEeiCch8BBu515t4wp9ZmgVfVhn9EBpw==}
    engines: {node: '>=4.0'}

  /estraverse/5.3.0:
    resolution: {integrity: sha512-MMdARuVEQziNTeJD8DgMqmhwR11BRQ/cBP+pLtYdSTnf3MIO8fFeiINEbX36ZdNlfU/7A9f3gUw49B3oQsvwBA==}
    engines: {node: '>=4.0'}

  /esutils/2.0.3:
    resolution: {integrity: sha512-kVscqXk4OCp68SZ0dkgEKVi6/8ij300KBWTJq32P/dYeWTSwK41WyTxalN1eRmA5Z9UU/LX9D7FWSmV9SAYx6g==}
    engines: {node: '>=0.10.0'}

  /etag/1.8.1:
    resolution: {integrity: sha512-aIL5Fx7mawVa300al2BnEE4iNvo1qETxLrPI/o05L7z6go7fCw1J6EQmbK4FmJ2AS7kgVF/KEZWufBfdClMcPg==}
    engines: {node: '>= 0.6'}

  /event-emitter/0.3.5:
    resolution: {integrity: sha512-D9rRn9y7kLPnJ+hMq7S/nhvoKwwvVJahBi2BPmx3bvbsEdK3W9ii8cBSGjP+72/LnM4n6fo3+dkCX5FeTQruXA==}
    dependencies:
      d: 1.0.1
      es5-ext: 0.10.62
    dev: true

  /eventemitter3/3.1.2:
    resolution: {integrity: sha512-tvtQIeLVHjDkJYnzf2dgVMxfuSGJeM/7UCG17TT4EumTfNtF+0nebF/4zWOIkCreAbtNqhGEboB6BWrwqNaw4Q==}

  /events/1.1.1:
    resolution: {integrity: sha512-kEcvvCBByWXGnZy6JUlgAp2gBIUjfCAV6P6TgT1/aaQKcmuAEC4OZTV1I4EWQLz2gxZw76atuVyvHhTxvi0Flw==}
    engines: {node: '>=0.4.x'}

  /events/3.3.0:
    resolution: {integrity: sha512-mQw+2fkQbALzQ7V0MY0IqdnXNOeTtP4r0lN9z7AAawCXgqea7bDii20AYrIBrFd/Hx0M2Ocz6S111CaFkUcb0Q==}
    engines: {node: '>=0.8.x'}

  /execa/0.10.0:
    resolution: {integrity: sha512-7XOMnz8Ynx1gGo/3hyV9loYNPWM94jG3+3T3Y8tsfSstFmETmENCMU/A/zj8Lyaj1lkgEepKepvd6240tBRvlw==}
    engines: {node: '>=4'}
    dependencies:
      cross-spawn: 6.0.5
      get-stream: 3.0.0
      is-stream: 1.1.0
      npm-run-path: 2.0.2
      p-finally: 1.0.0
      signal-exit: 3.0.7
      strip-eof: 1.0.0
    dev: true

  /execa/2.1.0:
    resolution: {integrity: sha512-Y/URAVapfbYy2Xp/gb6A0E7iR8xeqOCXsuuaoMn7A5PzrXUK84E1gyiEfq0wQd/GHA6GsoHWwhNq8anb0mleIw==}
    engines: {node: ^8.12.0 || >=9.7.0}
    dependencies:
      cross-spawn: 7.0.3
      get-stream: 5.2.0
      is-stream: 2.0.1
      merge-stream: 2.0.0
      npm-run-path: 3.1.0
      onetime: 5.1.2
      p-finally: 2.0.1
      signal-exit: 3.0.7
      strip-final-newline: 2.0.0
    dev: false

  /execa/5.0.0:
    resolution: {integrity: sha512-ov6w/2LCiuyO4RLYGdpFGjkcs0wMTgGE8PrkTHikeUy5iJekXyPIKUjifk5CsE0pt7sMCrMZ3YNqoCj6idQOnQ==}
    engines: {node: '>=10'}
    dependencies:
      cross-spawn: 7.0.3
      get-stream: 6.0.1
      human-signals: 2.1.0
      is-stream: 2.0.1
      merge-stream: 2.0.0
      npm-run-path: 4.0.1
      onetime: 5.1.2
      signal-exit: 3.0.7
      strip-final-newline: 2.0.0

  /express-unless/2.1.3:
    resolution: {integrity: sha512-wj4tLMyCVYuIIKHGt0FhCtIViBcwzWejX0EjNxveAa6dG+0XBCQhMbx+PnkLkFCxLC69qoFrxds4pIyL88inaQ==}

  /express/4.18.2:
    resolution: {integrity: sha512-5/PsL6iGPdfQ/lKM1UuielYgv3BUoJfz1aUwU9vHZ+J7gyvwdQXFEBIEIaxeGf0GIcreATNyBExtalisDbuMqQ==}
    engines: {node: '>= 0.10.0'}
    dependencies:
      accepts: 1.3.8
      array-flatten: 1.1.1
      body-parser: 1.20.1
      content-disposition: 0.5.4
      content-type: 1.0.5
      cookie: 0.5.0
      cookie-signature: 1.0.6
      debug: 2.6.9
      depd: 2.0.0
      encodeurl: 1.0.2
      escape-html: 1.0.3
      etag: 1.8.1
      finalhandler: 1.2.0
      fresh: 0.5.2
      http-errors: 2.0.0
      merge-descriptors: 1.0.1
      methods: 1.1.2
      on-finished: 2.4.1
      parseurl: 1.3.3
      path-to-regexp: 0.1.7
      proxy-addr: 2.0.7
      qs: 6.11.0
      range-parser: 1.2.1
      safe-buffer: 5.2.1
      send: 0.18.0
      serve-static: 1.15.0
      setprototypeof: 1.2.0
      statuses: 2.0.1
      type-is: 1.6.18
      utils-merge: 1.0.1
      vary: 1.1.2

  /ext-list/2.2.2:
    resolution: {integrity: sha512-u+SQgsubraE6zItfVA0tBuCBhfU9ogSRnsvygI7wht9TS510oLkBRXBsqopeUG/GBOIQyKZO9wjTqIu/sf5zFA==}
    engines: {node: '>=0.10.0'}
    dependencies:
      mime-db: 1.52.0
    dev: true

  /ext-name/5.0.0:
    resolution: {integrity: sha512-yblEwXAbGv1VQDmow7s38W77hzAgJAO50ztBLMcUyUBfxv1HC+LGwtiEN+Co6LtlqT/5uwVOxsD4TNIilWhwdQ==}
    engines: {node: '>=4'}
    dependencies:
      ext-list: 2.2.2
      sort-keys-length: 1.0.1
    dev: true

  /ext/1.7.0:
    resolution: {integrity: sha512-6hxeJYaL110a9b5TEJSj0gojyHQAmA2ch5Os+ySCiA1QGdS697XWY1pzsrSjqA9LDEEgdB/KypIlR59RcLuHYw==}
    dependencies:
      type: 2.7.2
    dev: true

  /extend/3.0.2:
    resolution: {integrity: sha512-fjquC59cD7CyW6urNXK0FBufkZcoiGG80wTuPujX590cB5Ttln20E2UB4S/WARVqhXffZl2LNgS+gQdPIIim/g==}

  /external-editor/3.1.0:
    resolution: {integrity: sha512-hMQ4CX1p1izmuLYyZqLMO/qGNw10wSv9QDCPfzXfyFrOaCSSoRfqE1Kf1s5an66J5JZC62NewG+mK49jOCtQew==}
    engines: {node: '>=4'}
    dependencies:
      chardet: 0.7.0
      iconv-lite: 0.4.24
      tmp: 0.0.33

  /extract-stack/2.0.0:
    resolution: {integrity: sha512-AEo4zm+TenK7zQorGK1f9mJ8L14hnTDi2ZQPR+Mub1NX8zimka1mXpV5LpH8x9HoUmFSHZCfLHqWvp0Y4FxxzQ==}
    engines: {node: '>=8'}
    dev: true

  /extsprintf/1.3.0:
    resolution: {integrity: sha512-11Ndz7Nv+mvAC1j0ktTa7fAb0vLyGGX+rMHNBYQviQDGU0Hw7lhctJANqbPhu9nV9/izT/IntTgZ7Im/9LJs9g==}
    engines: {'0': node >=0.6.0}

  /faker/5.1.0:
    resolution: {integrity: sha512-RrWKFSSA/aNLP0g3o2WW1Zez7/MnMr7xkiZmoCfAGZmdkDQZ6l2KtuXHN5XjdvpRjDl8+3vf+Rrtl06Z352+Mw==}
    dev: true

  /fancy-test/1.4.3:
    resolution: {integrity: sha512-Lt3mcQ0jn9Kg9JDmobVb4ZANiyT4e2VC5qbQvuzJVNYXyKjSgFWKn7bZN4BKei33v5jYWx28KlbDgsxuqnBRvg==}
    engines: {node: '>=8.0.0'}
    dependencies:
      '@types/chai': 4.2.18
      '@types/lodash': 4.14.191
      '@types/mocha': 8.2.2
      '@types/nock': 11.1.0
      '@types/node': 16.11.7
      '@types/sinon': 10.0.0
      lodash: 4.17.21
      mock-stdin: 0.3.1
      stdout-stderr: 0.1.13
    transitivePeerDependencies:
      - supports-color
    dev: true

  /fancy-test/2.0.12:
    resolution: {integrity: sha512-S7qVQNaViLTMzn71huZvrUCV59ldq+enQ1EQOkdNbl4q4Om97gwqbYKvZoglsnzCWRRFaFP+qHynpdqaLdiZqg==}
    engines: {node: '>=12.0.0'}
    dependencies:
      '@types/chai': 4.2.18
      '@types/lodash': 4.14.191
      '@types/node': 16.11.7
      '@types/sinon': 10.0.0
      lodash: 4.17.21
      mock-stdin: 1.0.0
      nock: 13.3.0
      stdout-stderr: 0.1.13
    transitivePeerDependencies:
      - supports-color
    dev: true

  /fast-check/2.17.0:
    resolution: {integrity: sha512-fNNKkxNEJP+27QMcEzF6nbpOYoSZIS0p+TyB+xh/jXqRBxRhLkiZSREly4ruyV8uJi7nwH1YWAhi7OOK5TubRw==}
    engines: {node: '>=8.0.0'}
    dependencies:
      pure-rand: 5.0.5
    dev: true

  /fast-deep-equal/3.1.3:
    resolution: {integrity: sha512-f3qQ9oQy9j2AhBe/H9VC91wLmKBCCU/gDOnKNAYG5hswO7BLKj09Hc5HYNz9cGI++xlpDCIgDaitVs03ATR84Q==}

  /fast-diff/1.2.0:
    resolution: {integrity: sha512-xJuoT5+L99XlZ8twedaRf6Ax2TgQVxvgZOYoPKqZufmJib0tL2tegPBOZb1pVNgIhlqDlA0eO0c3wBvQcmzx4w==}

  /fast-glob/3.2.12:
    resolution: {integrity: sha512-DVj4CQIYYow0BlaelwK1pHl5n5cRSJfM60UA0zK891sVInoPri2Ekj7+e1CT3/3qxXenpI+nBBmQAcJPJgaj4w==}
    engines: {node: '>=8.6.0'}
    dependencies:
      '@nodelib/fs.stat': 2.0.5
      '@nodelib/fs.walk': 1.2.8
      glob-parent: 5.1.2
      merge2: 1.4.1
      micromatch: 4.0.5

  /fast-json-stable-stringify/2.1.0:
    resolution: {integrity: sha512-lhd/wF+Lk98HZoTCtlVraHtfh5XYijIjalXck7saUtuanSDyLMxnHhSXEDJqHxD7msR8D0uCmqlkwjCV8xvwHw==}

  /fast-levenshtein/2.0.6:
    resolution: {integrity: sha512-DCXu6Ifhqcks7TZKY3Hxp3y6qphY5SJZmrWMDrKcERSOXWQdMhU9Ig/PYrzyw/ul9jOIyh0N4M0tbC5hodg8dw==}

  /fast-safe-stringify/2.1.1:
    resolution: {integrity: sha512-W+KJc2dmILlPplD/H4K9l9LcAHAfPtP6BY84uVLXQ6Evcz9Lcg33Y2z1IVblT6xdY54PXYVHEv+0Wpq8Io6zkA==}
    dev: true

  /fastest-levenshtein/1.0.16:
    resolution: {integrity: sha512-eRnCtTTtGZFpQCwhJiUOuxPQWRXVKYDn0b2PeHfXL6/Zi53SLAzAHfVhVWK2AryC/WH05kGfxhFIPvTF0SXQzg==}
    engines: {node: '>= 4.9.1'}
    dev: true

  /fastq/1.15.0:
    resolution: {integrity: sha512-wBrocU2LCXXa+lWBt8RoIRD89Fi8OdABODa/kEnyeyjS5aZO5/GNvI5sEINADqP/h8M29UHTHUb53sUu5Ihqdw==}
    dependencies:
      reusify: 1.0.4

  /fd-slicer/1.1.0:
    resolution: {integrity: sha512-cE1qsB/VwyQozZ+q1dGxR8LBYNZeofhEdUNGSMbQD3Gw2lAzX9Zb3uIU6Ebc/Fmyjo9AWWfnn0AUCHqtevs/8g==}
    dependencies:
      pend: 1.2.0
    dev: true

  /figures/3.2.0:
    resolution: {integrity: sha512-yaduQFRKLXYOGgEn6AZau90j3ggSOyiqXU0F9JZfeXYhNa+Jk4X+s45A2zg5jns87GAFa34BBm2kXw4XpNcbdg==}
    engines: {node: '>=8'}
    dependencies:
      escape-string-regexp: 1.0.5

  /file-entry-cache/5.0.1:
    resolution: {integrity: sha512-bCg29ictuBaKUwwArK4ouCaqDgLZcysCFLmM/Yn/FDoqndh/9vNuQfXRDvTuXKLxfD/JtZQGKFT8MGcJBK644g==}
    engines: {node: '>=4'}
    dependencies:
      flat-cache: 2.0.1
    dev: true

  /file-entry-cache/6.0.1:
    resolution: {integrity: sha512-7Gps/XWymbLk2QLYK4NzpMOrYjMhdIxXuIvy2QBsLE6ljuodKvdkWs/cpyJJ3CVIVpH0Oi1Hvg1ovbMzLdFBBg==}
    engines: {node: ^10.12.0 || >=12.0.0}
    dependencies:
      flat-cache: 3.0.4

  /file-type/16.5.4:
    resolution: {integrity: sha512-/yFHK0aGjFEgDJjEKP0pWCplsPFPhwyfwevf/pVxiN0tmE4L9LmwWxWukdJSHdoCli4VgQLehjJtwQBnqmsKcw==}
    engines: {node: '>=10'}
    dependencies:
      readable-web-to-node-stream: 3.0.2
      strtok3: 6.3.0
      token-types: 4.2.1
    dev: true

  /file-type/3.9.0:
    resolution: {integrity: sha512-RLoqTXE8/vPmMuTI88DAzhMYC99I8BWv7zYP4A1puo5HIjEJ5EX48ighy4ZyKMG9EDXxBgW6e++cn7d1xuFghA==}
    engines: {node: '>=0.10.0'}
    dev: true

  /file-type/4.4.0:
    resolution: {integrity: sha512-f2UbFQEk7LXgWpi5ntcO86OeA/cC80fuDDDaX/fZ2ZGel+AF7leRQqBBW1eJNiiQkrZlAoM6P+VYP5P6bOlDEQ==}
    engines: {node: '>=4'}
    dev: true

  /file-type/5.2.0:
    resolution: {integrity: sha512-Iq1nJ6D2+yIO4c8HHg4fyVb8mAJieo1Oloy1mLLaB2PvezNedhBVm+QU7g0qM42aiMbRXTxKKwGD17rjKNJYVQ==}
    engines: {node: '>=4'}
    dev: true

  /file-type/6.2.0:
    resolution: {integrity: sha512-YPcTBDV+2Tm0VqjybVd32MHdlEGAtuxS3VAYsumFokDSMG+ROT5wawGlnHDoz7bfMcMDt9hxuXvXwoKUx2fkOg==}
    engines: {node: '>=4'}
    dev: true

  /filelist/1.0.4:
    resolution: {integrity: sha512-w1cEuf3S+DrLCQL7ET6kz+gmlJdbq9J7yXCSjK/OZCPA+qEN1WyF4ZAf0YYJa4/shHJra2t/d/r8SV4Ji+x+8Q==}
    dependencies:
      minimatch: 5.1.6

  /filename-reserved-regex/2.0.0:
    resolution: {integrity: sha512-lc1bnsSr4L4Bdif8Xb/qrtokGbq5zlsms/CYH8PP+WtCkGNF65DPiQY8vG3SakEdRn8Dlnm+gW/qWKKjS5sZzQ==}
    engines: {node: '>=4'}
    dev: true

  /filenamify/4.3.0:
    resolution: {integrity: sha512-hcFKyUG57yWGAzu1CMt/dPzYZuv+jAJUT85bL8mrXvNe6hWj6yEHEc4EdcgiA6Z3oi1/9wXJdZPXF2dZNgwgOg==}
    engines: {node: '>=8'}
    dependencies:
      filename-reserved-regex: 2.0.0
      strip-outer: 1.0.1
      trim-repeated: 1.0.0
    dev: true

  /filesize/8.0.7:
    resolution: {integrity: sha512-pjmC+bkIF8XI7fWaH8KxHcZL3DPybs1roSKP4rKDvy20tAWwIObE4+JIseG2byfGKhud5ZnM4YSGKBz7Sh0ndQ==}
    engines: {node: '>= 0.4.0'}
    dev: true

  /fill-range/7.0.1:
    resolution: {integrity: sha512-qOo9F+dMUmC2Lcb4BbVvnKJxTPjCm+RRpe4gDuGrzkL7mEVl/djYSu2OdQ2Pa302N4oqkSg9ir6jaLWJ2USVpQ==}
    engines: {node: '>=8'}
    dependencies:
      to-regex-range: 5.0.1

  /finalhandler/1.2.0:
    resolution: {integrity: sha512-5uXcUVftlQMFnWC9qu/svkWv3GTd2PfUhK/3PLkYNAe7FbqJMt3515HaxE6eRL74GdsriiwujiawdaB1BpEISg==}
    engines: {node: '>= 0.8'}
    dependencies:
      debug: 2.6.9
      encodeurl: 1.0.2
      escape-html: 1.0.3
      on-finished: 2.4.1
      parseurl: 1.3.3
      statuses: 2.0.1
      unpipe: 1.0.0

  /find-cache-dir/3.3.2:
    resolution: {integrity: sha512-wXZV5emFEjrridIgED11OoUKLxiYjAcqot/NJdAkOhlJ+vGzwhOAfcG5OX1jP+S0PcjEn8bdMJv+g2jwQ3Onig==}
    engines: {node: '>=8'}
    dependencies:
      commondir: 1.0.1
      make-dir: 3.1.0
      pkg-dir: 4.2.0
    dev: true

  /find-requires/1.0.0:
    resolution: {integrity: sha512-UME7hNwBfzeISSFQcBEDemEEskpOjI/shPrpJM5PI4DSdn6hX0dmz+2dL70blZER2z8tSnTRL+2rfzlYgtbBoQ==}
    hasBin: true
    dependencies:
      es5-ext: 0.10.62
      esniff: 1.1.0
    dev: true

  /find-up/3.0.0:
    resolution: {integrity: sha512-1yD6RmLI1XBfxugvORwlck6f75tYL+iR0jqwsOrOxMZyGYqUuDhJ0l4AXdO1iX/FTs9cBAMEk1gWSEx1kSbylg==}
    engines: {node: '>=6'}
    dependencies:
      locate-path: 3.0.0
    dev: true

  /find-up/4.1.0:
    resolution: {integrity: sha512-PpOwAdQ/YlXQ2vj8a3h8IipDuYRi3wceVQQGYWxNINccq40Anw7BlsEXCMbt1Zt+OLA6Fq9suIpIWD0OsnISlw==}
    engines: {node: '>=8'}
    dependencies:
      locate-path: 5.0.0
      path-exists: 4.0.0

  /find-up/5.0.0:
    resolution: {integrity: sha512-78/PXT1wlLLDgTzDs7sjq9hzz0vXD+zn+7wypEe4fXQxCmdmqfGsEPQxmiCSQI3ajFV91bVSsvNtrJRiW6nGng==}
    engines: {node: '>=10'}
    dependencies:
      locate-path: 6.0.0
      path-exists: 4.0.0

  /find-yarn-workspace-root/2.0.0:
    resolution: {integrity: sha512-1IMnbjt4KzsQfnhnzNd8wUEgXZ44IzZaZmnLYx7D5FZlaHt2gW20Cri8Q+E/t5tIj4+epTBub+2Zxu/vNILzqQ==}
    dependencies:
      micromatch: 4.0.5
    dev: true

  /flat-cache/2.0.1:
    resolution: {integrity: sha512-LoQe6yDuUMDzQAEH8sgmh4Md6oZnc/7PjtwjNFSzveXqSHt6ka9fPBuso7IGf9Rz4uqnSnWiFH2B/zj24a5ReA==}
    engines: {node: '>=4'}
    dependencies:
      flatted: 2.0.2
      rimraf: 2.6.3
      write: 1.0.3
    dev: true

  /flat-cache/3.0.4:
    resolution: {integrity: sha512-dm9s5Pw7Jc0GvMYbshN6zchCA9RgQlzzEZX3vylR9IqFfS8XciblUXOKfW6SiuJ0e13eDYZoZV5wdrev7P3Nwg==}
    engines: {node: ^10.12.0 || >=12.0.0}
    dependencies:
      flatted: 3.2.7
      rimraf: 3.0.2

  /flat/5.0.2:
    resolution: {integrity: sha512-b6suED+5/3rTpUBdG1gupIl8MPFCAMA0QXwmljLhvCUKcUvdE4gWky9zpuGCcXHOsz4J9wPGNWq6OKpmIzz3hQ==}
    hasBin: true

  /flatted/2.0.2:
    resolution: {integrity: sha512-r5wGx7YeOwNWNlCA0wQ86zKyDLMQr+/RB8xy74M4hTphfmjlijTSSXGuH8rnvKZnfT9i+75zmd8jcKdMR4O6jA==}
    dev: true

  /flatted/3.2.7:
    resolution: {integrity: sha512-5nqDSxl8nn5BSNxyR3n4I6eDmbolI6WT+QqR547RwxQapgjQBmtktdP+HTBb/a/zLsbzERTONyUB5pefh5TtjQ==}

  /follow-redirects/1.15.2:
    resolution: {integrity: sha512-VQLG33o04KaQ8uYi2tVNbdrWp1QWxNNea+nmIB4EVM28v0hmP17z7aG1+wAkNzVq4KeXTq3221ye5qTJP91JwA==}
    engines: {node: '>=4.0'}
    peerDependencies:
      debug: '*'
    peerDependenciesMeta:
      debug:
        optional: true
    dev: true

  /for-each/0.3.3:
    resolution: {integrity: sha512-jqYfLp7mo9vIyQf8ykW2v7A+2N4QjeCeI5+Dz9XraiO1ign81wjiH7Fb9vSOWvQfNtmSa4H2RoQTrrXivdUZmw==}
    dependencies:
      is-callable: 1.2.7

  /foreground-child/2.0.0:
    resolution: {integrity: sha512-dCIq9FpEcyQyXKCkyzmlPTFNgrCzPudOe+mhvJU5zAtlBnGVy2yKxtfsxK2tQBThwq225jcvBjpw1Gr40uzZCA==}
    engines: {node: '>=8.0.0'}
    dependencies:
      cross-spawn: 7.0.3
      signal-exit: 3.0.7
    dev: true

  /forever-agent/0.6.1:
    resolution: {integrity: sha512-j0KLYPhm6zeac4lz3oJ3o65qvgQCcPubiyotZrXqEaG4hNagNYO8qdlUrX5vwqv9ohqeT/Z3j6+yW067yWWdUw==}

  /form-data/2.3.3:
    resolution: {integrity: sha512-1lLKB2Mu3aGP1Q/2eCOx0fNbRMe7XdwktwOruhfqqd0rIJWwN4Dh+E3hrPSlDCXnSR7UtZ1N38rVXm+6+MEhJQ==}
    engines: {node: '>= 0.12'}
    dependencies:
      asynckit: 0.4.0
      combined-stream: 1.0.8
      mime-types: 2.1.35

  /form-data/2.5.1:
    resolution: {integrity: sha512-m21N3WOmEEURgk6B9GLOE4RuWOFf28Lhh9qGYeNlGq4VDXUlJy2th2slBNU8Gp8EzloYZOibZJ7t5ecIrFSjVA==}
    engines: {node: '>= 0.12'}
    dependencies:
      asynckit: 0.4.0
      combined-stream: 1.0.8
      mime-types: 2.1.35
    dev: true

  /form-data/3.0.1:
    resolution: {integrity: sha512-RHkBKtLWUVwd7SqRIvCZMEvAMoGUp0XU+seQiZejj0COz3RI3hWP4sCv3gZWWLjJTd7rGwcsF5eKZGii0r/hbg==}
    engines: {node: '>= 6'}
    dependencies:
      asynckit: 0.4.0
      combined-stream: 1.0.8
      mime-types: 2.1.35

  /form-data/4.0.0:
    resolution: {integrity: sha512-ETEklSGi5t0QMZuiXoA/Q6vcnxcLQP5vdugSpuAyi6SVGi2clPPp+xgEhuMaHC+zGgn31Kd235W35f7Hykkaww==}
    engines: {node: '>= 6'}
    dependencies:
      asynckit: 0.4.0
      combined-stream: 1.0.8
      mime-types: 2.1.35

  /formidable/2.1.1:
    resolution: {integrity: sha512-0EcS9wCFEzLvfiks7omJ+SiYJAiD+TzK4Pcw1UlUoGnhUxDcMKjt0P7x8wEb0u6OHu8Nb98WG3nxtlF5C7bvUQ==}
    dependencies:
      dezalgo: 1.0.4
      hexoid: 1.0.0
      once: 1.4.0
      qs: 6.11.0
    dev: true

  /forwarded/0.2.0:
    resolution: {integrity: sha512-buRG0fpBtRHSTCOASe6hD258tEubFoRLb4ZNA6NxMVHNw2gOcwHo9wyablzMzOA5z9xA9L1KNjk/Nt6MT9aYow==}
    engines: {node: '>= 0.6'}

  /fp-ts/2.13.1:
    resolution: {integrity: sha512-0eu5ULPS2c/jsa1lGFneEFFEdTbembJv8e4QKXeVJ3lm/5hyve06dlKZrpxmMwJt6rYen7sxmHHK2CLaXvWuWQ==}
    dev: false

  /fresh/0.5.2:
    resolution: {integrity: sha512-zJ2mQYM18rEFOudeV4GShTGIQ7RbzA7ozbU9I/XBpm7kqgMywgmylMwXHxZJmkVoYkna9d2pVXVXPdYTP9ej8Q==}
    engines: {node: '>= 0.6'}

  /fromentries/1.3.2:
    resolution: {integrity: sha512-cHEpEQHUg0f8XdtZCc2ZAhrHzKzT0MrFUTcvx+hfxYu7rGMDc5SKoXFh+n4YigxsHXRzc6OrCshdR1bWH6HHyg==}
    dev: true

  /fs-constants/1.0.0:
    resolution: {integrity: sha512-y6OAwoSIf7FyjMIv94u+b5rdheZEjzR63GTyZJm5qh4Bi+2YgwLCcI/fPFZkL5PSixOt6ZNKm+w+Hfp/Bciwow==}

  /fs-extra/10.1.0:
    resolution: {integrity: sha512-oRXApq54ETRj4eMiFzGnHWGy+zo5raudjuxN0b8H7s/RU2oW0Wvsx9O0ACRN/kRq9E8Vu/ReskGB5o3ji+FzHQ==}
    engines: {node: '>=12'}
    dependencies:
      graceful-fs: 4.2.10
      jsonfile: 6.1.0
      universalify: 2.0.0

  /fs-extra/6.0.1:
    resolution: {integrity: sha512-GnyIkKhhzXZUWFCaJzvyDLEEgDkPfb4/TPvJCJVuS8MWZgoSsErf++QpiAlDnKFcqhRlm+tIOcencCjyJE6ZCA==}
    dependencies:
      graceful-fs: 4.2.10
      jsonfile: 4.0.0
      universalify: 0.1.2
    dev: true

  /fs-extra/8.1.0:
    resolution: {integrity: sha512-yhlQgA6mnOJUKOsRUFsgJdQCvkKhcz8tlZG5HBQfReYZy46OwLcY+Zia0mtdHsOo9y/hP+CxMN0TU9QxoOtG4g==}
    engines: {node: '>=6 <7 || >=8'}
    dependencies:
      graceful-fs: 4.2.10
      jsonfile: 4.0.0
      universalify: 0.1.2

  /fs-extra/9.1.0:
    resolution: {integrity: sha512-hcg3ZmepS30/7BSFqRvoo3DOMQu7IjqxO5nCDt+zM9XWjb33Wg7ziNT+Qvqbuc3+gWpzO02JubVyk2G4Zvo1OQ==}
    engines: {node: '>=10'}
    dependencies:
      at-least-node: 1.0.0
      graceful-fs: 4.2.10
      jsonfile: 6.1.0
      universalify: 2.0.0

  /fs-minipass/2.1.0:
    resolution: {integrity: sha512-V/JgOLFCS+R6Vcq0slCuaeWEdNC3ouDlJMNIsacH2VtALiu9mV4LPrHc5cDl8k5aw6J8jwgWWpiTo5RYhmIzvg==}
    engines: {node: '>= 8'}
    dependencies:
      minipass: 3.3.6

  /fs.realpath/1.0.0:
    resolution: {integrity: sha512-OO0pH2lK6a0hZnAdau5ItzHPI6pUlvI7jMVnxUQRtw4owF2wk8lOSabtGDCTP4Ggrg2MbGnWO9X8K1t4+fGMDw==}

  /fs2/0.3.9:
    resolution: {integrity: sha512-WsOqncODWRlkjwll+73bAxVW3JPChDgaPX3DT4iTTm73UmG4VgALa7LaFblP232/DN60itkOrPZ8kaP1feksGQ==}
    engines: {node: '>=6'}
    dependencies:
      d: 1.0.1
      deferred: 0.7.11
      es5-ext: 0.10.62
      event-emitter: 0.3.5
      ignore: 5.2.4
      memoizee: 0.4.15
      type: 2.7.2
    dev: true

  /fsevents/2.3.2:
    resolution: {integrity: sha512-xiqMQR4xAeHTuB9uWm+fFRcIOgKBMiOBP+eXiyT7jsgVCq1bkVygt00oASowB7EdtpOHaaPgKt812P9ab+DDKA==}
    engines: {node: ^8.16.0 || ^10.6.0 || >=11.0.0}
    os: [darwin]
    requiresBuild: true
    optional: true

  /function-bind/1.1.1:
    resolution: {integrity: sha512-yIovAzMX49sF8Yl58fSCWJ5svSLuaibPxXQJFLmBObTuCr0Mf1KiPopGM9NiFjiYBCbfaa2Fh6breQ6ANVTI0A==}

  /function.prototype.name/1.1.5:
    resolution: {integrity: sha512-uN7m/BzVKQnCUF/iW8jYea67v++2u7m5UgENbHRtdDVclOUP+FMPlCNdmk0h/ysGyo2tavMJEDqJAkJdRa1vMA==}
    engines: {node: '>= 0.4'}
    dependencies:
      call-bind: 1.0.2
      define-properties: 1.2.0
      es-abstract: 1.21.1
      functions-have-names: 1.2.3

  /functional-red-black-tree/1.0.1:
    resolution: {integrity: sha512-dsKNQNdj6xA3T+QlADDA7mOSlX0qiMINjn0cgr+eGHGsbSHzTabcIogz2+p/iqP1Xs6EP/sS2SbqH+brGTbq0g==}
    dev: true

  /functions-have-names/1.2.3:
    resolution: {integrity: sha512-xckBUXyTIqT97tq2x2AMb+g163b5JFysYk0x4qxNFwbfQkmNZoiRHb6sPzI9/QV33WeuvVYBUIiD4NzNIyqaRQ==}

  /gensync/1.0.0-beta.2:
    resolution: {integrity: sha512-3hN7NaskYvMDLQY55gnW3NQ+mesEAepTqlg+VEbj7zzqEMBVNhzcGYYeqFo/TlYz6eQiFcp1HcsCZO+nGgS8zg==}
    engines: {node: '>=6.9.0'}
    dev: true

  /get-caller-file/2.0.5:
    resolution: {integrity: sha512-DyFP3BM/3YHTQOCUL/w0OZHR0lpKeGrxotcHWcqNEdnltqFwXVfhEBQ94eIo34AfQpo0rGki4cyIiftY06h2Fg==}
    engines: {node: 6.* || 8.* || >= 10.*}

  /get-func-name/2.0.0:
    resolution: {integrity: sha512-Hm0ixYtaSZ/V7C8FJrtZIuBBI+iSgL+1Aq82zSu8VQNB4S3Gk8e7Qs3VwBDJAhmRZcFqkl3tQu36g/Foh5I5ig==}

  /get-intrinsic/1.2.0:
    resolution: {integrity: sha512-L049y6nFOuom5wGyRc3/gdTLO94dySVKRACj1RmJZBQXlbTMhtNIgkWkUHq+jYmZvKf14EW1EoJnnjbmoHij0Q==}
    dependencies:
      function-bind: 1.1.1
      has: 1.0.3
      has-symbols: 1.0.3

  /get-package-type/0.1.0:
    resolution: {integrity: sha512-pjzuKtY64GYfWizNAJ0fr9VqttZkNiK2iS430LtIHzjBEr6bX8Am2zm4sW4Ro5wjWW5cAlRL1qAMTcXbjNAO2Q==}
    engines: {node: '>=8.0.0'}

  /get-stdin/6.0.0:
    resolution: {integrity: sha512-jp4tHawyV7+fkkSKyvjuLZswblUtz+SQKzSWnBbii16BuZksJlU1wuBYXY75r+duh/llF1ur6oNwi+2ZzjKZ7g==}
    engines: {node: '>=4'}
    dev: true

  /get-stdin/8.0.0:
    resolution: {integrity: sha512-sY22aA6xchAzprjyqmSEQv4UbAAzRN0L2dQB0NlN5acTTK9Don6nhoc3eAbUnpZiCANAMfd/+40kVdKfFygohg==}
    engines: {node: '>=10'}
    dev: true

  /get-stream/2.3.1:
    resolution: {integrity: sha512-AUGhbbemXxrZJRD5cDvKtQxLuYaIbNtDTK8YqupCI393Q2KSTreEsLUN3ZxAWFGiKTzL6nKuzfcIvieflUX9qA==}
    engines: {node: '>=0.10.0'}
    dependencies:
      object-assign: 4.1.1
      pinkie-promise: 2.0.1
    dev: true

  /get-stream/3.0.0:
    resolution: {integrity: sha512-GlhdIUuVakc8SJ6kK0zAFbiGzRFzNnY4jUuEbV9UROo4Y+0Ny4fjvcZFVTeDA4odpFyOQzaw6hXukJSq/f28sQ==}
    engines: {node: '>=4'}
    dev: true

  /get-stream/5.2.0:
    resolution: {integrity: sha512-nBF+F1rAZVCu/p7rjzgA+Yb4lfYXrpl7a6VmJrU8wF9I1CKvP/QwPNZHnOlwbTkY6dvtFIzFMSyQXbLoTQPRpA==}
    engines: {node: '>=8'}
    dependencies:
      pump: 3.0.0

  /get-stream/6.0.1:
    resolution: {integrity: sha512-ts6Wi+2j3jQjqi70w5AlN8DFnkSwC+MqmxEzdEALB2qXZYV3X/b1CTfgPLGJNMeAWxdPfU8FO1ms3NUfaHCPYg==}
    engines: {node: '>=10'}

  /get-symbol-description/1.0.0:
    resolution: {integrity: sha512-2EmdH1YvIQiZpltCNgkuiUnyukzxM/R6NDJX31Ke3BG1Nq5b0S2PhX59UKi9vZpPDQVdqn+1IcaAwnzTT5vCjw==}
    engines: {node: '>= 0.4'}
    dependencies:
      call-bind: 1.0.2
      get-intrinsic: 1.2.0

  /getpass/0.1.7:
    resolution: {integrity: sha512-0fzj9JxOLfJ+XGLhR8ze3unN0KZCgZwiSSDz168VERjK8Wl8kVSdcu2kspd4s4wtAa1y/qrVRiAA0WclVsu0ng==}
    dependencies:
      assert-plus: 1.0.0

  /github-slugger/1.5.0:
    resolution: {integrity: sha512-wIh+gKBI9Nshz2o46B0B3f5k/W+WI9ZAv6y5Dn5WJ5SK1t0TnDimB4WE5rmTD05ZAIn8HALCZVmCsvj0w0v0lw==}
    dev: true

  /glob-parent/5.1.2:
    resolution: {integrity: sha512-AOIgSQCepiJYwP3ARnGx+5VnTu2HBYdzbGP45eLw1vr3zB3vZLeyed1sC9hnbcOc9/SrMyM5RPQrkGz4aS9Zow==}
    engines: {node: '>= 6'}
    dependencies:
      is-glob: 4.0.3

  /glob-parent/6.0.2:
    resolution: {integrity: sha512-XxwI8EOhVQgWp6iDL+3b0r86f4d6AX6zSU55HfB4ydCEuXLXc5FcYeOu+nnGftS4TEju/11rt4KJPTMgbfmv4A==}
    engines: {node: '>=10.13.0'}
    dependencies:
      is-glob: 4.0.3

  /glob/7.1.6:
    resolution: {integrity: sha512-LwaxwyZ72Lk7vZINtNNrywX0ZuLyStrdDtabefZKAY5ZGJhVtgdznluResxNmPitE0SAO+O26sWTHeKSI2wMBA==}
    dependencies:
      fs.realpath: 1.0.0
      inflight: 1.0.6
      inherits: 2.0.4
      minimatch: 3.0.4
      once: 1.4.0
      path-is-absolute: 1.0.1

  /glob/7.2.3:
    resolution: {integrity: sha512-nFR0zLpU2YCaRxwoCJvL6UvCH2JFyFVIvwTLsIf21AuHlMskA1hhTdk+LlYJtOlYt9v6dvszD2BGRqBL+iQK9Q==}
    dependencies:
      fs.realpath: 1.0.0
      inflight: 1.0.6
      inherits: 2.0.4
      minimatch: 3.1.2
      once: 1.4.0
      path-is-absolute: 1.0.1

  /globals/11.12.0:
    resolution: {integrity: sha512-WOBp/EEGUiIsJSp7wcv/y6MO+lV9UoncWqxuFfm8eBwzWNgyfBd6Gz+IeKQ9jCmyhoH99g15M3T+QaVHFjizVA==}
    engines: {node: '>=4'}
    dev: true

  /globals/12.4.0:
    resolution: {integrity: sha512-BWICuzzDvDoH54NHKCseDanAhE3CeDorgDL5MT6LMXXj2WCnd9UC2szdk4AWLfjdgNBCXLUanXYcpBBKOSWGwg==}
    engines: {node: '>=8'}
    dependencies:
      type-fest: 0.8.1
    dev: true

  /globals/13.20.0:
    resolution: {integrity: sha512-Qg5QtVkCy/kv3FUSlu4ukeZDVf9ee0iXLAUYX13gbR17bnejFTzr4iS9bY7kwCf1NztRNm1t91fjOiyx4CSwPQ==}
    engines: {node: '>=8'}
    dependencies:
      type-fest: 0.20.2

  /globalthis/1.0.3:
    resolution: {integrity: sha512-sFdI5LyBiNTHjRd7cGPWapiHWMOXKyuBNX/cWJ3NfzrZQVa8GI/8cofCl74AOVqq9W5kNmguTIzJ/1s2gyI9wA==}
    engines: {node: '>= 0.4'}
    dependencies:
      define-properties: 1.2.0

  /globby/10.0.2:
    resolution: {integrity: sha512-7dUi7RvCoT/xast/o/dLN53oqND4yk0nsHkhRgn9w65C4PofCLOoJ39iSOg+qVDdWQPIEj+eszMHQ+aLVwwQSg==}
    engines: {node: '>=8'}
    dependencies:
      '@types/glob': 7.2.0
      array-union: 2.1.0
      dir-glob: 3.0.1
      fast-glob: 3.2.12
      glob: 7.2.3
      ignore: 5.2.4
      merge2: 1.4.1
      slash: 3.0.0
    dev: true

  /globby/11.1.0:
    resolution: {integrity: sha512-jhIXaOzy1sb8IyocaruWSn1TjmnBVs8Ayhcy83rmxNJ8q2uWKCAj3CnJY+KpGSXCueAPc0i05kVvVKtP1t9S3g==}
    engines: {node: '>=10'}
    dependencies:
      array-union: 2.1.0
      dir-glob: 3.0.1
      fast-glob: 3.2.12
      ignore: 5.2.4
      merge2: 1.4.1
      slash: 3.0.0

  /gopd/1.0.1:
    resolution: {integrity: sha512-d65bNlIadxvpb/A2abVdlqKqV563juRnZ1Wtk6s1sIR8uNsXR70xqIzVqxVf1eTqDunwT2MkczEeaezCKTZhwA==}
    dependencies:
      get-intrinsic: 1.2.0

  /got/11.8.6:
    resolution: {integrity: sha512-6tfZ91bOr7bOXnK7PRDCGBLa1H4U080YHNaAQ2KsMGlLEzRbk44nsZF2E1IeRc3vtJHPVbKCYgdFbaGO2ljd8g==}
    engines: {node: '>=10.19.0'}
    dependencies:
      '@sindresorhus/is': 4.6.0
      '@szmarczak/http-timer': 4.0.6
      '@types/cacheable-request': 6.0.3
      '@types/responselike': 1.0.0
      cacheable-lookup: 5.0.4
      cacheable-request: 7.0.2
      decompress-response: 6.0.0
      http2-wrapper: 1.0.3
      lowercase-keys: 2.0.0
      p-cancelable: 2.1.1
      responselike: 2.0.1
    dev: true

  /graceful-fs/4.2.10:
    resolution: {integrity: sha512-9ByhssR2fPVsNZj478qUUbKfmL0+t5BDVyjShtyZZLiK7ZDAArFFfopyOTj0M05wE2tJPisA4iTnnXl2YoPvOA==}

  /grapheme-splitter/1.0.4:
    resolution: {integrity: sha512-bzh50DW9kTPM00T8y4o8vQg89Di9oLJVLW/KaOGIXJWP/iqCN6WKYkbNOF04vFLJhwcpYUh9ydh/+5vpOqV4YQ==}

  /graphlib/2.1.8:
    resolution: {integrity: sha512-jcLLfkpoVGmH7/InMC/1hIvOPSUh38oJtGhvrOFGzioE1DZ+0YW16RgmOJhHiuWTvGiJQ9Z1Ik43JvkRPRvE+A==}
    dependencies:
      lodash: 4.17.21
    dev: true

  /graphology-types/0.21.2:
    resolution: {integrity: sha512-KNdgwG0dbVjhJqRUw0OivJ5pkUHunbk4vDatwdfITfNvPugX0xR327ZKsaOcr3snbiBJfyGu7lCrXeYp4KF8YA==}

  /graphology-types/0.24.7:
    resolution: {integrity: sha512-tdcqOOpwArNjEr0gNQKCXwaNCWnQJrog14nJNQPeemcLnXQUUGrsCWpWkVKt46zLjcS6/KGoayeJfHHyPDlvwA==}
    dev: true

  /graphology/0.25.1_graphology-types@0.21.2:
    resolution: {integrity: sha512-yYA7BJCcXN2DrKNQQ9Qf22zBHm/yTbyBR71T1MYBbGtywNHsv0QZtk8zaR6zxNcp2hCCZayUkHp9DyMSZCpoxQ==}
    peerDependencies:
      graphology-types: '>=0.24.0'
    dependencies:
      events: 3.3.0
      graphology-types: 0.21.2
      obliterator: 2.0.4

  /graphql-scalars/1.20.1_graphql@15.8.0:
    resolution: {integrity: sha512-HCSosMh8l/DVYL3/wCesnZOb+gbiaO/XlZQEIKOkWDJUGBrc15xWAs5TCQVmrycT0tbEInii+J8eoOyMwxx8zg==}
    engines: {node: '>=10'}
    peerDependencies:
      graphql: ^0.8.0 || ^0.9.0 || ^0.10.0 || ^0.11.0 || ^0.12.0 || ^0.13.0 || ^14.0.0 || ^15.0.0 || ^16.0.0
    dependencies:
      graphql: 15.8.0
      tslib: 2.4.1
    dev: false

  /graphql-subscriptions/1.2.1_graphql@15.8.0:
    resolution: {integrity: sha512-95yD/tKi24q8xYa7Q9rhQN16AYj5wPbrb8tmHGM3WRc9EBmWrG/0kkMl+tQG8wcEuE9ibR4zyOM31p5Sdr2v4g==}
    peerDependencies:
      graphql: ^0.10.5 || ^0.11.3 || ^0.12.0 || ^0.13.0 || ^14.0.0 || ^15.0.0
    dependencies:
      graphql: 15.8.0
      iterall: 1.3.0
    dev: false

  /graphql-tag/2.12.4_graphql@15.8.0:
    resolution: {integrity: sha512-VV1U4O+9x99EkNpNmCUV5RZwq6MnK4+pGbRYWG+lA/m3uo7TSqJF81OkcOP148gFP6fzdl7JWYBrwWVTS9jXww==}
    engines: {node: '>=10'}
    peerDependencies:
      graphql: ^0.9.0 || ^0.10.0 || ^0.11.0 || ^0.12.0 || ^0.13.0 || ^14.0.0 || ^15.0.0
    dependencies:
      graphql: 15.8.0
      tslib: 2.5.0
    dev: true

  /graphql/15.8.0:
    resolution: {integrity: sha512-5gghUc24tP9HRznNpV2+FIoq3xKkj5dTQqf4v0CpdPbFVwFkWoxOM+o+2OC9ZSvjEMTjfmG9QT+gcvggTwW1zw==}
    engines: {node: '>= 10.x'}

  /growl/1.10.5:
    resolution: {integrity: sha512-qBr4OuELkhPenW6goKVXiv47US3clb3/IbuWF9KNKEijAy9oeHxU9IgzjvJhHkUzhaj7rOUD7+YGWqUjLp5oSA==}
    engines: {node: '>=4.x'}

  /har-schema/2.0.0:
    resolution: {integrity: sha512-Oqluz6zhGX8cyRaTQlFMPw80bSJVG2x/cFb8ZPhUILGgHka9SsokCCOQgpveePerqidZOrT14ipqfJb7ILcW5Q==}
    engines: {node: '>=4'}

  /har-validator/5.1.5:
    resolution: {integrity: sha512-nmT2T0lljbxdQZfspsno9hgrG3Uir6Ks5afism62poxqBM6sDnMEuPmzTq8XN0OEwqKLLdh1jQI3qyE66Nzb3w==}
    engines: {node: '>=6'}
    deprecated: this library is no longer supported
    dependencies:
      ajv: 6.12.6
      har-schema: 2.0.0

  /has-bigints/1.0.2:
    resolution: {integrity: sha512-tSvCKtBr9lkF0Ex0aQiP9N+OpV4zi2r/Nee5VkRDbaqv35RLYMzbwQfFSZZH0kR+Rd6302UJZ2p/bJCEoR3VoQ==}

  /has-flag/3.0.0:
    resolution: {integrity: sha512-sKJf1+ceQBr4SMkvQnBDNDtf4TXpVhVGateu0t918bl30FnbE2m4vNLX+VWe/dpjlb+HugGYzW7uQXH98HPEYw==}
    engines: {node: '>=4'}

  /has-flag/4.0.0:
    resolution: {integrity: sha512-EykJT/Q1KjTWctppgIAgfSO0tKVuZUjhgMr17kqTumMl6Afv3EISleU7qZUzoXDFTAHTDC4NOoG/ZxU3EvlMPQ==}
    engines: {node: '>=8'}

  /has-property-descriptors/1.0.0:
    resolution: {integrity: sha512-62DVLZGoiEBDHQyqG4w9xCuZ7eJEwNmJRWw2VY84Oedb7WFcA27fiEVe8oUQx9hAUJ4ekurquucTGwsyO1XGdQ==}
    dependencies:
      get-intrinsic: 1.2.0

  /has-proto/1.0.1:
    resolution: {integrity: sha512-7qE+iP+O+bgF9clE5+UoBFzE65mlBiVj3tKCrlNQ0Ogwm0BjpT/gK4SlLYDMybDh5I3TCTKnPPa0oMG7JDYrhg==}
    engines: {node: '>= 0.4'}

  /has-symbols/1.0.3:
    resolution: {integrity: sha512-l3LCuF6MgDNwTDKkdYGEihYjt5pRPbEg46rtlmnSPlUbgmB8LOIrKJbYYFBSbnPaJexMKtiPO8hmeRjRz2Td+A==}
    engines: {node: '>= 0.4'}

  /has-tostringtag/1.0.0:
    resolution: {integrity: sha512-kFjcSNhnlGV1kyoGk7OXKSawH5JOb/LzUc5w9B02hOTO0dfFRjbHQKvg1d6cf3HbeUmtU9VbbV3qzZ2Teh97WQ==}
    engines: {node: '>= 0.4'}
    dependencies:
      has-symbols: 1.0.3

  /has/1.0.3:
    resolution: {integrity: sha512-f2dvO0VU6Oej7RkWJGrehjbzMAjFp5/VKPp5tTpWIV4JHHZK1/BxbFRtf/siA2SWTe09caDmVtYYzWEIbBS4zw==}
    engines: {node: '>= 0.4.0'}
    dependencies:
      function-bind: 1.1.1

  /hasha/5.2.2:
    resolution: {integrity: sha512-Hrp5vIK/xr5SkeN2onO32H0MgNZ0f17HRNH39WfL0SYUNOTZ5Lz1TJ8Pajo/87dYGEFlLMm7mIc/k/s6Bvz9HQ==}
    engines: {node: '>=8'}
    dependencies:
      is-stream: 2.0.1
      type-fest: 0.8.1
    dev: true

  /he/1.2.0:
    resolution: {integrity: sha512-F/1DnUGPopORZi0ni+CvrCgHQ5FyEAHRLSApuYWMmrbSwoN2Mn/7k+Gl38gJnR7yyDZk6WLXwiGod1JOWNDKGw==}
    hasBin: true

  /hexoid/1.0.0:
    resolution: {integrity: sha512-QFLV0taWQOZtvIRIAdBChesmogZrtuXvVWsFHZTk2SU+anspqZ2vMnoLg7IE1+Uk16N19APic1BuF8bC8c2m5g==}
    engines: {node: '>=8'}
    dev: true

  /hosted-git-info/2.8.9:
    resolution: {integrity: sha512-mxIDAb9Lsm6DoOJ7xH+5+X4y1LU/4Hi50L9C5sIswK3JzULS4bwk1FvjdBgvYR4bzT4tuUQiC15FE2f5HbLvYw==}
    dev: true

  /hosted-git-info/4.1.0:
    resolution: {integrity: sha512-kyCuEOWjJqZuDbRHzL8V93NzQhwIB71oFWSyzVo+KPZI+pnQPPxucdkrOZvkLRnrf5URsQM+IJ09Dw29cRALIA==}
    engines: {node: '>=10'}
    dependencies:
      lru-cache: 6.0.0
    dev: true

  /html-escaper/2.0.2:
    resolution: {integrity: sha512-H2iMtd0I4Mt5eYiapRdIDjp+XzelXQ0tFE4JS7YFwFevXXMmOp9myNrUvCg0D6ws8iqkRPBfKHgbwig1SmlLfg==}
    dev: true

  /http-cache-semantics/4.1.1:
    resolution: {integrity: sha512-er295DKPVsV82j5kw1Gjt+ADA/XYHsajl82cGNQG2eyoPkvgUhX+nDIyelzhIWbbsXP39EHcI6l5tYs2FYqYXQ==}
    dev: true

  /http-call/5.3.0:
    resolution: {integrity: sha512-ahwimsC23ICE4kPl9xTBjKB4inbRaeLyZeRunC/1Jy/Z6X8tv22MEAjK+KBOMSVLaqXPTTmd8638waVIKLGx2w==}
    engines: {node: '>=8.0.0'}
    dependencies:
      content-type: 1.0.5
      debug: 4.3.4
      is-retry-allowed: 1.2.0
      is-stream: 2.0.1
      parse-json: 4.0.0
      tunnel-agent: 0.6.0
    transitivePeerDependencies:
      - supports-color
    dev: true

  /http-errors/2.0.0:
    resolution: {integrity: sha512-FtwrG/euBzaEjYeRqOgly7G0qviiXoJWnvEH2Z1plBdXgbyjv34pHTSb9zoeHMyDy33+DWy5Wt9Wo+TURtOYSQ==}
    engines: {node: '>= 0.8'}
    dependencies:
      depd: 2.0.0
      inherits: 2.0.4
      setprototypeof: 1.2.0
      statuses: 2.0.1
      toidentifier: 1.0.1

  /http-proxy-agent/5.0.0:
    resolution: {integrity: sha512-n2hY8YdoRE1i7r6M0w9DIw5GgZN0G25P8zLCRQ8rjXtTU3vsNFBI/vWK/UIeE6g5MUUz6avwAPXmL6Fy9D/90w==}
    engines: {node: '>= 6'}
    dependencies:
      '@tootallnate/once': 2.0.0
      agent-base: 6.0.2
      debug: 4.3.4
    transitivePeerDependencies:
      - supports-color
    dev: false

  /http-signature/1.2.0:
    resolution: {integrity: sha512-CAbnr6Rz4CYQkLYUtSNXxQPUH2gK8f3iWexVlsnMeD+GjlsQ0Xsy1cOX+mN3dtxYomRy21CiOzU8Uhw6OwncEQ==}
    engines: {node: '>=0.8', npm: '>=1.3.7'}
    dependencies:
      assert-plus: 1.0.0
      jsprim: 1.4.2
      sshpk: 1.17.0

  /http2-wrapper/1.0.3:
    resolution: {integrity: sha512-V+23sDMr12Wnz7iTcDeJr3O6AIxlnvT/bmaAAAP/Xda35C90p9599p0F1eHR/N1KILWSoWVAiOMFjBBXaXSMxg==}
    engines: {node: '>=10.19.0'}
    dependencies:
      quick-lru: 5.1.1
      resolve-alpn: 1.2.1
    dev: true

  /https-proxy-agent/5.0.1:
    resolution: {integrity: sha512-dFcAjpTQFgoLMzC2VwU+C/CbS7uRL0lWmxDITmqm7C+7F0Odmj6s9l6alZc6AELXhrnggM2CeWSXHGOdX2YtwA==}
    engines: {node: '>= 6'}
    dependencies:
      agent-base: 6.0.2
      debug: 4.3.4
    transitivePeerDependencies:
      - supports-color

  /https-proxy-agent/5.0.1_supports-color@8.1.1:
    resolution: {integrity: sha512-dFcAjpTQFgoLMzC2VwU+C/CbS7uRL0lWmxDITmqm7C+7F0Odmj6s9l6alZc6AELXhrnggM2CeWSXHGOdX2YtwA==}
    engines: {node: '>= 6'}
    dependencies:
      agent-base: 6.0.2_supports-color@8.1.1
      debug: 4.3.4_supports-color@8.1.1
    transitivePeerDependencies:
      - supports-color
    dev: true

  /human-signals/2.1.0:
    resolution: {integrity: sha512-B4FFZ6q/T2jhhksgkbEW3HBvWIfDW85snkQgawt07S7J5QXTk6BkNV+0yAeZrM5QpMAdYlocGoljn0sJ/WQkFw==}
    engines: {node: '>=10.17.0'}

  /hyperlinker/1.0.0:
    resolution: {integrity: sha512-Ty8UblRWFEcfSuIaajM34LdPXIhbs1ajEX/BBPv24J+enSVaEVY63xQ6lTO9VRYS5LAoghIG0IDJ+p+IPzKUQQ==}
    engines: {node: '>=4'}

  /iconv-lite/0.4.24:
    resolution: {integrity: sha512-v3MXnZAcvnywkTUEZomIActle7RXXeedOR31wwl7VlyoXO4Qi9arvSenNQWne1TcRwhCL1HwLI21bEqdpj8/rA==}
    engines: {node: '>=0.10.0'}
    dependencies:
      safer-buffer: 2.1.2

  /iconv-lite/0.6.3:
    resolution: {integrity: sha512-4fCk79wshMdzMp2rH06qWrJE4iolqLhCUH+OiuIgU++RB0+94NlDL81atO7GX55uUKueo0txHNtvEyI6D7WdMw==}
    engines: {node: '>=0.10.0'}
    dependencies:
      safer-buffer: 2.1.2
    dev: false

  /ieee754/1.1.13:
    resolution: {integrity: sha512-4vf7I2LYV/HaWerSo3XmlMkp5eZ83i+/CDluXi/IGTs/O1sejBNhTtnxzmRZfvOUqj7lZjqHkeTvpgSFDlWZTg==}

  /ieee754/1.2.1:
    resolution: {integrity: sha512-dcyqhDvX1C46lXZcVqCpK+FtMRQVdIMN6/Df5js2zouUsqG7I6sFxitIC+7KYK29KdXOLHdu9zL4sFnoVQnqaA==}

  /ignore/4.0.6:
    resolution: {integrity: sha512-cyFDKrqc/YdcWFniJhzI42+AzS+gNwmUzOSFcRCQYwySuBBBy/KjuxWLZ/FHEH6Moq1NizMOBWyTcv8O4OZIMg==}
    engines: {node: '>= 4'}
    dev: true

  /ignore/5.2.4:
    resolution: {integrity: sha512-MAb38BcSbH0eHNBxn7ql2NH/kX33OkB3lZ1BNdh7ENeRChHTYsTvWrMubiIAMNS2llXEEgZ1MUOBtXChP3kaFQ==}
    engines: {node: '>= 4'}

  /immediate/3.0.6:
    resolution: {integrity: sha512-XXOFtyqDjNDAQxVfYxuF7g9Il/IbWmmlQg2MYKOH8ExIT1qg6xc4zyS3HaEEATgs1btfzxq15ciUiY7gjSXRGQ==}

  /import-fresh/3.3.0:
    resolution: {integrity: sha512-veYYhQa+D1QBKznvhUHxb8faxlrwUnxseDAbAp457E0wLNio2bOSKnjYDhMj+YiAq61xrMGhQk9iXVk5FzgQMw==}
    engines: {node: '>=6'}
    dependencies:
      parent-module: 1.0.1
      resolve-from: 4.0.0

  /imurmurhash/0.1.4:
    resolution: {integrity: sha512-JmXMZ6wuvDmLiHEml9ykzqO6lwFbof0GG4IkcGaENdCRDDmMVnny7s5HsIgHCbaq0w2MyPhDqkhTUgS2LU2PHA==}
    engines: {node: '>=0.8.19'}

  /indent-string/4.0.0:
    resolution: {integrity: sha512-EdDDZu4A2OyIK7Lr/2zG+w5jmbuk1DVBnEwREQvBzspBJkCEbRa8GxU1lghYcaGJCnRWibjDXlq779X1/y5xwg==}
    engines: {node: '>=8'}

  /inflected/2.1.0:
    resolution: {integrity: sha512-hAEKNxvHf2Iq3H60oMBHkB4wl5jn3TPF3+fXek/sRwAB5gP9xWs4r7aweSF95f99HFoz69pnZTcu8f0SIHV18w==}
    dev: false

  /inflight/1.0.6:
    resolution: {integrity: sha512-k92I/b08q4wvFscXCLvqfsHCrjrF7yiXsQuIVvVE7N82W3+aqpzuUdBbfhWcy/FZR3/4IgflMgKLOsvPDrGCJA==}
    dependencies:
      once: 1.4.0
      wrappy: 1.0.2

  /inherits/2.0.4:
    resolution: {integrity: sha512-k/vGaX4/Yla3WzyMCvTQOXYeIHvqOKtnqBduzTHpzpQZzAskKMhZ2K+EnBiSM9zGSoIFeMpXKxa4dYeZIQqewQ==}

  /ink-select-input/4.2.1_ink@3.2.0+react@17.0.2:
    resolution: {integrity: sha512-WvlrYdwmdnD6/nE/9mNhaaanTQOKmwy/hT/vuAqbDec3PUQBQ8Pkwszii/8eGvDTx5bGiUHu18P9D5IoB/ERaw==}
    engines: {node: '>=10'}
    peerDependencies:
      ink: ^3.0.5
      react: ^16.5.2 || ^17.0.0
    dependencies:
      arr-rotate: 1.0.0
      figures: 3.2.0
      ink: 3.2.0_react@17.0.2
      lodash.isequal: 4.5.0
      react: 17.0.2

  /ink/3.2.0_react@17.0.2:
    resolution: {integrity: sha512-firNp1q3xxTzoItj/eOOSZQnYSlyrWks5llCTVX37nJ59K3eXbQ8PtzCguqo8YI19EELo5QxaKnJd4VxzhU8tg==}
    engines: {node: '>=10'}
    peerDependencies:
      '@types/react': '>=16.8.0'
      react: '>=16.8.0'
    peerDependenciesMeta:
      '@types/react':
        optional: true
    dependencies:
      ansi-escapes: 4.3.2
      auto-bind: 4.0.0
      chalk: 4.1.2
      cli-boxes: 2.2.1
      cli-cursor: 3.1.0
      cli-truncate: 2.1.0
      code-excerpt: 3.0.0
      indent-string: 4.0.0
      is-ci: 2.0.0
      lodash: 4.17.21
      patch-console: 1.0.0
      react: 17.0.2
      react-devtools-core: 4.27.2
      react-reconciler: 0.26.2_react@17.0.2
      scheduler: 0.20.2
      signal-exit: 3.0.7
      slice-ansi: 3.0.0
      stack-utils: 2.0.6
      string-width: 4.2.3
      type-fest: 0.12.0
      widest-line: 3.1.0
      wrap-ansi: 6.2.0
      ws: 7.5.9
      yoga-layout-prebuilt: 1.10.0
    transitivePeerDependencies:
      - bufferutil
      - utf-8-validate

  /inquirer/7.3.3:
    resolution: {integrity: sha512-JG3eIAj5V9CwcGvuOmoo6LB9kbAYT8HXffUl6memuszlwDC/qvFAJw49XJ5NROSFNPxp3iQg1GqkFhaY/CR0IA==}
    engines: {node: '>=8.0.0'}
    dependencies:
      ansi-escapes: 4.3.2
      chalk: 4.1.2
      cli-cursor: 3.1.0
      cli-width: 3.0.0
      external-editor: 3.1.0
      figures: 3.2.0
      lodash: 4.17.21
      mute-stream: 0.0.8
      run-async: 2.4.1
      rxjs: 6.6.7
      string-width: 4.2.3
      strip-ansi: 6.0.1
      through: 2.3.8

  /inquirer/8.2.5:
    resolution: {integrity: sha512-QAgPDQMEgrDssk1XiwwHoOGYF9BAbUcc1+j+FhEvaOt8/cKRqyLn0U5qA6F74fGhTMGxf92pOvPBeh29jQJDTQ==}
    engines: {node: '>=12.0.0'}
    dependencies:
      ansi-escapes: 4.3.2
      chalk: 4.1.2
      cli-cursor: 3.1.0
      cli-width: 3.0.0
      external-editor: 3.1.0
      figures: 3.2.0
      lodash: 4.17.21
      mute-stream: 0.0.8
      ora: 5.4.1
      run-async: 2.4.1
      rxjs: 7.8.0
      string-width: 4.2.3
      strip-ansi: 6.0.1
      through: 2.3.8
      wrap-ansi: 7.0.0
    dev: true

  /internal-slot/1.0.5:
    resolution: {integrity: sha512-Y+R5hJrzs52QCG2laLn4udYVnxsfny9CpOhNhUvk/SSSVyF6T27FzRbF0sroPidSu3X8oEAkOn2K804mjpt6UQ==}
    engines: {node: '>= 0.4'}
    dependencies:
      get-intrinsic: 1.2.0
      has: 1.0.3
      side-channel: 1.0.4

  /interpret/1.4.0:
    resolution: {integrity: sha512-agE4QfB2Lkp9uICn7BAqoscw4SZP9kTE2hxiFI3jBPmXJfdqiahTbUuKGsMoN2GtqL9AxhYioAcVvgsb1HvRbA==}
    engines: {node: '>= 0.10'}

  /ipaddr.js/1.9.1:
    resolution: {integrity: sha512-0KI/607xoxSToH7GjN1FfSbLoU0+btTicjsQSWQlh/hZykN8KpmMf7uYwPW3R+akZ6R/w18ZlXSHBYXiYUPO3g==}
    engines: {node: '>= 0.10'}

  /is-arguments/1.1.1:
    resolution: {integrity: sha512-8Q7EARjzEnKpt/PCD7e1cgUS0a6X8u5tdSiMqXhojOdoV9TsMsiO+9VLC5vAmO8N7/GmXn7yjR8qnA6bVAEzfA==}
    engines: {node: '>= 0.4'}
    dependencies:
      call-bind: 1.0.2
      has-tostringtag: 1.0.0

  /is-array-buffer/3.0.1:
    resolution: {integrity: sha512-ASfLknmY8Xa2XtB4wmbz13Wu202baeA18cJBCeCy0wXUHZF0IPyVEXqKEcd+t2fNSLLL1vC6k7lxZEojNbISXQ==}
    dependencies:
      call-bind: 1.0.2
      get-intrinsic: 1.2.0
      is-typed-array: 1.1.10

  /is-arrayish/0.2.1:
    resolution: {integrity: sha512-zz06S8t0ozoDXMG+ube26zeCTNXcKIPJZJi8hBrF4idCLms4CG9QtK7qBl1boi5ODzFpjswb5JPmHCbMpjaYzg==}
    dev: true

  /is-bigint/1.0.4:
    resolution: {integrity: sha512-zB9CruMamjym81i2JZ3UMn54PKGsQzsJeo6xvN3HJJ4CAsQNB6iRutp2To77OfCNuoxspsIhzaPoO1zyCEhFOg==}
    dependencies:
      has-bigints: 1.0.2

  /is-binary-path/2.1.0:
    resolution: {integrity: sha512-ZMERYes6pDydyuGidse7OsHxtbI7WVeUEozgR/g7rd0xUimYNlvZRE/K2MgZTjWy725IfelLeVcEM97mmtRGXw==}
    engines: {node: '>=8'}
    dependencies:
      binary-extensions: 2.2.0

  /is-boolean-object/1.1.2:
    resolution: {integrity: sha512-gDYaKHJmnj4aWxyj6YHyXVpdQawtVLHU5cb+eztPGczf6cjuTdwve5ZIEfgXqH4e57An1D1AKf8CZ3kYrQRqYA==}
    engines: {node: '>= 0.4'}
    dependencies:
      call-bind: 1.0.2
      has-tostringtag: 1.0.0

  /is-buffer/1.1.6:
    resolution: {integrity: sha512-NcdALwpXkTm5Zvvbk7owOUSvVvBKDgKP5/ewfXEznmQFfs4ZRmanOeKBTjRVjka3QFoN6XJ+9F3USqfHqTaU5w==}
    dev: false

  /is-builtin-module/3.2.1:
    resolution: {integrity: sha512-BSLE3HnV2syZ0FK0iMA/yUGplUeMmNz4AW5fnTunbCIqZi4vG3WjJT9FHMy5D69xmAYBHXQhJdALdpwVxV501A==}
    engines: {node: '>=6'}
    dependencies:
      builtin-modules: 3.3.0
    dev: true

  /is-callable/1.2.7:
    resolution: {integrity: sha512-1BC0BVFhS/p0qtw6enp8e+8OD0UrK0oFLztSjNzhcKA3WDuJxxAPXzPuPtKkjEY9UUoEWlX/8fgKeu2S8i9JTA==}
    engines: {node: '>= 0.4'}

  /is-ci/2.0.0:
    resolution: {integrity: sha512-YfJT7rkpQB0updsdHLGWrvhBJfcfzNNawYDNIyQXJz0IViGf75O8EBPKSdvw2rF+LGCsX4FZ8tcr3b19LcZq4w==}
    hasBin: true
    dependencies:
      ci-info: 2.0.0

  /is-core-module/2.11.0:
    resolution: {integrity: sha512-RRjxlvLDkD1YJwDbroBHMb+cukurkDWNyHx7D3oNB5x9rb5ogcksMC5wHCadcXoo67gVr/+3GFySh3134zi6rw==}
    dependencies:
      has: 1.0.3

  /is-date-object/1.0.5:
    resolution: {integrity: sha512-9YQaSxsAiSwcvS33MBk3wTCVnWK+HhF8VZR2jRxehM16QcVOdHqPn4VPHmRK4lSr38n9JriurInLcP90xsYNfQ==}
    engines: {node: '>= 0.4'}
    dependencies:
      has-tostringtag: 1.0.0

  /is-docker/2.2.1:
    resolution: {integrity: sha512-F+i2BKsFrH66iaUFc0woD8sLy8getkwTwtOBjvs56Cx4CgJDeKQeqfz8wAYiSb8JOprWhHH5p77PbmYCvvUuXQ==}
    engines: {node: '>=8'}
    hasBin: true

  /is-extglob/2.1.1:
    resolution: {integrity: sha512-SbKbANkN603Vi4jEZv49LeVJMn4yGwsbzZworEoyEiutsN3nJYdbO36zfhGJ6QEDpOZIFkDtnq5JRxmvl3jsoQ==}
    engines: {node: '>=0.10.0'}

  /is-fullwidth-code-point/2.0.0:
    resolution: {integrity: sha512-VHskAKYM8RfSFXwee5t5cbN5PZeq1Wrh6qd5bkyiXIf6UQcN6w/A0eXM9r6t8d+GYOh+o6ZhiEnb88LN/Y8m2w==}
    engines: {node: '>=4'}

  /is-fullwidth-code-point/3.0.0:
    resolution: {integrity: sha512-zymm5+u+sCsSWyD9qNaejV3DFvhCKclKdizYaJUuHA83RLjb7nSuGnddCHGv0hk+KY7BMAlsWeK4Ueg6EV6XQg==}
    engines: {node: '>=8'}

  /is-generator-function/1.0.10:
    resolution: {integrity: sha512-jsEjy9l3yiXEQ+PsXdmBwEPcOxaXWLspKdplFUVI9vq1iZgIekeC0L167qeu86czQaxed3q/Uzuw0swL0irL8A==}
    engines: {node: '>= 0.4'}
    dependencies:
      has-tostringtag: 1.0.0

  /is-glob/4.0.3:
    resolution: {integrity: sha512-xelSayHH36ZgE7ZWhli7pW34hNbNl8Ojv5KVmkJD4hBdD3th8Tfk9vYasLM+mXWOZhFkgZfxhLSnrwRr4elSSg==}
    engines: {node: '>=0.10.0'}
    dependencies:
      is-extglob: 2.1.1

  /is-interactive/1.0.0:
    resolution: {integrity: sha512-2HvIEKRoqS62guEC+qBjpvRubdX910WCMuJTZ+I9yvqKU2/12eSL549HMwtabb4oupdj2sMP50k+XJfB/8JE6w==}
    engines: {node: '>=8'}
    dev: true

  /is-natural-number/4.0.1:
    resolution: {integrity: sha512-Y4LTamMe0DDQIIAlaer9eKebAlDSV6huy+TWhJVPlzZh2o4tRP5SQWFlLn5N0To4mDD22/qdOq+veo1cSISLgQ==}
    dev: true

  /is-negative-zero/2.0.2:
    resolution: {integrity: sha512-dqJvarLawXsFbNDeJW7zAz8ItJ9cd28YufuuFzh0G8pNHjJMnY08Dv7sYX2uF5UpQOwieAeOExEYAWWfu7ZZUA==}
    engines: {node: '>= 0.4'}

  /is-number-object/1.0.7:
    resolution: {integrity: sha512-k1U0IRzLMo7ZlYIfzRu23Oh6MiIFasgpb9X76eqfFZAqwH44UI4KTBvBYIZ1dSL9ZzChTB9ShHfLkR4pdW5krQ==}
    engines: {node: '>= 0.4'}
    dependencies:
      has-tostringtag: 1.0.0

  /is-number/7.0.0:
    resolution: {integrity: sha512-41Cifkg6e8TylSpdtTpeLVMqvSBEVzTttHvERD741+pnZ8ANv0004MRL43QKPDlK9cGvNp6NZWZUBlbGXYxxng==}
    engines: {node: '>=0.12.0'}

  /is-path-inside/3.0.3:
    resolution: {integrity: sha512-Fd4gABb+ycGAmKou8eMftCupSir5lRxqf4aD/vd0cD2qc4HL07OjCeuHMr8Ro4CoMaeCKDB0/ECBOVWjTwUvPQ==}
    engines: {node: '>=8'}

  /is-plain-obj/1.1.0:
    resolution: {integrity: sha512-yvkRyxmFKEOQ4pNXCmJG5AEQNlXJS5LaONXo5/cLdTZdWvsZ1ioJEonLGAosKlMWE8lwUy/bJzMjcw8az73+Fg==}
    engines: {node: '>=0.10.0'}
    dev: true

  /is-plain-obj/2.1.0:
    resolution: {integrity: sha512-YWnfyRwxL/+SsrWYfOpUtz5b3YD+nyfkHvjbcanzk8zgyO4ASD67uVMRt8k5bM4lLMDnXfriRhOpemw+NfT1eA==}
    engines: {node: '>=8'}

  /is-promise/2.2.2:
    resolution: {integrity: sha512-+lP4/6lKUBfQjZ2pdxThZvLUAafmZb8OAxFb8XXtiQmS35INgr85hdOGoEs124ez1FCnZJt6jau/T+alh58QFQ==}
    dev: true

  /is-regex/1.1.4:
    resolution: {integrity: sha512-kvRdxDsxZjhzUX07ZnLydzS1TU/TJlTUHHY4YLL87e37oUA49DfkLqgy+VjFocowy29cKvcSiu+kIv728jTTVg==}
    engines: {node: '>= 0.4'}
    dependencies:
      call-bind: 1.0.2
      has-tostringtag: 1.0.0

  /is-retry-allowed/1.2.0:
    resolution: {integrity: sha512-RUbUeKwvm3XG2VYamhJL1xFktgjvPzL0Hq8C+6yrWIswDy3BIXGqCxhxkc30N9jqK311gVU137K8Ei55/zVJRg==}
    engines: {node: '>=0.10.0'}
    dev: true

  /is-shared-array-buffer/1.0.2:
    resolution: {integrity: sha512-sqN2UDu1/0y6uvXyStCOzyhAjCSlHceFoMKJW8W9EU9cvic/QdsZ0kEU93HEy3IUEFZIiH/3w+AH/UQbPHNdhA==}
    dependencies:
      call-bind: 1.0.2

  /is-stream/1.1.0:
    resolution: {integrity: sha512-uQPm8kcs47jx38atAcWTVxyltQYoPT68y9aWYdV6yWXSyW8mzSat0TL6CiWdZeCdF3KrAvpVtnHbTv4RN+rqdQ==}
    engines: {node: '>=0.10.0'}

  /is-stream/2.0.1:
    resolution: {integrity: sha512-hFoiJiTl63nn+kstHGBtewWSKnQLpyb155KHheA1l39uvtO9nWIop1p3udqPcUd/xbF1VLMO4n7OI6p7RbngDg==}
    engines: {node: '>=8'}

  /is-string/1.0.7:
    resolution: {integrity: sha512-tE2UXzivje6ofPW7l23cjDOMa09gb7xlAqG6jG5ej6uPV32TlWP3NKPigtaGeHNu9fohccRYvIiZMfOOnOYUtg==}
    engines: {node: '>= 0.4'}
    dependencies:
      has-tostringtag: 1.0.0

  /is-symbol/1.0.4:
    resolution: {integrity: sha512-C/CPBqKWnvdcxqIARxyOh4v1UUEOCHpgDa0WYgpKDFMszcrPcffg5uhwSgPCLD2WWxmq6isisz87tzT01tuGhg==}
    engines: {node: '>= 0.4'}
    dependencies:
      has-symbols: 1.0.3

  /is-typed-array/1.1.10:
    resolution: {integrity: sha512-PJqgEHiWZvMpaFZ3uTc8kHPM4+4ADTlDniuQL7cU/UDA0Ql7F70yGfHph3cLNe+c9toaigv+DFzTJKhc2CtO6A==}
    engines: {node: '>= 0.4'}
    dependencies:
      available-typed-arrays: 1.0.5
      call-bind: 1.0.2
      for-each: 0.3.3
      gopd: 1.0.1
      has-tostringtag: 1.0.0

  /is-typedarray/1.0.0:
    resolution: {integrity: sha512-cyA56iCMHAh5CdzjJIa4aohJyeO1YbwLi3Jc35MmRU6poroFjIGZzUzupGiRPOjgHg9TLu43xbpwXk523fMxKA==}

  /is-unicode-supported/0.1.0:
    resolution: {integrity: sha512-knxG2q4UC3u8stRGyAVJCOdxFmv5DZiRcdlIaAQXAbSfJya+OhopNotLQrstBhququ4ZpuKbDc/8S6mgXgPFPw==}
    engines: {node: '>=10'}
    dev: true

  /is-valid-domain/0.1.6:
    resolution: {integrity: sha512-ZKtq737eFkZr71At8NxOFcP9O1K89gW3DkdrGMpp1upr/ueWjj+Weh4l9AI4rN0Gt8W2M1w7jrG2b/Yv83Ljpg==}
    dependencies:
      punycode: 2.3.0

  /is-weakref/1.0.2:
    resolution: {integrity: sha512-qctsuLZmIQ0+vSSMfoVvyFe2+GSEvnmZ2ezTup1SBse9+twCCeial6EEi3Nc2KFcf6+qz2FBPnjXsk8xhKSaPQ==}
    dependencies:
      call-bind: 1.0.2

  /is-windows/1.0.2:
    resolution: {integrity: sha512-eXK1UInq2bPmjyX6e3VHIzMLobc4J94i4AWn+Hpq3OU5KkrRC96OAcR3PRJ/pGu6m8TRnBHP9dkXQVsT/COVIA==}
    engines: {node: '>=0.10.0'}
    dev: true

  /is-wsl/2.2.0:
    resolution: {integrity: sha512-fKzAra0rGJUUBwGBgNkHZuToZcn+TtXHpeCgmkMJMMYx1sQDYaCSyjJBSCa2nH1DGm7s3n1oBnohoVTBaN7Lww==}
    engines: {node: '>=8'}
    dependencies:
      is-docker: 2.2.1

  /isarray/0.0.1:
    resolution: {integrity: sha512-D2S+3GLxWH+uhrNEcoh/fnmYeP8E8/zHl644d/jdA0g2uyXvy3sb0qxotE+ne0LtccHknQzWwZEzhak7oJ0COQ==}

  /isarray/1.0.0:
    resolution: {integrity: sha512-VLghIWNM6ELQzo7zwmcg0NmTVyWKYjvIeM83yjp0wRDTmUnrM678fQbcKBo6n2CJEF0szoG//ytg+TKla89ALQ==}

  /isexe/2.0.0:
    resolution: {integrity: sha512-RHxMLp9lnKHGHRng9QFhRCMbYAcVpn69smSGcq3f36xjgVVWThj4qqLbTLlq7Ssj8B+fIQ1EuCEGI2lKsyQeIw==}

  /isomorphic-fetch/2.2.1:
    resolution: {integrity: sha512-9c4TNAKYXM5PRyVcwUZrF3W09nQ+sO7+jydgs4ZGW9dhsLG2VOlISJABombdQqQRXCwuYG3sYV/puGf5rp0qmA==}
    dependencies:
      node-fetch: 1.7.3
      whatwg-fetch: 3.6.2
    dev: false

  /isomorphic-ws/4.0.1_ws@7.4.5:
    resolution: {integrity: sha512-BhBvN2MBpWTaSHdWRb/bwdZJ1WaehQ2L1KngkCkfLUGF0mAWAT1sQUQacEmQ0jXkFw/czDXPNQSL5u2/Krsz1w==}
    peerDependencies:
      ws: '*'
    dependencies:
      ws: 7.4.5

  /isomorphic-ws/4.0.1_ws@7.5.9:
    resolution: {integrity: sha512-BhBvN2MBpWTaSHdWRb/bwdZJ1WaehQ2L1KngkCkfLUGF0mAWAT1sQUQacEmQ0jXkFw/czDXPNQSL5u2/Krsz1w==}
    peerDependencies:
      ws: '*'
    dependencies:
      ws: 7.5.9
    dev: true

  /isstream/0.1.2:
    resolution: {integrity: sha512-Yljz7ffyPbrLpLngrMtZ7NduUgVvi6wG9RJ9IUcyCd59YQ911PBJphODUcbOVbqYfxe1wuYf/LJ8PauMRwsM/g==}

  /istanbul-lib-coverage/3.2.0:
    resolution: {integrity: sha512-eOeJ5BHCmHYvQK7xt9GkdHuzuCGS1Y6g9Gvnx3Ym33fz/HpLRYxiS0wHNr+m/MBC8B647Xt608vCDEvhl9c6Mw==}
    engines: {node: '>=8'}
    dev: true

  /istanbul-lib-hook/3.0.0:
    resolution: {integrity: sha512-Pt/uge1Q9s+5VAZ+pCo16TYMWPBIl+oaNIjgLQxcX0itS6ueeaA+pEfThZpH8WxhFgCiEb8sAJY6MdUKgiIWaQ==}
    engines: {node: '>=8'}
    dependencies:
      append-transform: 2.0.0
    dev: true

  /istanbul-lib-instrument/4.0.3:
    resolution: {integrity: sha512-BXgQl9kf4WTCPCCpmFGoJkz/+uhvm7h7PFKUYxh7qarQd3ER33vHG//qaE8eN25l07YqZPpHXU9I09l/RD5aGQ==}
    engines: {node: '>=8'}
    dependencies:
      '@babel/core': 7.21.0
      '@istanbuljs/schema': 0.1.3
      istanbul-lib-coverage: 3.2.0
      semver: 6.3.0
    transitivePeerDependencies:
      - supports-color
    dev: true

  /istanbul-lib-processinfo/2.0.3:
    resolution: {integrity: sha512-NkwHbo3E00oybX6NGJi6ar0B29vxyvNwoC7eJ4G4Yq28UfY758Hgn/heV8VRFhevPED4LXfFz0DQ8z/0kw9zMg==}
    engines: {node: '>=8'}
    dependencies:
      archy: 1.0.0
      cross-spawn: 7.0.3
      istanbul-lib-coverage: 3.2.0
      p-map: 3.0.0
      rimraf: 3.0.2
      uuid: 8.3.2
    dev: true

  /istanbul-lib-report/3.0.0:
    resolution: {integrity: sha512-wcdi+uAKzfiGT2abPpKZ0hSU1rGQjUQnLvtY5MpQ7QCTahD3VODhcu4wcfY1YtkGaDD5yuydOLINXsfbus9ROw==}
    engines: {node: '>=8'}
    dependencies:
      istanbul-lib-coverage: 3.2.0
      make-dir: 3.1.0
      supports-color: 7.2.0
    dev: true

  /istanbul-lib-source-maps/4.0.1:
    resolution: {integrity: sha512-n3s8EwkdFIJCG3BPKBYvskgXGoy88ARzvegkitk60NxRdwltLOTaH7CUiMRXvwYorl0Q712iEjcWB+fK/MrWVw==}
    engines: {node: '>=10'}
    dependencies:
      debug: 4.3.4
      istanbul-lib-coverage: 3.2.0
      source-map: 0.6.1
    transitivePeerDependencies:
      - supports-color
    dev: true

  /istanbul-reports/3.1.5:
    resolution: {integrity: sha512-nUsEMa9pBt/NOHqbcbeJEgqIlY/K7rVWUX6Lql2orY5e9roQOthbR3vtY4zzf2orPELg80fnxxk9zUyPlgwD1w==}
    engines: {node: '>=8'}
    dependencies:
      html-escaper: 2.0.2
      istanbul-lib-report: 3.0.0
    dev: true

  /iterall/1.3.0:
    resolution: {integrity: sha512-QZ9qOMdF+QLHxy1QIpUHUU1D5pS2CG2P69LF6L6CPjPYA/XMOmKV3PZpawHoAjHNyB0swdVTRxdYT4tbBbxqwg==}

  /jake/10.8.5:
    resolution: {integrity: sha512-sVpxYeuAhWt0OTWITwT98oyV0GsXyMlXCF+3L1SuafBVUIr/uILGRB+NqwkzhgXKvoJpDIpQvqkUALgdmQsQxw==}
    engines: {node: '>=10'}
    hasBin: true
    dependencies:
      async: 3.2.4
      chalk: 4.1.2
      filelist: 1.0.4
      minimatch: 3.1.2

  /jmespath/0.15.0:
    resolution: {integrity: sha512-+kHj8HXArPfpPEKGLZ+kB5ONRTCiGQXo8RQYL0hH8t6pWXUBBK5KkkQmTNOwKK4LEsd0yTsgtjJVm4UBSZea4w==}
    engines: {node: '>= 0.6.0'}

  /jmespath/0.16.0:
    resolution: {integrity: sha512-9FzQjJ7MATs1tSpnco1K6ayiYE3figslrXA72G2HQ/n76RzvYlofyi5QM+iX4YRs/pu3yzxlVQSST23+dMDknw==}
    engines: {node: '>= 0.6.0'}

  /jose/2.0.6:
    resolution: {integrity: sha512-FVoPY7SflDodE4lknJmbAHSUjLCzE2H1F6MS0RYKMQ8SR+lNccpMf8R4eqkNYyyUjR5qZReOzZo5C5YiHOCjjg==}
    engines: {node: '>=10.13.0 < 13 || >=13.7.0'}
    dependencies:
      '@panva/asn1.js': 1.0.0

  /jose/4.12.0:
    resolution: {integrity: sha512-wW1u3cK81b+SFcHjGC8zw87yuyUweEFe0UJirrXEw1NasW00eF7sZjeG3SLBGz001ozxQ46Y9sofDvhBmWFtXQ==}
    optional: true

  /js-sdsl/4.3.0:
    resolution: {integrity: sha512-mifzlm2+5nZ+lEcLJMoBK0/IH/bDg8XnJfd/Wq6IP+xoCjLZsTOnV2QpxlVbX9bMnkl5PdEjNtBJ9Cj1NjifhQ==}

  /js-tokens/4.0.0:
    resolution: {integrity: sha512-RdJUflcE3cUzKiMqQgsCu06FPu9UdIJO0beYbPhHN4k6apgJtifcoCtT9bcxOpYBtpD2kCM6Sbzg4CausW/PKQ==}

  /js-yaml/3.14.1:
    resolution: {integrity: sha512-okMH7OXXJ7YrN9Ok3/SXrnu4iX9yOk+25nqX4imS2npuvTYDmo/QEZoqwZkYaIDk3jVvBOTOIEgEhaLOynBS9g==}
    hasBin: true
    dependencies:
      argparse: 1.0.10
      esprima: 4.0.1

  /js-yaml/4.0.0:
    resolution: {integrity: sha512-pqon0s+4ScYUvX30wxQi3PogGFAlUyH0awepWvwkj4jD4v+ova3RiYw8bmA6x2rDrEaj8i/oWKoRxpVNW+Re8Q==}
    hasBin: true
    dependencies:
      argparse: 2.0.1

  /js-yaml/4.1.0:
    resolution: {integrity: sha512-wpxZs9NoxZaJESJGIZTyDEaYpl0FKSA+FB9aJiyemKhMwkxQg63h4T1KJgUGHpTqPDNRcmmYLugrRjJlBtWvRA==}
    hasBin: true
    dependencies:
      argparse: 2.0.1

  /jsbi/3.2.5:
    resolution: {integrity: sha512-aBE4n43IPvjaddScbvWRA2YlTzKEynHzu7MqOyTipdHucf/VxS63ViCjxYRg86M8Rxwbt/GfzHl1kKERkt45fQ==}
    dev: false

  /jsbn/0.1.1:
    resolution: {integrity: sha512-UVU9dibq2JcFWxQPA6KCqj5O42VOmAY3zQUfEKxU0KpTGXwNoCjkX1e13eHNvw/xPynt6pU0rZ1htjWTNTSXsg==}

  /jsesc/2.5.2:
    resolution: {integrity: sha512-OYu7XEzjkCQ3C5Ps3QIZsQfNpqoJyZZA99wd9aWd05NCtC5pWOkShK2mkL6HXQR6/Cy2lbNdPlZBpuQHXE63gA==}
    engines: {node: '>=4'}
    hasBin: true

  /jsii-pacmak/1.75.0:
    resolution: {integrity: sha512-ENH5nNwMjN4CIK9D5mJ8OHDjiwInzQItQQmGwCdPJFLlUN9+9EkhYy2gEPVYPwh7e294c2nJ55DmiOj2CWR17g==}
    engines: {node: '>= 14.6.0'}
    hasBin: true
    dependencies:
      '@jsii/check-node': 1.75.0
      '@jsii/spec': 1.75.0
      clone: 2.1.2
      codemaker: 1.75.0
      commonmark: 0.30.0
      escape-string-regexp: 4.0.0
      fs-extra: 10.1.0
      jsii-reflect: 1.75.0
      jsii-rosetta: 1.75.0
      semver: 7.3.8
      spdx-license-list: 6.6.0
      xmlbuilder: 15.1.1
      yargs: 16.2.0
    transitivePeerDependencies:
      - supports-color

  /jsii-reflect/1.75.0:
    resolution: {integrity: sha512-oB8X2MpLZbpl8T7XfD+jSADLjzhEMnCZH8BSY3hxSH8TGdhMUZriFHFgmz1NshkZXDh0zRz+xF2a8+uqEIKRYw==}
    engines: {node: '>= 14.6.0'}
    hasBin: true
    dependencies:
      '@jsii/check-node': 1.75.0
      '@jsii/spec': 1.75.0
      chalk: 4.1.2
      fs-extra: 10.1.0
      oo-ascii-tree: 1.75.0
      yargs: 16.2.0

  /jsii-rosetta/1.75.0:
    resolution: {integrity: sha512-zsV8F0BoXTvS46N1/QCwapMXamQhJKFaAIapFBWk0a4l84v+FSYOWnKbgZz+FVZEuu3VBJpxg6uKE9R9A8Hvag==}
    engines: {node: '>= 14.6.0'}
    hasBin: true
    dependencies:
      '@jsii/check-node': 1.75.0
      '@jsii/spec': 1.75.0
      '@xmldom/xmldom': 0.8.6
      commonmark: 0.30.0
      fast-glob: 3.2.12
      jsii: 1.75.0
      semver: 7.3.8
      semver-intersect: 1.4.0
      typescript: 3.9.10
      workerpool: 6.3.1
      yargs: 16.2.0
    transitivePeerDependencies:
      - supports-color

  /jsii-srcmak/0.1.831:
    resolution: {integrity: sha512-pqS7jYFxzX2hRJAJKF525Ve3aEN4WcmupIKRR/CGvOTTUHfELnUlLiGYDT03bCznA71rNA3x41wR3VGeY9Rl0A==}
    hasBin: true
    dependencies:
      fs-extra: 9.1.0
      jsii: 1.75.0
      jsii-pacmak: 1.75.0
      ncp: 2.0.0
      yargs: 15.4.1
    transitivePeerDependencies:
      - supports-color

  /jsii/1.75.0:
    resolution: {integrity: sha512-9CWt2IQcM6v5k4XZnaSnsK9epfIJfHWMyB69uOjITZpwYjF0CDzLrh/a8l1RyC3COSpp1K1yTjaebHEivyVr4Q==}
    engines: {node: '>= 14.6.0'}
    hasBin: true
    dependencies:
      '@jsii/check-node': 1.75.0
      '@jsii/spec': 1.75.0
      case: 1.6.3
      chalk: 4.1.2
      fast-deep-equal: 3.1.3
      fs-extra: 10.1.0
      log4js: 6.8.0
      semver: 7.3.8
      semver-intersect: 1.4.0
      sort-json: 2.0.1
      spdx-license-list: 6.6.0
      typescript: 3.9.10
      yargs: 16.2.0
    transitivePeerDependencies:
      - supports-color

  /json-buffer/3.0.1:
    resolution: {integrity: sha512-4bV5BfR2mqfQTJm+V5tPPdf+ZpuhiIvTuAB5g8kcrXOZpTT/QwwVRWBywX1ozr6lEuPdbHxwaJlm9G6mI2sfSQ==}
    dev: true

  /json-cycle/1.3.0:
    resolution: {integrity: sha512-FD/SedD78LCdSvJaOUQAXseT8oQBb5z6IVYaQaCrVUlu9zOAr1BDdKyVYQaSD/GDsAMrXpKcOyBD4LIl8nfjHw==}
    engines: {node: '>= 4'}
    dev: true

  /json-parse-better-errors/1.0.2:
    resolution: {integrity: sha512-mrqyZKfX5EhL7hvqcV6WG1yYjnjeuYDzDhhcAAUrq8Po85NBQBJP+ZDUT75qZQ98IkUoBqdkExkukOU7Ts2wrw==}
    dev: true

  /json-parse-even-better-errors/2.3.1:
    resolution: {integrity: sha512-xyFwyhro/JEof6Ghe2iz2NcXoj2sloNsWr/XsERDK/oiPCfaNhl5ONfp+jQdAZRQQ0IJWNzH9zIZF7li91kh2w==}
    dev: true

  /json-refs/3.0.15_supports-color@8.1.1:
    resolution: {integrity: sha512-0vOQd9eLNBL18EGl5yYaO44GhixmImes2wiYn9Z3sag3QnehWrYWlB9AFtMxCL2Bj3fyxgDYkxGFEU/chlYssw==}
    engines: {node: '>=0.8'}
    hasBin: true
    dependencies:
      commander: 4.1.1
      graphlib: 2.1.8
      js-yaml: 3.14.1
      lodash: 4.17.21
      native-promise-only: 0.8.1
      path-loader: 1.0.12_supports-color@8.1.1
      slash: 3.0.0
      uri-js: 4.4.1
    transitivePeerDependencies:
      - supports-color
    dev: true

  /json-schema-traverse/0.4.1:
    resolution: {integrity: sha512-xbbCH5dCYU5T8LcEhhuh7HJ88HXuW3qsI3Y0zOZFKfZEHcpWiHU/Jxzk629Brsab/mMiHQti9wMP+845RPe3Vg==}

  /json-schema-traverse/1.0.0:
    resolution: {integrity: sha512-NM8/P9n3XjXhIZn1lLhkFaACTOURQXjWhV4BA/RnOv8xvgqtqpAX9IO4mRQxSx1Rlo4tqzeqb0sOlruaOy3dug==}

  /json-schema/0.4.0:
    resolution: {integrity: sha512-es94M3nTIfsEPisRafak+HDLfHXnKBhV3vU5eqPcS3flIWqcxJWgXHXiey3YrpaNsanY5ei1VoYEbOzijuq9BA==}

  /json-stable-stringify-without-jsonify/1.0.1:
    resolution: {integrity: sha512-Bdboy+l7tA3OGW6FjyFHWkP5LuByj1Tk33Ljyq0axyzdk9//JSi2u3fP1QSmd1KNwq6VOKYGlAu87CisVir6Pw==}

  /json-stable-stringify/1.0.2:
    resolution: {integrity: sha512-eunSSaEnxV12z+Z73y/j5N37/In40GK4GmsSy+tEHJMxknvqnA7/djeYtAgW0GsWHUfg+847WJjKaEylk2y09g==}
    dependencies:
      jsonify: 0.0.1

  /json-stringify-safe/5.0.1:
    resolution: {integrity: sha512-ZClg6AaYvamvYEE82d3Iyd3vSSIjQ+odgjaTzRuO3s7toCdFKczob2i0zCh7JE8kWn17yvAWhUVxvqGwUalsRA==}

  /json5/1.0.2:
    resolution: {integrity: sha512-g1MWMLBiz8FKi1e4w0UyVL3w+iJceWAFBAaBnnGKOpNa5f8TLktkbre1+s6oICydWAm+HRUGTmI+//xv2hvXYA==}
    hasBin: true
    dependencies:
      minimist: 1.2.8

  /json5/2.2.3:
    resolution: {integrity: sha512-XmOWe7eyHYH14cLdVPoyg+GOH3rYX++KpzrylJwSW98t3Nk+U8XOl8FWKOgwtzdb8lXGf6zYwDUzeHMWfxasyg==}
    engines: {node: '>=6'}
    hasBin: true
    dev: true

  /jsonfile/4.0.0:
    resolution: {integrity: sha512-m6F1R3z8jjlf2imQHS2Qez5sjKWQzbuuhuJ/FKYFRZvPE3PuHcSMVZzfsLhGVOkfd20obL5SWEBew5ShlquNxg==}
    optionalDependencies:
      graceful-fs: 4.2.10

  /jsonfile/6.1.0:
    resolution: {integrity: sha512-5dgndWOriYSm5cnYaJNhalLNDKOqFwyDB/rr1E9ZsGciGvKPs8R2xYGCacuf3z6K1YKDz182fd+fY3cn3pMqXQ==}
    dependencies:
      universalify: 2.0.0
    optionalDependencies:
      graceful-fs: 4.2.10

  /jsonify/0.0.1:
    resolution: {integrity: sha512-2/Ki0GcmuqSrgFyelQq9M05y7PS0mEwuIzrf3f1fPqkVDVRvZrPZtVSMHxdgo8Aq0sxAOb/cr2aqqA3LeWHVPg==}

  /jsonpath-plus/0.19.0:
    resolution: {integrity: sha512-GSVwsrzW9LsA5lzsqe4CkuZ9wp+kxBb2GwNniaWzI2YFn5Ig42rSW8ZxVpWXaAfakXNrx5pgY5AbQq7kzX29kg==}
    engines: {node: '>=6.0'}

  /jsonschema/1.4.1:
    resolution: {integrity: sha512-S6cATIPVv1z0IlxdN+zUk5EPjkGCdnhN4wVSBlvoUO1tOLJootbo9CquNJmbIh4yikWHiUedhRYrNPn1arpEmQ==}
    dev: false

  /jsonwebtoken/8.5.1:
    resolution: {integrity: sha512-XjwVfRS6jTMsqYs0EsuJ4LGxXV14zQybNd4L2r0UvbVnSF9Af8x7p5MzbJ90Ioz/9TI41/hTCvznF/loiSzn8w==}
    engines: {node: '>=4', npm: '>=1.4.28'}
    dependencies:
      jws: 3.2.2
      lodash.includes: 4.3.0
      lodash.isboolean: 3.0.3
      lodash.isinteger: 4.0.4
      lodash.isnumber: 3.0.3
      lodash.isplainobject: 4.0.6
      lodash.isstring: 4.0.1
      lodash.once: 4.1.1
      ms: 2.1.3
      semver: 5.7.1

  /jsonwebtoken/9.0.0:
    resolution: {integrity: sha512-tuGfYXxkQGDPnLJ7SibiQgVgeDgfbPq2k2ICcbgqW8WxWLBAxKQM/ZCu/IT8SOSwmaYl4dpTFCW5xZv7YbbWUw==}
    engines: {node: '>=12', npm: '>=6'}
    dependencies:
      jws: 3.2.2
      lodash: 4.17.21
      ms: 2.1.3
      semver: 7.3.8
    dev: false

  /jsprim/1.4.2:
    resolution: {integrity: sha512-P2bSOMAc/ciLz6DzgjVlGJP9+BrJWu5UDGK70C2iweC5QBIeFf0ZXRvGjEj2uYgrY2MkAAhsSWHDWlFtEroZWw==}
    engines: {node: '>=0.6.0'}
    dependencies:
      assert-plus: 1.0.0
      extsprintf: 1.3.0
      json-schema: 0.4.0
      verror: 1.10.0

  /jszip/3.10.1:
    resolution: {integrity: sha512-xXDvecyTpGLrqFrvkrUSoxxfJI5AH7U8zxxtVclpsUtMCq4JQ290LY8AW5c7Ggnr/Y/oK+bQMbqK2qmtk3pN4g==}
    dependencies:
      lie: 3.3.0
      pako: 1.0.11
      readable-stream: 2.3.7
      setimmediate: 1.0.5
    dev: true

  /just-extend/4.2.1:
    resolution: {integrity: sha512-g3UB796vUFIY90VIv/WX3L2c8CS2MdWUww3CNrYmqza1Fg0DURc2K/O4YrnklBdQarSJ/y8JnJYDGc+1iumQjg==}

  /jwa/1.4.1:
    resolution: {integrity: sha512-qiLX/xhEEFKUAJ6FiBMbes3w9ATzyk5W7Hvzpa/SLYdxNtng+gcurvrI7TbACjIXlsJyr05/S1oUhZrc63evQA==}
    dependencies:
      buffer-equal-constant-time: 1.0.1
      ecdsa-sig-formatter: 1.0.11
      safe-buffer: 5.2.1

  /jwa/2.0.0:
    resolution: {integrity: sha512-jrZ2Qx916EA+fq9cEAeCROWPTfCwi1IVHqT2tapuqLEVVDKFDENFw1oL+MwrTvH6msKxsd1YTDVw6uKEcsrLEA==}
    dependencies:
      buffer-equal-constant-time: 1.0.1
      ecdsa-sig-formatter: 1.0.11
      safe-buffer: 5.2.1
    dev: false

  /jwks-rsa/2.0.3:
    resolution: {integrity: sha512-/rkjXRWAp0cS00tunsHResw68P5iTQru8+jHufLNv3JHc4nObFEndfEUSuPugh09N+V9XYxKUqi7QrkmCHSSSg==}
    engines: {node: '>=10 < 13 || >=14'}
    dependencies:
      '@types/express-jwt': 0.0.42
      debug: 4.3.4
      jose: 2.0.6
      limiter: 1.1.5
      lru-memoizer: 2.2.0
    transitivePeerDependencies:
      - supports-color

  /jws/3.2.2:
    resolution: {integrity: sha512-YHlZCB6lMTllWDtSPHz/ZXTsi8S00usEV6v1tjq8tOUZzw7DpSDWVXjXDre6ed1w/pd495ODpHZYSdkRTsa0HA==}
    dependencies:
      jwa: 1.4.1
      safe-buffer: 5.2.1

  /jws/4.0.0:
    resolution: {integrity: sha512-KDncfTmOZoOMTFG4mBlG0qUIOlc03fmzH+ru6RgYVZhPkyiy/92Owlt/8UEN+a4TXR1FQetfIpJE8ApdvdVxTg==}
    dependencies:
      jwa: 2.0.0
      safe-buffer: 5.2.1
    dev: false

  /jwt-decode/2.2.0:
    resolution: {integrity: sha512-86GgN2vzfUu7m9Wcj63iUkuDzFNYFVmjeDm2GzWpUk+opB0pEpMsw6ePCMrhYkumz2C1ihqtZzOMAg7FiXcNoQ==}
    dev: true

  /jwt-decode/3.1.2:
    resolution: {integrity: sha512-UfpWE/VZn0iP50d8cz9NrZLM9lSWhcJ+0Gt/nm4by88UL+J1SiKN8/5dkjMmbEzwL2CAe+67GsegCbIKtbp75A==}
    dev: true

  /keyv/4.5.2:
    resolution: {integrity: sha512-5MHbFaKn8cNSmVW7BYnijeAVlE4cYA/SVkifVgrh7yotnfhKmjuXpDKjrABLnT0SfHWV21P8ow07OGfRrNDg8g==}
    dependencies:
      json-buffer: 3.0.1
    dev: true

  /lazystream/1.0.1:
    resolution: {integrity: sha512-b94GiNHQNy6JNTrt5w6zNyffMrNkXZb3KTkCZJb2V1xaEGCk093vkZ2jk3tpaeP33/OiXC+WvK9AxUebnf5nbw==}
    engines: {node: '>= 0.6.3'}
    dependencies:
      readable-stream: 2.3.7

  /levn/0.3.0:
    resolution: {integrity: sha512-0OO4y2iOHix2W6ujICbKIaEQXvFQHue65vUG3pb5EUomzPI90z9hsA1VsO/dbIIpC53J8gxM9Q4Oho0jrCM/yA==}
    engines: {node: '>= 0.8.0'}
    dependencies:
      prelude-ls: 1.1.2
      type-check: 0.3.2
    dev: true

  /levn/0.4.1:
    resolution: {integrity: sha512-+bT2uH4E5LGE7h/n3evcS/sQlJXCpIp6ym8OWJ5eV6+67Dsql/LaaT7qJBAt2rzfoa/5QBGBhxDix1dMt2kQKQ==}
    engines: {node: '>= 0.8.0'}
    dependencies:
      prelude-ls: 1.2.1
      type-check: 0.4.0

  /lie/3.1.1:
    resolution: {integrity: sha512-RiNhHysUjhrDQntfYSfY4MU24coXXdEOgw9WGcKHNeEwffDYbF//u87M1EWaMGzuFoSbqW0C9C6lEEhDOAswfw==}
    dependencies:
      immediate: 3.0.6

  /lie/3.3.0:
    resolution: {integrity: sha512-UaiMJzeWRlEujzAuw5LokY1L5ecNQYZKfmyZ9L7wDHb/p5etKaxXhohBcrw0EYby+G/NA52vRSN4N39dxHAIwQ==}
    dependencies:
      immediate: 3.0.6
    dev: true

  /limiter/1.1.5:
    resolution: {integrity: sha512-FWWMIEOxz3GwUI4Ts/IvgVy6LPvoMPgjMdQ185nN6psJyBJ4yOpzqm695/h5umdLJg2vW3GR5iG11MAkR2AzJA==}

  /lines-and-columns/1.2.4:
    resolution: {integrity: sha512-7ylylesZQ/PV29jhEDl3Ufjo6ZX7gCqJr5F7PKrqc93v7fzSymt1BpwEU8nAUXs8qzzvqhbjhK5QZg6Mt/HkBg==}
    dev: true

  /load-json-file/6.2.0:
    resolution: {integrity: sha512-gUD/epcRms75Cw8RT1pUdHugZYM5ce64ucs2GEISABwkRsOQr0q2wm/MV2TKThycIe5e0ytRweW2RZxclogCdQ==}
    engines: {node: '>=8'}
    dependencies:
      graceful-fs: 4.2.10
      parse-json: 5.2.0
      strip-bom: 4.0.0
      type-fest: 0.6.0
    dev: true

  /localforage/1.10.0:
    resolution: {integrity: sha512-14/H1aX7hzBBmmh7sGPd+AOMkkIrHM3Z1PAyGgZigA1H1p5O5ANnMyWzvpAETtG68/dC4pC0ncy3+PPGzXZHPg==}
    dependencies:
      lie: 3.1.1

  /locate-path/3.0.0:
    resolution: {integrity: sha512-7AO748wWnIhNqAuaty2ZWHkQHRSNfPVIsPIfwEOWO22AmaoVrWavlOcMR5nzTLNYvp36X220/maaRsrec1G65A==}
    engines: {node: '>=6'}
    dependencies:
      p-locate: 3.0.0
      path-exists: 3.0.0
    dev: true

  /locate-path/5.0.0:
    resolution: {integrity: sha512-t7hw9pI+WvuwNJXwk5zVHpyhIqzg2qTlklJOf0mVxGSbe3Fp2VieZcduNYjaLDoy6p9uGpQEGWG87WpMKlNq8g==}
    engines: {node: '>=8'}
    dependencies:
      p-locate: 4.1.0

  /locate-path/6.0.0:
    resolution: {integrity: sha512-iPZK6eYjbxRu3uB4/WZ3EsEIMJFMqAoopl3R+zuq0UjcAm/MO6KCweDgPfP3elTztoKP3KtnVHxTn2NHBSDVUw==}
    engines: {node: '>=10'}
    dependencies:
      p-locate: 5.0.0

  /lodash.clonedeep/4.5.0:
    resolution: {integrity: sha512-H5ZhCF25riFd9uB5UCkVKo61m3S/xZk1x4wA6yp/L3RFP6Z/eHH1ymQcGLo7J3GMPfm0V/7m1tryHuGVxpqEBQ==}

  /lodash.defaults/4.2.0:
    resolution: {integrity: sha512-qjxPLHd3r5DnsdGacqOMU6pb/avJzdh9tFX2ymgoZE27BmjXrNy/y4LoaiTeAb+O3gL8AfpJGtqfX/ae2leYYQ==}

  /lodash.difference/4.5.0:
    resolution: {integrity: sha512-dS2j+W26TQ7taQBGN8Lbbq04ssV3emRw4NY58WErlTO29pIqS0HmoT5aJ9+TUQ1N3G+JOZSji4eugsWwGp9yPA==}

  /lodash.flatten/4.4.0:
    resolution: {integrity: sha512-C5N2Z3DgnnKr0LOpv/hKCgKdb7ZZwafIrsesve6lmzvZIRZRGaZ/l6Q8+2W7NaT+ZwO3fFlSCzCzrDCFdJfZ4g==}

  /lodash.flattendeep/4.4.0:
    resolution: {integrity: sha512-uHaJFihxmJcEX3kT4I23ABqKKalJ/zDrDg0lsFtc1h+3uw49SIJ5beyhx5ExVRti3AvKoOJngIj7xz3oylPdWQ==}
    dev: true

  /lodash.get/4.4.2:
    resolution: {integrity: sha512-z+Uw/vLuy6gQe8cfaFWD7p0wVv8fJl3mbzXh33RS+0oW2wvUqiRXiQ69gLWSLpgB5/6sU+r6BlQR0MBILadqTQ==}

  /lodash.includes/4.3.0:
    resolution: {integrity: sha512-W3Bx6mdkRTGtlJISOvVD/lbqjTlPPUDTMnlXZFnVwi9NKJ6tiAk6LVdlhZMm17VZisqhKcgzpO5Wz91PCt5b0w==}

  /lodash.isboolean/3.0.3:
    resolution: {integrity: sha512-Bz5mupy2SVbPHURB98VAcw+aHh4vRV5IPNhILUCsOzRmsTmSQ17jIuqopAentWoehktxGd9e/hbIXq980/1QJg==}

  /lodash.isequal/4.5.0:
    resolution: {integrity: sha512-pDo3lu8Jhfjqls6GkMgpahsF9kCyayhgykjyLMNFTKWrpVdAQtYyB4muAMWozBB4ig/dtWAmsMxLEI8wuz+DYQ==}

  /lodash.isinteger/4.0.4:
    resolution: {integrity: sha512-DBwtEWN2caHQ9/imiNeEA5ys1JoRtRfY3d7V9wkqtbycnAmTvRRmbHKDV4a0EYc678/dia0jrte4tjYwVBaZUA==}

  /lodash.isnumber/3.0.3:
    resolution: {integrity: sha512-QYqzpfwO3/CWf3XP+Z+tkQsfaLL/EnUlXWVkIk5FUPc4sBdTehEqZONuyRt2P67PXAk+NXmTBcc97zw9t1FQrw==}

  /lodash.isplainobject/4.0.6:
    resolution: {integrity: sha512-oSXzaWypCMHkPC3NvBEaPHf0KsA5mvPrOPgQWDsbg8n7orZ290M0BmC/jgRZ4vcJ6DTAhjrsSYgdsW/F+MFOBA==}

  /lodash.isstring/4.0.1:
    resolution: {integrity: sha512-0wJxfxH1wgO3GrbuP+dTTk7op+6L41QCXbGINEmD+ny/G/eCqGzxyCsh7159S+mgDDcoarnBw6PC1PS5+wUGgw==}

  /lodash.merge/4.6.2:
    resolution: {integrity: sha512-0KpjqXRVvrYyCsX1swR/XTK0va6VQkQM6MNo7PqW77ByjAhoARA8EfrP1N4+KlKj8YS0ZUCtRT/YUuhyYDujIQ==}

  /lodash.once/4.1.1:
    resolution: {integrity: sha512-Sb487aTOCr9drQVL8pIxOzVhafOjZN9UU54hiN8PU3uAiSV7lx1yYNpbNmex2PK6dSJoNTSJUUswT651yww3Mg==}

  /lodash.truncate/4.4.2:
    resolution: {integrity: sha512-jttmRe7bRse52OsWIMDLaXxWqRAmtIUccAQ3garviCqJjafXOfNMO0yMfNpdD6zbGaTU0P5Nz7e7gAT6cKmJRw==}
    dev: false

  /lodash.union/4.6.0:
    resolution: {integrity: sha512-c4pB2CdGrGdjMKYLA+XiRDO7Y0PRQbm/Gzg8qMj+QH+pFVAoTp5sBpO0odL3FjoPCGjK96p6qsP+yQoiLoOBcw==}

  /lodash/4.17.21:
    resolution: {integrity: sha512-v2kDEe57lecTulaDIuNTPy3Ry4gLGJ6Z1O3vE1krgXZNrsQ+LFTGHVxVjcXPs17LhbZVGedAJv8XZ1tvj5FvSg==}

  /log-node/8.0.3_log@6.3.1:
    resolution: {integrity: sha512-1UBwzgYiCIDFs8A0rM2QdBFo8Wd8UQ0HrSTu/MNI+/2zN3NoHRj2fhplurAyuxTYUXu3Oohugq1jAn5s05u1MQ==}
    engines: {node: '>=10.0'}
    peerDependencies:
      log: ^6.0.0
    dependencies:
      ansi-regex: 5.0.1
      cli-color: 2.0.3
      cli-sprintf-format: 1.1.1
      d: 1.0.1
      es5-ext: 0.10.62
      log: 6.3.1
      sprintf-kit: 2.0.1
      supports-color: 8.1.1
      type: 2.7.2
    dev: true

  /log-symbols/2.2.0:
    resolution: {integrity: sha512-VeIAFslyIerEJLXHziedo2basKbMKtTw3vfn5IzG0XTjhAVEJyNHnL2p7vc+wBDSdQuUpNw3M2u6xb9QsAY5Eg==}
    engines: {node: '>=4'}
    dependencies:
      chalk: 2.4.2
    dev: false

  /log-symbols/4.0.0:
    resolution: {integrity: sha512-FN8JBzLx6CzeMrB0tg6pqlGU1wCrXW+ZXGH481kfsBqer0hToTIiHdjH4Mq8xJUbvATujKCvaREGWpGUionraA==}
    engines: {node: '>=10'}
    dependencies:
      chalk: 4.1.2

  /log-symbols/4.1.0:
    resolution: {integrity: sha512-8XPvpAA8uyhfteu8pIvQxpJZ7SYYdpUivZpGy6sFsBuKRY/7rQGavedeB8aK+Zkyq6upMFVL/9AW6vOYzfRyLg==}
    engines: {node: '>=10'}
    dependencies:
      chalk: 4.1.2
      is-unicode-supported: 0.1.0
    dev: true

  /log/6.3.1:
    resolution: {integrity: sha512-McG47rJEWOkXTDioZzQNydAVvZNeEkSyLJ1VWkFwfW+o1knW+QSi8D1KjPn/TnctV+q99lkvJNe1f0E1IjfY2A==}
    dependencies:
      d: 1.0.1
      duration: 0.2.2
      es5-ext: 0.10.62
      event-emitter: 0.3.5
      sprintf-kit: 2.0.1
      type: 2.7.2
      uni-global: 1.0.0
    dev: true

  /log4js/6.8.0:
    resolution: {integrity: sha512-g+V8gZyurIexrOvWQ+AcZsIvuK/lBnx2argejZxL4gVZ4Hq02kUYH6WZOnqxgBml+zzQZYdaEoTN84B6Hzm8Fg==}
    engines: {node: '>=8.0'}
    dependencies:
      date-format: 4.0.14
      debug: 4.3.4
      flatted: 3.2.7
      rfdc: 1.3.0
      streamroller: 3.1.5
    transitivePeerDependencies:
      - supports-color

  /long-timeout/0.1.1:
    resolution: {integrity: sha512-BFRuQUqc7x2NWxfJBCyUrN8iYUYznzL9JROmRz1gZ6KlOIgmoD+njPVbb+VNn2nGMKggMsK79iUNErillsrx7w==}
    dev: false

  /loose-envify/1.4.0:
    resolution: {integrity: sha512-lyuxPGr/Wfhrlem2CL/UcnUc1zcqKAImBDzukY7Y5F/yQiNdko6+fRLevlw1HgMySw7f611UIY408EtxRSoK3Q==}
    hasBin: true
    dependencies:
      js-tokens: 4.0.0

  /lowercase-keys/2.0.0:
    resolution: {integrity: sha512-tqNXrS78oMOE73NMxK4EMLQsQowWf8jKooH9g7xPavRT706R6bkQJ6DY2Te7QukaZsulxa30wQ7bk0pm4XiHmA==}
    engines: {node: '>=8'}
    dev: true

  /lru-cache/4.0.2:
    resolution: {integrity: sha512-uQw9OqphAGiZhkuPlpFGmdTU2tEuhxTourM/19qGJrxBPHAr/f8BT1a0i/lOclESnGatdJG/UCkP9kZB/Lh1iw==}
    dependencies:
      pseudomap: 1.0.2
      yallist: 2.1.2

  /lru-cache/4.1.5:
    resolution: {integrity: sha512-sWZlbEP2OsHNkXrMl5GYk/jKk70MBng6UU4YI/qGDYbgf6YbP4EvmqISbXCoJiRKs+1bSpFHVgQxvJ17F2li5g==}
    dependencies:
      pseudomap: 1.0.2
      yallist: 2.1.2

  /lru-cache/5.1.1:
    resolution: {integrity: sha512-KpNARQA3Iwv+jTA0utUVVbrh+Jlrr1Fv0e56GGzAFOXN7dk/FviaDW8LHmK52DlcH4WP2n6gI8vN1aesBFgo9w==}
    dependencies:
      yallist: 3.1.1
    dev: true

  /lru-cache/6.0.0:
    resolution: {integrity: sha512-Jo6dJ04CmSjuznwJSS3pUeWmd/H0ffTlkXXgwZi+eq1UCmqQwCh+eLsYOYCwY991i2Fah4h1BEMCx4qThGbsiA==}
    engines: {node: '>=10'}
    dependencies:
      yallist: 4.0.0

  /lru-memoizer/2.2.0:
    resolution: {integrity: sha512-QfOZ6jNkxCcM/BkIPnFsqDhtrazLRsghi9mBwFAzol5GCvj4EkFT899Za3+QwikCg5sRX8JstioBDwOxEyzaNw==}
    dependencies:
      lodash.clonedeep: 4.5.0
      lru-cache: 4.0.2

  /lru-queue/0.1.0:
    resolution: {integrity: sha512-BpdYkt9EvGl8OfWHDQPISVpcl5xZthb+XPsbELj5AQXxIC8IriDZIQYjBJPEm5rS420sjZ0TLEzRcq5KdBhYrQ==}
    dependencies:
      es5-ext: 0.10.62
    dev: true

  /lru_map/0.3.3:
    resolution: {integrity: sha512-Pn9cox5CsMYngeDbmChANltQl+5pi6XmTrraMSzhPmMBbmgcxmqWry0U3PGapCU1yB4/LqCcom7qhHZiF/jGfQ==}

  /luxon/3.2.1:
    resolution: {integrity: sha512-QrwPArQCNLAKGO/C+ZIilgIuDnEnKx5QYODdDtbFaxzsbZcc/a7WFq7MhsVYgRlwawLtvOUESTlfJ+hc/USqPg==}
    engines: {node: '>=12'}
    dev: false

  /make-dir/1.3.0:
    resolution: {integrity: sha512-2w31R7SJtieJJnQtGc7RVL2StM2vGYVfqUOvUDxH6bC6aJTxPxTF0GnIgCyu7tjockiUWAYQRbxa7vKn34s5sQ==}
    engines: {node: '>=4'}
    dependencies:
      pify: 3.0.0
    dev: true

  /make-dir/3.1.0:
    resolution: {integrity: sha512-g3FeP20LNwhALb/6Cz6Dd4F2ngze0jz7tbzrD2wAV+o9FeNHe4rL+yK2md0J/fiSf1sa1ADhXqi5+oVwOM/eGw==}
    engines: {node: '>=8'}
    dependencies:
      semver: 6.3.0
    dev: true

  /make-error/1.3.6:
    resolution: {integrity: sha512-s8UhlNe7vPKomQhC1qFelMokr/Sc3AgNbso3n74mVPA5LTZwkB9NlXf4XPamLxJE8h0gh73rM94xvwRT2CVInw==}
    dev: true

  /md5/2.3.0:
    resolution: {integrity: sha512-T1GITYmFaKuO91vxyoQMFETst+O71VUPEU3ze5GNzDm0OWdP8v1ziTaAEPUr/3kLsY3Sftgz242A1SetQiDL7g==}
    dependencies:
      charenc: 0.0.2
      crypt: 0.0.2
      is-buffer: 1.1.6
    dev: false

  /mdurl/1.0.1:
    resolution: {integrity: sha512-/sKlQJCBYVY9Ers9hqzKou4H6V5UWc/M59TH2dvkt+84itfnq7uFOMLpOiOS4ujvHP4etln18fmIxA5R5fll0g==}

  /media-typer/0.3.0:
    resolution: {integrity: sha512-dq+qelQ9akHpcOl/gUVRTxVIOkAJ1wR3QAvb4RsVjS8oVoFjDGTc679wJYmUmknUF5HwMLOgb5O+a3KxfWapPQ==}
    engines: {node: '>= 0.6'}

  /memoizee/0.4.15:
    resolution: {integrity: sha512-UBWmJpLZd5STPm7PMUlOw/TSy972M+z8gcyQ5veOnSDRREz/0bmpyTfKt3/51DhEBqCZQn1udM/5flcSPYhkdQ==}
    dependencies:
      d: 1.0.1
      es5-ext: 0.10.62
      es6-weak-map: 2.0.3
      event-emitter: 0.3.5
      is-promise: 2.2.2
      lru-queue: 0.1.0
      next-tick: 1.1.0
      timers-ext: 0.1.7
    dev: true

  /merge-descriptors/1.0.1:
    resolution: {integrity: sha512-cCi6g3/Zr1iqQi6ySbseM1Xvooa98N0w31jzUYrXPX2xqObmFGHJ0tQ5u74H3mVh7wLouTseZyYIq39g8cNp1w==}

  /merge-stream/2.0.0:
    resolution: {integrity: sha512-abv/qOcuPfk3URPfDzmZU1LKmuw8kT+0nIHvKrKgFrwifol/doWcdA4ZqsWQ8ENrFKkd67Mfpo/LovbIUsbt3w==}

  /merge2/1.4.1:
    resolution: {integrity: sha512-8q7VEgMJW4J8tcfVPy8g09NcQwZdbwFEqhe/WZkoIzjn/3TGDwtOCYtXGxA3O8tPzpczCCDgv+P2P5y00ZJOOg==}
    engines: {node: '>= 8'}

  /methods/1.1.2:
    resolution: {integrity: sha512-iclAHeNqNm68zFtnZ0e+1L2yUIdvzNoauKU4WBA3VvH/vPFieF7qfRlwUZU+DA9P9bPXIS90ulxoUoCH23sV2w==}
    engines: {node: '>= 0.6'}

  /micromatch/4.0.5:
    resolution: {integrity: sha512-DMy+ERcEW2q8Z2Po+WNXuw3c5YaUSFjAO5GsJqfEl7UjvtIuFKO6ZrKvcItdy98dwFI2N1tg3zNIdKaQT+aNdA==}
    engines: {node: '>=8.6'}
    dependencies:
      braces: 3.0.2
      picomatch: 2.3.1

  /mime-db/1.52.0:
    resolution: {integrity: sha512-sPU4uV7dYlvtWJxwwxHD0PuihVNiE7TyAbQ5SWxDCB9mUYvOgroQOwYQQOKPJ8CIbE+1ETVlOoK1UC2nU3gYvg==}
    engines: {node: '>= 0.6'}

  /mime-types/2.1.35:
    resolution: {integrity: sha512-ZDY+bPm5zTTF+YpCrAU9nK0UgICYPT0QtT1NZWFv4s++TNkcgVaT0g6+4R2uI4MjQjzysHB1zxuWL50hzaeXiw==}
    engines: {node: '>= 0.6'}
    dependencies:
      mime-db: 1.52.0

  /mime/1.6.0:
    resolution: {integrity: sha512-x0Vn8spI+wuJ1O6S7gnbaQg8Pxh4NNHb7KSINmEWKiPE4RKOplvijn+NkmYmmRgP68mc70j2EbeTFRsrswaQeg==}
    engines: {node: '>=4'}
    hasBin: true

  /mime/2.6.0:
    resolution: {integrity: sha512-USPkMeET31rOMiarsBNIHZKLGgvKc/LrjofAnBlOttf5ajRvqiRA8QsenbcooctK6d6Ts6aqZXBA+XbkKthiQg==}
    engines: {node: '>=4.0.0'}
    hasBin: true

  /mimic-fn/1.2.0:
    resolution: {integrity: sha512-jf84uxzwiuiIVKiOLpfYk7N46TSy8ubTonmneY9vrpHNAnp0QBt2BxWV9dO3/j+BoVAb+a5G6YDPW3M5HOdMWQ==}
    engines: {node: '>=4'}
    dev: false

  /mimic-fn/2.1.0:
    resolution: {integrity: sha512-OqbOk5oEQeAZ8WXWydlu9HJjz9WVdEIvamMCcXmuqUYjTknH/sqsWvhQ3vgwKFRR1HpjvNBKQ37nbJgYzGqGcg==}
    engines: {node: '>=6'}

  /mimic-response/1.0.1:
    resolution: {integrity: sha512-j5EctnkH7amfV/q5Hgmoal1g2QHFJRraOtmx0JpIqkxhBhI/lJSl1nMpQ45hVarwNETOoWEimndZ4QK0RHxuxQ==}
    engines: {node: '>=4'}
    dev: true

  /mimic-response/3.1.0:
    resolution: {integrity: sha512-z0yWI+4FDrrweS8Zmt4Ej5HdJmky15+L2e6Wgn3+iK5fWzb6T3fhNFq2+MeTRb064c6Wr4N/wv0DzQTjNzHNGQ==}
    engines: {node: '>=10'}
    dev: true

  /min-indent/1.0.1:
    resolution: {integrity: sha512-I9jwMn07Sy/IwOj3zVkVik2JTvgpaykDZEigL6Rx6N9LbMywwUSMtxET+7lVoDLLd3O3IXwJwvuuns8UB/HeAg==}
    engines: {node: '>=4'}
    dev: true

  /minimatch/3.0.4:
    resolution: {integrity: sha512-yJHVQEhyqPLUTgt9B83PXu6W3rx4MvvHvSUvToogpwoGDOUQ+yDrR0HRot+yOCdCO7u4hX3pWft6kWBBcqh0UA==}
    dependencies:
      brace-expansion: 1.1.11

  /minimatch/3.1.2:
    resolution: {integrity: sha512-J7p63hRiAjw1NDEww1W7i37+ByIrOWO5XQQAzZ3VOcL0PNybwpfmV/N05zFAzwQ9USyEcX6t3UO+K5aqBQOIHw==}
    dependencies:
      brace-expansion: 1.1.11

  /minimatch/5.1.6:
    resolution: {integrity: sha512-lKwV/1brpG6mBUFHtb7NUmtABCb2WZZmm2wNiOA5hAb8VdCS4B3dtMWyvcoViccwAW/COERjXLt0zP1zXUN26g==}
    engines: {node: '>=10'}
    dependencies:
      brace-expansion: 2.0.1

  /minimist/1.2.8:
    resolution: {integrity: sha512-2yyAR8qBkN3YuheJanUpWC5U3bb5osDywNB8RzDVlDwDHbocAJveqqj1u8+SVD7jkWT4yvsHCpWqqWqAxb0zCA==}

  /minipass/3.3.6:
    resolution: {integrity: sha512-DxiNidxSEK+tHG6zOIklvNOwm3hvCrbUrdtzY74U6HKTJxvIDfOUL5W5P2Ghd3DTkhhKPYGqeNUIh5qcM4YBfw==}
    engines: {node: '>=8'}
    dependencies:
      yallist: 4.0.0

  /minipass/4.0.3:
    resolution: {integrity: sha512-OW2r4sQ0sI+z5ckEt5c1Tri4xTgZwYDxpE54eqWlQloQRoWtXjqt9udJ5Z4dSv7wK+nfFI7FRXyCpBSft+gpFw==}
    engines: {node: '>=8'}

  /minizlib/2.1.2:
    resolution: {integrity: sha512-bAxsR8BVfj60DWXHE3u30oHzfl4G7khkSuPW+qvpd7jFRHm7dLxOjUk1EHACJ/hxLY8phGJ0YhYHZo7jil7Qdg==}
    engines: {node: '>= 8'}
    dependencies:
      minipass: 3.3.6
      yallist: 4.0.0

  /mkdirp-classic/0.5.3:
    resolution: {integrity: sha512-gKLcREMhtuZRwRAfqP3RFW+TK4JqApVBtOIftVgjuABpAtpxhPGaDcfvbhNvD0B8iD1oUr/txX35NjcaY6Ns/A==}
    dev: true

  /mkdirp/0.5.6:
    resolution: {integrity: sha512-FP+p8RB8OWpF3YZBCrP5gtADmtXApB5AMLn+vdyA+PyxCjrCs00mjyUozssO33cwDeT3wNGdLxJ5M//YqtHAJw==}
    hasBin: true
    dependencies:
      minimist: 1.2.8

  /mkdirp/1.0.4:
    resolution: {integrity: sha512-vVqVZQyf3WLx2Shd0qJ9xuvqgAyKPLAiqITEtqW0oIUjzo3PePDd6fW9iFz30ef7Ysp/oiWqbhszeGWW2T6Gzw==}
    engines: {node: '>=10'}
    hasBin: true

  /mocha-skip-if/0.0.3:
    resolution: {integrity: sha512-MFv2uymlrAl4q0kd55Bn/dyhvSP+jg14lWFTL6KFY2uBtzJWbwhHG1RcR+wZEIE2OnAFUX9dyJq+t3GGZwK3YQ==}
    dev: true

  /mocha/8.4.0:
    resolution: {integrity: sha512-hJaO0mwDXmZS4ghXsvPVriOhsxQ7ofcpQdm8dE+jISUOKopitvnXFQmpRR7jd2K6VBG6E26gU3IAbXXGIbu4sQ==}
    engines: {node: '>= 10.12.0'}
    hasBin: true
    dependencies:
      '@ungap/promise-all-settled': 1.1.2
      ansi-colors: 4.1.1
      browser-stdout: 1.3.1
      chokidar: 3.5.1
      debug: 4.3.1_supports-color@8.1.1
      diff: 5.0.0
      escape-string-regexp: 4.0.0
      find-up: 5.0.0
      glob: 7.1.6
      growl: 1.10.5
      he: 1.2.0
      js-yaml: 4.0.0
      log-symbols: 4.0.0
      minimatch: 3.0.4
      ms: 2.1.3
      nanoid: 3.1.20
      serialize-javascript: 5.0.1
      strip-json-comments: 3.1.1
      supports-color: 8.1.1
      which: 2.0.2
      wide-align: 1.1.3
      workerpool: 6.1.0
      yargs: 16.2.0
      yargs-parser: 20.2.4
      yargs-unparser: 2.0.0

  /mock-jwks/1.0.3_nock@11.8.2:
    resolution: {integrity: sha512-/O+mwJUp9FITzXqMUWz9mxoQSUe2DTgx7J0TiM02BxExGM47/llZRAEDiuJTtIGCFa11J3rAuSPE2BZw2kTFIQ==}
    peerDependencies:
      nock: ^11 || ^12 || ^13
    dependencies:
      base64-url: 2.3.3
      jsonwebtoken: 8.5.1
      nock: 11.8.2
      node-forge: 1.3.1
      node-rsa: 0.4.2
    dev: true

  /mock-stdin/0.3.1:
    resolution: {integrity: sha512-90qhQ0WeQjhzWuutBvvKa0ShYkSr13ttqOkN7e+G8ZyWFQmsQt+N6gY0YnFCF9xrV7zBsnCPTkiyd7xXknwIJg==}
    dev: true

  /mock-stdin/1.0.0:
    resolution: {integrity: sha512-tukRdb9Beu27t6dN+XztSRHq9J0B/CoAOySGzHfn8UTfmqipA5yNT/sDUEyYdAV3Hpka6Wx6kOMxuObdOex60Q==}
    dev: true

  /ms/2.0.0:
    resolution: {integrity: sha512-Tpp60P6IUJDTuOq/5Z8cdskzJujfwqfOTkrwIwj7IRISpnkJnT6SyJ4PCPnGMoFjC9ddhal5KVIYtAt97ix05A==}

  /ms/2.1.2:
    resolution: {integrity: sha512-sGkPx+VjMtmA6MX27oA4FBFELFCZZ4S4XqeGOXCv68tT+jb3vk/RyaKWP0PTKyWtmLSM0b+adUTEvbs1PEaH2w==}

  /ms/2.1.3:
    resolution: {integrity: sha512-6FlzubTLZG3J2a/NVCAleEhjzq5oxgHyaCU9yYXvcLsvoVaHJq/s5xXI6/XXP6tz7R9xAOtHnSO/tXtF3WRTlA==}

  /mustache/4.1.0:
    resolution: {integrity: sha512-0FsgP/WVq4mKyjolIyX+Z9Bd+3WS8GOwoUTyKXT5cTYMGeauNTi2HPCwERqseC1IHAy0Z7MDZnJBfjabd4O8GQ==}
    hasBin: true
    dev: false

  /mute-stream/0.0.8:
    resolution: {integrity: sha512-nnbWWOkoWyUsTjKrhgD0dcz22mdkSnpYqbEjIm2nhwhuxlSkpywJmBo8h0ZqJdkp73mb90SssHkN4rsRaBAfAA==}

  /nanoid/2.1.11:
    resolution: {integrity: sha512-s/snB+WGm6uwi0WjsZdaVcuf3KJXlfGl2LcxgwkEwJF0D/BWzVWAZW/XY4bFaiR7s0Jk3FPvlnepg1H1b1UwlA==}
    dev: true

  /nanoid/3.1.20:
    resolution: {integrity: sha512-a1cQNyczgKbLX9jwbS/+d7W8fX/RfgYR7lVWwWOGIPNgK2m0MWvrGF6/m4kk6U3QcFMnZf3RIhL0v2Jgh/0Uxw==}
    engines: {node: ^10 || ^12 || ^13.7 || ^14 || >=15.0.1}
    hasBin: true

  /native-promise-only/0.8.1:
    resolution: {integrity: sha512-zkVhZUA3y8mbz652WrL5x0fB0ehrBkulWT3TomAQ9iDtyXZvzKeEA6GPxAItBYeNYl5yngKRX612qHOhvMkDeg==}
    dev: true

  /natural-compare-lite/1.4.0:
    resolution: {integrity: sha512-Tj+HTDSJJKaZnfiuw+iaF9skdPpTo2GtEly5JHnWV/hfv2Qj/9RKsGISQtLh2ox3l5EAGw487hnBee0sIJ6v2g==}

  /natural-compare/1.4.0:
    resolution: {integrity: sha512-OWND8ei3VtNC9h7V60qff3SVobHr996CTwgxubgyQYEpg290h9J0buyECNNJexkFm5sOajh5G116RYA1c8ZMSw==}

  /natural-orderby/2.0.3:
    resolution: {integrity: sha512-p7KTHxU0CUrcOXe62Zfrb5Z13nLvPhSWR/so3kFulUQU0sgUll2Z0LwpsLN351eOOD+hRGu/F1g+6xDfPeD++Q==}

  /ncjsm/4.3.2:
    resolution: {integrity: sha512-6d1VWA7FY31CpI4Ki97Fpm36jfURkVbpktizp8aoVViTZRQgr/0ddmlKerALSSlzfwQRBeSq1qwwVcBJK4Sk7Q==}
    dependencies:
      builtin-modules: 3.3.0
      deferred: 0.7.11
      es5-ext: 0.10.62
      es6-set: 0.1.6
      ext: 1.7.0
      find-requires: 1.0.0
      fs2: 0.3.9
      type: 2.7.2
    dev: true

  /ncp/2.0.0:
    resolution: {integrity: sha512-zIdGUrPRFTUELUvr3Gmc7KZ2Sw/h1PiVM0Af/oHB6zgnV1ikqSfRk+TOufi79aHYCW3NiOXmr1BP5nWbzojLaA==}
    hasBin: true

  /nedb/1.8.0:
    resolution: {integrity: sha512-ip7BJdyb5m+86ZbSb4y10FCCW9g35+U8bDRrZlAfCI6m4dKwEsQ5M52grcDcVK4Vm/vnPlDLywkyo3GliEkb5A==}
    dependencies:
      async: 0.2.10
      binary-search-tree: 0.2.5
      localforage: 1.10.0
      mkdirp: 0.5.6
      underscore: 1.4.4

  /needle/2.9.1:
    resolution: {integrity: sha512-6R9fqJ5Zcmf+uYaFgdIHmLwNldn5HbK8L5ybn7Uz+ylX/rnOsSp1AHcvQSrCaFN+qNM1wpymHqD7mVasEOlHGQ==}
    engines: {node: '>= 4.4.x'}
    hasBin: true
    dependencies:
      debug: 3.2.7
      iconv-lite: 0.4.24
      sax: 1.2.4
    dev: false

  /negotiator/0.6.3:
    resolution: {integrity: sha512-+EUsqGPLsM+j/zdChZjsnX51g4XrHFOIXwfnCVPGlQk/k5giakcKsuxCObBRu6DSm9opw/O6slWbJdghQM4bBg==}
    engines: {node: '>= 0.6'}

  /next-tick/1.1.0:
    resolution: {integrity: sha512-CXdUiJembsNjuToQvxayPZF9Vqht7hewsvy2sOWafLvi2awflj9mOC6bHIg50orX8IJvWKY9wYQ/zB2kogPslQ==}
    dev: true

  /nice-try/1.0.5:
    resolution: {integrity: sha512-1nh45deeb5olNY7eX82BkPO7SSxR5SSYJiPTrTdFUVYwAl8CKMA5N9PjTYkHiRjisVcxcQ1HXdLhx2qxxJzLNQ==}

  /nise/4.1.0:
    resolution: {integrity: sha512-eQMEmGN/8arp0xsvGoQ+B1qvSkR73B1nWSCh7nOt5neMCtwcQVYQGdzQMhcNscktTsWB54xnlSQFzOAPJD8nXA==}
    dependencies:
      '@sinonjs/commons': 1.8.6
      '@sinonjs/fake-timers': 6.0.1
      '@sinonjs/text-encoding': 0.7.2
      just-extend: 4.2.1
      path-to-regexp: 1.8.0

  /nock/11.8.2:
    resolution: {integrity: sha512-udrFXJ/aqPM9NmrKOcNJ67lvrs/zroNq2sbumhaMPW5JLNy/6LsWiZEwU9DiQIUHOcOCR4MPeqIG7uQNbDGExA==}
    engines: {node: '>= 8.0'}
    dependencies:
      debug: 4.3.4
      json-stringify-safe: 5.0.1
      lodash: 4.17.21
      mkdirp: 0.5.6
      propagate: 2.0.1
    transitivePeerDependencies:
      - supports-color
    dev: true

  /nock/13.3.0:
    resolution: {integrity: sha512-HHqYQ6mBeiMc+N038w8LkMpDCRquCHWeNmN3v6645P3NhN2+qXOBqvPqo7Rt1VyCMzKhJ733wZqw5B7cQVFNPg==}
    engines: {node: '>= 10.13'}
    dependencies:
      debug: 4.3.4
      json-stringify-safe: 5.0.1
      lodash: 4.17.21
      propagate: 2.0.1
    transitivePeerDependencies:
      - supports-color
    dev: true

  /node-abort-controller/3.1.1:
    resolution: {integrity: sha512-AGK2yQKIjRuqnc6VkX2Xj5d+QW8xZ87pa1UK6yA6ouUyuxfHuMP6umE5QK7UmTeOAymo+Zx1Fxiuw9rVx8taHQ==}

  /node-dir/0.1.17:
    resolution: {integrity: sha512-tmPX422rYgofd4epzrNoOXiE8XFZYOcCq1vD7MAXCDO+O+zndlA2ztdKKMa+EeuBG5tHETpr4ml4RGgpqDCCAg==}
    engines: {node: '>= 0.10.5'}
    dependencies:
      minimatch: 3.1.2
    dev: true

  /node-fetch/1.7.3:
    resolution: {integrity: sha512-NhZ4CsKx7cYm2vSrBAr2PvFOe6sWDf0UYLRqA6svUYg7+/TSfVAu49jYC4BvQ4Sms9SZgdqGBgroqfDhJdTyKQ==}
    dependencies:
      encoding: 0.1.13
      is-stream: 1.1.0
    dev: false

  /node-fetch/2.6.7:
    resolution: {integrity: sha512-ZjMPFEfVx5j+y2yF35Kzx5sF7kDzxuDj6ziH4FFbOp87zKDZNx8yExJIb05OGF4Nlt9IHFIMBkRl41VdvcNdbQ==}
    engines: {node: 4.x || >=6.0.0}
    peerDependencies:
      encoding: ^0.1.0
    peerDependenciesMeta:
      encoding:
        optional: true
    dependencies:
      whatwg-url: 5.0.0

  /node-fetch/2.6.9:
    resolution: {integrity: sha512-DJm/CJkZkRjKKj4Zi4BsKVZh3ValV5IR5s7LVZnW+6YMh0W1BfNA8XSs6DLMGYlId5F3KnA70uu2qepcR08Qqg==}
    engines: {node: 4.x || >=6.0.0}
    peerDependencies:
      encoding: ^0.1.0
    peerDependenciesMeta:
      encoding:
        optional: true
    dependencies:
      whatwg-url: 5.0.0

  /node-forge/1.3.1:
    resolution: {integrity: sha512-dPEtOeMvF9VMcYV/1Wb8CPoVAXtp6MKMlcbAt4ddqmGqUJ6fQZFXkNZNkNlfevtNkGtaSoXf/vNNNSvgrdXwtA==}
    engines: {node: '>= 6.13.0'}
    dev: true

  /node-preload/0.2.1:
    resolution: {integrity: sha512-RM5oyBy45cLEoHqCeh+MNuFAxO0vTFBLskvQbOKnEE7YTTSN4tbN8QWDIPQ6L+WvKsB/qLEGpYe2ZZ9d4W9OIQ==}
    engines: {node: '>=8'}
    dependencies:
      process-on-spawn: 1.0.0
    dev: true

  /node-releases/2.0.10:
    resolution: {integrity: sha512-5GFldHPXVG/YZmFzJvKK2zDSzPKhEp0+ZR5SVaoSag9fsL5YgHbUHDfnG5494ISANDcK4KwPXAx2xqVEydmd7w==}
    dev: true

  /node-rsa/0.4.2:
    resolution: {integrity: sha512-Bvso6Zi9LY4otIZefYrscsUpo2mUpiAVIEmSZV2q41sP8tHZoert3Yu6zv4f/RXJqMNZQKCtnhDugIuCma23YA==}
    dependencies:
      asn1: 0.2.3
    dev: true

  /node-schedule/2.1.1:
    resolution: {integrity: sha512-OXdegQq03OmXEjt2hZP33W2YPs/E5BcFQks46+G2gAxs4gHOIVD1u7EqlYLYSKsaIpyKCK9Gbk0ta1/gjRSMRQ==}
    engines: {node: '>=6'}
    dependencies:
      cron-parser: 4.7.1
      long-timeout: 0.1.1
      sorted-array-functions: 1.3.0
    dev: false

  /node-version/1.2.0:
    resolution: {integrity: sha512-ma6oU4Sk0qOoKEAymVoTvk8EdXEobdS7m/mAGhDJ8Rouugho48crHBORAmy5BoOcv8wraPM6xumapQp5hl4iIQ==}
    engines: {node: '>=6.0.0'}

  /noms/0.0.0:
    resolution: {integrity: sha512-lNDU9VJaOPxUmXcLb+HQFeUgQQPtMI24Gt6hgfuMHRJgMRHMF/qZ4HJD3GDru4sSw9IQl2jPjAYnQrdIeLbwow==}
    dependencies:
      inherits: 2.0.4
      readable-stream: 1.0.34

  /normalize-package-data/2.5.0:
    resolution: {integrity: sha512-/5CMN3T0R4XTj4DcGaexo+roZSdSFW/0AOOTROrjxzCG1wrWXEsGbRKevjlIL+ZDE4sZlJr5ED4YW0yqmkK+eA==}
    dependencies:
      hosted-git-info: 2.8.9
      resolve: 1.22.1
      semver: 5.7.1
      validate-npm-package-license: 3.0.4
    dev: true

  /normalize-package-data/3.0.3:
    resolution: {integrity: sha512-p2W1sgqij3zMMyRC067Dg16bfzVH+w7hyegmpIvZ4JNjqtGOVAIvLmjBx3yP7YTe9vKJgkoNOPjwQGogDoMXFA==}
    engines: {node: '>=10'}
    dependencies:
      hosted-git-info: 4.1.0
      is-core-module: 2.11.0
      semver: 7.3.8
      validate-npm-package-license: 3.0.4
    dev: true

  /normalize-path/3.0.0:
    resolution: {integrity: sha512-6eZs5Ls3WtCisHWp9S2GUy8dqkpGi4BVSz3GaqiE6ezub0512ESztXUwUB6C6IKbQkY2Pnb/mD4WYojCRwcwLA==}
    engines: {node: '>=0.10.0'}

  /normalize-url/6.1.0:
    resolution: {integrity: sha512-DlL+XwOy3NxAQ8xuC0okPgK46iuVNAK01YN7RueYBqqFeGsBjV9XmCAzAdgt+667bCl5kPh9EqKKDwnaPG1I7A==}
    engines: {node: '>=10'}
    dev: true

  /npm-registry-utilities/1.0.0:
    resolution: {integrity: sha512-9xYfSJy2IFQw1i6462EJzjChL9e65EfSo2Cw6kl0EFeDp05VvU+anrQk3Fc0d1MbVCq7rWIxeer89O9SUQ/uOg==}
    engines: {node: '>=12.0'}
    dependencies:
      ext: 1.7.0
      fs2: 0.3.9
      memoizee: 0.4.15
      node-fetch: 2.6.9
      semver: 7.3.8
      type: 2.7.2
      validate-npm-package-name: 3.0.0
    transitivePeerDependencies:
      - encoding
    dev: true

  /npm-run-path/2.0.2:
    resolution: {integrity: sha512-lJxZYlT4DW/bRUtFh1MQIWqmLwQfAxnqWG4HhEdjMlkrJYnJn0Jrr2u3mgxqaWsdiBc76TYkTG/mhrnYTuzfHw==}
    engines: {node: '>=4'}
    dependencies:
      path-key: 2.0.1
    dev: true

  /npm-run-path/3.1.0:
    resolution: {integrity: sha512-Dbl4A/VfiVGLgQv29URL9xshU8XDY1GeLy+fsaZ1AA8JDSfjvr5P5+pzRbWqRSBxk6/DW7MIh8lTM/PaGnP2kg==}
    engines: {node: '>=8'}
    dependencies:
      path-key: 3.1.1
    dev: false

  /npm-run-path/4.0.1:
    resolution: {integrity: sha512-S48WzZW777zhNIrn7gxOlISNAqi9ZC/uQFnRdbeIHhZhCA6UqpkOT8T1G7BvfdgP4Er8gF4sUbaS0i7QvIfCWw==}
    engines: {node: '>=8'}
    dependencies:
      path-key: 3.1.1

  /nyc/15.1.0:
    resolution: {integrity: sha512-jMW04n9SxKdKi1ZMGhvUTHBN0EICCRkHemEoE5jm6mTYcqcdas0ATzgUgejlQUHMvpnOZqGB5Xxsv9KxJW1j8A==}
    engines: {node: '>=8.9'}
    hasBin: true
    dependencies:
      '@istanbuljs/load-nyc-config': 1.1.0
      '@istanbuljs/schema': 0.1.3
      caching-transform: 4.0.0
      convert-source-map: 1.9.0
      decamelize: 1.2.0
      find-cache-dir: 3.3.2
      find-up: 4.1.0
      foreground-child: 2.0.0
      get-package-type: 0.1.0
      glob: 7.2.3
      istanbul-lib-coverage: 3.2.0
      istanbul-lib-hook: 3.0.0
      istanbul-lib-instrument: 4.0.3
      istanbul-lib-processinfo: 2.0.3
      istanbul-lib-report: 3.0.0
      istanbul-lib-source-maps: 4.0.1
      istanbul-reports: 3.1.5
      make-dir: 3.1.0
      node-preload: 0.2.1
      p-map: 3.0.0
      process-on-spawn: 1.0.0
      resolve-from: 5.0.0
      rimraf: 3.0.2
      signal-exit: 3.0.7
      spawn-wrap: 2.0.0
      test-exclude: 6.0.0
      yargs: 15.4.1
    transitivePeerDependencies:
      - supports-color
    dev: true

  /oauth-sign/0.9.0:
    resolution: {integrity: sha512-fexhUFFPTGV8ybAtSIGbV6gOkSv8UtRbDBnAyLQw4QPKkgNlsH2ByPGtMUqdWkos6YCRmAqViwgZrJc/mRDzZQ==}

  /object-assign/4.1.1:
    resolution: {integrity: sha512-rJgTQnkUnH1sFw8yT6VSU3zD3sWmu6sZhIseY8VX+GRu3P6F7Fu+JNDoXfklElbLJSnc3FUQHVe4cU5hj+BcUg==}
    engines: {node: '>=0.10.0'}

  /object-hash/2.2.0:
    resolution: {integrity: sha512-gScRMn0bS5fH+IuwyIFgnh9zBdo4DV+6GhygmWM9HyNJSgS0hScp1f5vjtm7oIIOiT9trXrShAkLFSc2IqKNgw==}
    engines: {node: '>= 6'}

  /object-inspect/1.12.3:
    resolution: {integrity: sha512-geUvdk7c+eizMNUDkRpW1wJwgfOiOeHbxBR/hLXK1aT6zmVSO0jsQcs7fj6MGw89jC/cjGfLcNOrtMYtGqm81g==}

  /object-keys/1.1.1:
    resolution: {integrity: sha512-NuAESUOUMrlIXOfHKzD6bpPu3tYt3xvjNdRIQ+FeT0lNb4K8WR70CaDxhuNguS2XG+GjkyMwOzsN5ZktImfhLA==}
    engines: {node: '>= 0.4'}

  /object-treeify/1.1.33:
    resolution: {integrity: sha512-EFVjAYfzWqWsBMRHPMAXLCDIJnpMhdWAqR7xG6M6a2cs6PMFpl/+Z20w9zDW4vkxOFfddegBKq9Rehd0bxWE7A==}
    engines: {node: '>= 10'}

  /object.assign/4.1.4:
    resolution: {integrity: sha512-1mxKf0e58bvyjSCtKYY4sRe9itRk3PJpquJOjeIkz885CczcI4IvJJDLPS72oowuSh+pBxUFROpX+TU++hxhZQ==}
    engines: {node: '>= 0.4'}
    dependencies:
      call-bind: 1.0.2
      define-properties: 1.2.0
      has-symbols: 1.0.3
      object-keys: 1.1.1

  /object.values/1.1.6:
    resolution: {integrity: sha512-FVVTkD1vENCsAcwNs9k6jea2uHC/X0+JcjG8YA60FN5CMaJmG95wT9jek/xX9nornqGRrBkKtzuAu2wuHpKqvw==}
    engines: {node: '>= 0.4'}
    dependencies:
      call-bind: 1.0.2
      define-properties: 1.2.0
      es-abstract: 1.21.1

  /obliterator/2.0.4:
    resolution: {integrity: sha512-lgHwxlxV1qIg1Eap7LgIeoBWIMFibOjbrYPIPJZcI1mmGAI2m3lNYpK12Y+GBdPQ0U1hRwSord7GIaawz962qQ==}

  /oidc-token-hash/5.0.1:
    resolution: {integrity: sha512-EvoOtz6FIEBzE+9q253HsLCVRiK/0doEJ2HCvvqMQb3dHZrP3WlJKYtJ55CRTw4jmYomzH4wkPuCj/I3ZvpKxQ==}
    engines: {node: ^10.13.0 || >=12.0.0}
    optional: true

  /on-finished/2.4.1:
    resolution: {integrity: sha512-oVlzkg3ENAhCk2zdv7IJwd/QUD4z2RxRwpkcGY8psCVcCYZNq4wYnVWALHM+brtuJjePWiYF/ClmuDr8Ch5+kg==}
    engines: {node: '>= 0.8'}
    dependencies:
      ee-first: 1.1.1

  /once/1.4.0:
    resolution: {integrity: sha512-lNaJgI+2Q5URQBkccEKHTQOPaXdUxnZZElQTZY0MFUAuaEqe1E+Nyvgdz/aIyNi6Z9MzO5dv1H8n58/GELp3+w==}
    dependencies:
      wrappy: 1.0.2

  /onetime/2.0.1:
    resolution: {integrity: sha512-oyyPpiMaKARvvcgip+JV+7zci5L8D1W9RZIz2l1o08AM3pfspitVWnPt3mzHcBPp12oYMTy0pqrFs/C+m3EwsQ==}
    engines: {node: '>=4'}
    dependencies:
      mimic-fn: 1.2.0
    dev: false

  /onetime/5.1.2:
    resolution: {integrity: sha512-kbpaSSGJTWdAY5KPVeMOKXSrPtr8C8C7wodJbcsd51jRnmD+GZu8Y0VoU6Dm5Z4vWr0Ig/1NKuWRKf7j5aaYSg==}
    engines: {node: '>=6'}
    dependencies:
      mimic-fn: 2.1.0

  /oo-ascii-tree/1.75.0:
    resolution: {integrity: sha512-rM9YrFT0Zzes3nLF37sGJIlHIjLQpnEI17LcbioXw83oMHqdc8QW5pE9/IHkYlYRbN2Z+sRouSCkrXFZRai2Mg==}
    engines: {node: '>= 14.6.0'}

  /open/7.4.2:
    resolution: {integrity: sha512-MVHddDVweXZF3awtlAS+6pgKLlm/JgxZ90+/NBurBoQctVOOB/zDdVjcyPzQ+0laDGbsWgrRkflI65sQeOgT9Q==}
    engines: {node: '>=8'}
    dependencies:
      is-docker: 2.2.1
      is-wsl: 2.2.0
    dev: true

  /open/8.4.2:
    resolution: {integrity: sha512-7x81NCL719oNbsq/3mh+hVrAWmFuEYUqrq/Iw3kUzH8ReypT9QQ0BLoJS7/G9k6N81XjW4qHWtjWwe/9eLy1EQ==}
    engines: {node: '>=12'}
    dependencies:
      define-lazy-prop: 2.0.0
      is-docker: 2.2.1
      is-wsl: 2.2.0

  /openid-client/5.4.0:
    resolution: {integrity: sha512-hgJa2aQKcM2hn3eyVtN12tEA45ECjTJPXCgUh5YzTzy9qwapCvmDTVPWOcWVL0d34zeQoQ/hbG9lJhl3AYxJlQ==}
    requiresBuild: true
    dependencies:
      jose: 4.12.0
      lru-cache: 6.0.0
      object-hash: 2.2.0
      oidc-token-hash: 5.0.1
    optional: true

  /optimism/0.10.3:
    resolution: {integrity: sha512-9A5pqGoQk49H6Vhjb9kPgAeeECfUDF6aIICbMDL23kDLStBn1MWk3YvcZ4xWF9CsSf6XEgvRLkXy4xof/56vVw==}
    dependencies:
      '@wry/context': 0.4.4

  /optionator/0.8.3:
    resolution: {integrity: sha512-+IW9pACdk3XWmmTXG8m3upGUJst5XRGzxMRjXzAuJ1XnIFNvfhjjIuYkDvysnPQ7qzqVzLt78BCruntqRhWQbA==}
    engines: {node: '>= 0.8.0'}
    dependencies:
      deep-is: 0.1.4
      fast-levenshtein: 2.0.6
      levn: 0.3.0
      prelude-ls: 1.1.2
      type-check: 0.3.2
      word-wrap: 1.2.3
    dev: true

  /optionator/0.9.1:
    resolution: {integrity: sha512-74RlY5FCnhq4jRxVUPKDaRwrVNXMqsGsiW6AJw4XK8hmtm10wC0ypZBLw5IIp85NZMr91+qd1RvvENwg7jjRFw==}
    engines: {node: '>= 0.8.0'}
    dependencies:
      deep-is: 0.1.4
      fast-levenshtein: 2.0.6
      levn: 0.4.1
      prelude-ls: 1.2.1
      type-check: 0.4.0
      word-wrap: 1.2.3

  /ora/3.4.0:
    resolution: {integrity: sha512-eNwHudNbO1folBP3JsZ19v9azXWtQZjICdr3Q0TDPIaeBQ3mXLrh54wM+er0+hSp+dWKf+Z8KM58CYzEyIYxYg==}
    engines: {node: '>=6'}
    dependencies:
      chalk: 2.4.2
      cli-cursor: 2.1.0
      cli-spinners: 2.7.0
      log-symbols: 2.2.0
      strip-ansi: 5.2.0
      wcwidth: 1.0.1
    dev: false

  /ora/5.4.1:
    resolution: {integrity: sha512-5b6Y85tPxZZ7QytO+BQzysW31HJku27cRIlkbAXaNx+BdcVi+LlRFmVXzeF6a7JCwJpyw5c4b+YSVImQIrBpuQ==}
    engines: {node: '>=10'}
    dependencies:
      bl: 4.1.0
      chalk: 4.1.2
      cli-cursor: 3.1.0
      cli-spinners: 2.7.0
      is-interactive: 1.0.0
      is-unicode-supported: 0.1.0
      log-symbols: 4.1.0
      strip-ansi: 6.0.1
      wcwidth: 1.0.1
    dev: true

  /os-tmpdir/1.0.2:
    resolution: {integrity: sha512-D2FR03Vir7FIu45XBY20mTb+/ZSWB00sjU9jdQXt83gDrI4Ztz5Fs7/yy74g2N5SVQY4xY1qDr4rNddwYRVX0g==}
    engines: {node: '>=0.10.0'}

  /p-cancelable/2.1.1:
    resolution: {integrity: sha512-BZOr3nRQHOntUjTrH8+Lh54smKHoHyur8We1V8DSMVrl5A2malOOwuJRnKRDjSnkoeBh4at6BwEnb5I7Jl31wg==}
    engines: {node: '>=8'}
    dev: true

  /p-event/4.2.0:
    resolution: {integrity: sha512-KXatOjCRXXkSePPb1Nbi0p0m+gQAwdlbhi4wQKJPI1HsMQS9g+Sqp2o+QHziPr7eYJyOZet836KoHEVM1mwOrQ==}
    engines: {node: '>=8'}
    dependencies:
      p-timeout: 3.2.0
    dev: true

  /p-finally/1.0.0:
    resolution: {integrity: sha512-LICb2p9CB7FS+0eR1oqWnHhp0FljGLZCWBE9aix0Uye9W8LTQPwMTYVGWQWIw9RdQiDg4+epXQODwIYJtSJaow==}
    engines: {node: '>=4'}
    dev: true

  /p-finally/2.0.1:
    resolution: {integrity: sha512-vpm09aKwq6H9phqRQzecoDpD8TmVyGw70qmWlyq5onxY7tqyTTFVvxMykxQSQKILBSFlbXpypIw2T1Ml7+DDtw==}
    engines: {node: '>=8'}
    dev: false

  /p-limit/2.3.0:
    resolution: {integrity: sha512-//88mFWSJx8lxCzwdAABTJL2MyWB12+eIY7MDL2SqLmAkeKU9qxRvWuSyTjm3FUmpBEMuFfckAIqEaVGUDxb6w==}
    engines: {node: '>=6'}
    dependencies:
      p-try: 2.2.0

  /p-limit/3.1.0:
    resolution: {integrity: sha512-TYOanM3wGwNGsZN2cVTYPArw454xnXj5qmWF1bEoAc4+cU/ol7GVh7odevjp1FNHduHc3KZMcFduxU5Xc6uJRQ==}
    engines: {node: '>=10'}
    dependencies:
      yocto-queue: 0.1.0

  /p-locate/3.0.0:
    resolution: {integrity: sha512-x+12w/To+4GFfgJhBEpiDcLozRJGegY+Ei7/z0tSLkMmxGZNybVMSfWj9aJn8Z5Fc7dBUNJOOVgPv2H7IwulSQ==}
    engines: {node: '>=6'}
    dependencies:
      p-limit: 2.3.0
    dev: true

  /p-locate/4.1.0:
    resolution: {integrity: sha512-R79ZZ/0wAxKGu3oYMlz8jy/kbhsNrS7SKZ7PxEHBgJ5+F2mtFW2fK2cOtBh1cHYkQsbzFV7I+EoRKe6Yt0oK7A==}
    engines: {node: '>=8'}
    dependencies:
      p-limit: 2.3.0

  /p-locate/5.0.0:
    resolution: {integrity: sha512-LaNjtRWUBY++zB5nE/NwcaoMylSPk+S+ZHNB1TzdbMJMny6dynpAGt7X/tl/QYq3TIeE6nxHppbo2LGymrG5Pw==}
    engines: {node: '>=10'}
    dependencies:
      p-limit: 3.1.0

  /p-map/3.0.0:
    resolution: {integrity: sha512-d3qXVTF/s+W+CdJ5A29wywV2n8CQQYahlgz2bFiA+4eVNJbHJodPZ+/gXwPGh0bOqA+j8S+6+ckmvLGPk1QpxQ==}
    engines: {node: '>=8'}
    dependencies:
      aggregate-error: 3.1.0
    dev: true

  /p-timeout/3.2.0:
    resolution: {integrity: sha512-rhIwUycgwwKcP9yTOOFK/AKsAopjjCakVqLHePO3CC6Mir1Z99xT+R63jZxAT5lFZLa2inS5h+ZS2GvR99/FBg==}
    engines: {node: '>=8'}
    dependencies:
      p-finally: 1.0.0
    dev: true

  /p-try/2.2.0:
    resolution: {integrity: sha512-R4nPAVTAU0B9D35/Gk3uJf/7XYbQcyohSKdvAxIRSNghFl4e71hVoGnBNQz9cWaXxO2I10KTC+3jMdvvoKw6dQ==}
    engines: {node: '>=6'}

  /package-hash/4.0.0:
    resolution: {integrity: sha512-whdkPIooSu/bASggZ96BWVvZTRMOFxnyUG5PnTSGKoJE2gd5mbVNmR2Nj20QFzxYYgAXpoqC+AiXzl+UMRh7zQ==}
    engines: {node: '>=8'}
    dependencies:
      graceful-fs: 4.2.10
      hasha: 5.2.2
      lodash.flattendeep: 4.4.0
      release-zalgo: 1.0.0
    dev: true

  /pako/1.0.11:
    resolution: {integrity: sha512-4hLB8Py4zZce5s4yd9XzopqwVv/yGNhV1Bl8NTmCq1763HeK2+EwVTv+leGeL13Dnh2wfbqowVPXCIO0z4taYw==}
    dev: true

  /parent-module/1.0.1:
    resolution: {integrity: sha512-GQ2EWRpQV8/o+Aw8YqtfZZPfNRWZYkbidE9k5rpl/hC3vtHHBfGm2Ifi6qWV+coDGkrUKZAxE3Lot5kcsRlh+g==}
    engines: {node: '>=6'}
    dependencies:
      callsites: 3.1.0

  /parse-json/4.0.0:
    resolution: {integrity: sha512-aOIos8bujGN93/8Ox/jPLh7RwVnPEysynVFE+fQZyg6jKELEHwzgKdLRFHUgXJL6kylijVSBC4BvN9OmsB48Rw==}
    engines: {node: '>=4'}
    dependencies:
      error-ex: 1.3.2
      json-parse-better-errors: 1.0.2
    dev: true

  /parse-json/5.2.0:
    resolution: {integrity: sha512-ayCKvm/phCGxOkYRSCM82iDwct8/EonSEgCSxWxD7ve6jHggsFl4fZVQBPRNgQoKiuV/odhFrGzQXZwbifC8Rg==}
    engines: {node: '>=8'}
    dependencies:
      '@babel/code-frame': 7.18.6
      error-ex: 1.3.2
      json-parse-even-better-errors: 2.3.1
      lines-and-columns: 1.2.4
    dev: true

  /parseurl/1.3.3:
    resolution: {integrity: sha512-CiyeOxFT/JZyN5m0z9PfXw4SCBJ6Sygz1Dpl0wqjlhDEGGBP1GnsUVEL0p63hoG1fcj3fHynXi9NYO4nWOL+qQ==}
    engines: {node: '>= 0.8'}

  /password-prompt/1.1.2:
    resolution: {integrity: sha512-bpuBhROdrhuN3E7G/koAju0WjVw9/uQOG5Co5mokNj0MiOSBVZS1JTwM4zl55hu0WFmIEFvO9cU9sJQiBIYeIA==}
    dependencies:
      ansi-escapes: 3.2.0
      cross-spawn: 6.0.5

  /patch-console/1.0.0:
    resolution: {integrity: sha512-nxl9nrnLQmh64iTzMfyylSlRozL7kAXIaxw1fVcLYdyhNkJCRUzirRZTikXGJsg+hc4fqpneTK6iU2H1Q8THSA==}
    engines: {node: '>=10'}

  /path-browserify/1.0.1:
    resolution: {integrity: sha512-b7uo2UCUOYZcnF/3ID0lulOJi/bafxa1xPe7ZPsammBSpjSWQkjNxlt635YGS2MiR9GjvuXCtz2emr3jbsz98g==}
    dev: false

  /path-exists/3.0.0:
    resolution: {integrity: sha512-bpC7GYwiDYQ4wYLe+FA8lhRjhQCMcQGuSgGGqDkg/QerRWw9CmGRT0iSOVRSZJ29NMLZgIzqaljJ63oaL4NIJQ==}
    engines: {node: '>=4'}
    dev: true

  /path-exists/4.0.0:
    resolution: {integrity: sha512-ak9Qy5Q7jYb2Wwcey5Fpvg2KoAc/ZIhLSLOSBmRmygPsGwkVVt0fZa0qrtMz+m6tJTAHfZQ8FnmB4MG4LWy7/w==}
    engines: {node: '>=8'}

  /path-is-absolute/1.0.1:
    resolution: {integrity: sha512-AVbw3UJ2e9bq64vSaS9Am0fje1Pa8pbGqTTsmXfaIiMpnr5DlDhfJOuLj9Sf95ZPVDAUerDfEk88MPmPe7UCQg==}
    engines: {node: '>=0.10.0'}

  /path-key/2.0.1:
    resolution: {integrity: sha512-fEHGKCSmUSDPv4uoj8AlD+joPlq3peND+HRYyxFz4KPw4z926S/b8rIuFs2FYJg3BwsxJf6A9/3eIdLaYC+9Dw==}
    engines: {node: '>=4'}

  /path-key/3.1.1:
    resolution: {integrity: sha512-ojmeN0qd+y0jszEtoY48r0Peq5dwMEkIlCOu6Q5f41lfkswXuKtYrhgoTpLnyIcHm24Uhqx+5Tqm2InSwLhE6Q==}
    engines: {node: '>=8'}

  /path-loader/1.0.12_supports-color@8.1.1:
    resolution: {integrity: sha512-n7oDG8B+k/p818uweWrOixY9/Dsr89o2TkCm6tOTex3fpdo2+BFDgR+KpB37mGKBRsBAlR8CIJMFN0OEy/7hIQ==}
    dependencies:
      native-promise-only: 0.8.1
      superagent: 7.1.6_supports-color@8.1.1
    transitivePeerDependencies:
      - supports-color
    dev: true

  /path-parse/1.0.7:
    resolution: {integrity: sha512-LDJzPVEEEPR+y48z93A0Ed0yXb8pAByGWo/k5YYdYgpY2/2EsOsksJrq7lOHxryrVOn1ejG6oAp8ahvOIQD8sw==}

  /path-to-regexp/0.1.7:
    resolution: {integrity: sha512-5DFkuoqlv1uYQKxy8omFBeJPQcdoE07Kv2sferDCrAq1ohOU+MSDswDIbnx3YAM60qIOnYa53wBhXW0EbMonrQ==}

  /path-to-regexp/1.8.0:
    resolution: {integrity: sha512-n43JRhlUKUAlibEJhPeir1ncUID16QnEjNpwzNdO3Lm4ywrBpBZ5oLD0I6br9evr1Y9JTqwRtAh7JLoOzAQdVA==}
    dependencies:
      isarray: 0.0.1

  /path-type/4.0.0:
    resolution: {integrity: sha512-gDKb8aZMDeD/tZWs9P6+q0J9Mwkdl6xMV8TjnGP3qJVJ06bdMgkbBlLU8IdfOsIsFz2BW1rNVT3XuNEl8zPAvw==}
    engines: {node: '>=8'}

  /path2/0.1.0:
    resolution: {integrity: sha512-TX+cz8Jk+ta7IvRy2FAej8rdlbrP0+uBIkP/5DTODez/AuL/vSb30KuAdDxGVREXzn8QfAiu5mJYJ1XjbOhEPA==}
    dev: true

  /pathval/1.1.1:
    resolution: {integrity: sha512-Dp6zGqpTdETdR63lehJYPeIOqpiNBNtc7BpWSLrOje7UaIsE5aY92r/AunQA7rsXvet3lrJ3JnZX29UPTKXyKQ==}

  /peek-readable/4.1.0:
    resolution: {integrity: sha512-ZI3LnwUv5nOGbQzD9c2iDG6toheuXSZP5esSHBjopsXH4dg19soufvpUGA3uohi5anFtGb2lhAVdHzH6R/Evvg==}
    engines: {node: '>=8'}
    dev: true

  /pend/1.2.0:
    resolution: {integrity: sha512-F3asv42UuXchdzt+xXqfW1OGlVBe+mxa2mqI0pg5yAHZPvFmY3Y6drSf/GQ1A86WgWEN9Kzh/WrgKa6iGcHXLg==}
    dev: true

  /performance-now/2.1.0:
    resolution: {integrity: sha512-7EAHlyLHI56VEIdK57uwHdHKIaAGbnXPiw0yWbarQZOKaKpvUIgW0jWRVLiatnM+XXlSwsanIBH/hzGMJulMow==}

  /picocolors/1.0.0:
    resolution: {integrity: sha512-1fygroTLlHu66zi26VoTDv8yRgm0Fccecssto+MhsZ0D/DGW2sm8E8AjW7NU5VVTRt5GxbeZ5qBuJr+HyLYkjQ==}
    dev: true

  /picomatch/2.3.1:
    resolution: {integrity: sha512-JU3teHTNjmE2VCGFzuY8EXzCDVwEqB2a8fsIvwaStHhAWJEeVd1o1QD80CU6+ZdEXXSLbSsuLwJjkCBWqRQUVA==}
    engines: {node: '>=8.6'}

  /pify/2.3.0:
    resolution: {integrity: sha512-udgsAY+fTnvv7kI7aaxbqwWNb0AHiB0qBO89PZKPkoTmGOgdbrHDKD+0B2X4uTfJ/FT1R09r9gTsjUjNJotuog==}
    engines: {node: '>=0.10.0'}
    dev: true

  /pify/3.0.0:
    resolution: {integrity: sha512-C3FsVNH1udSEX48gGX1xfvwTWfsYWj5U+8/uK15BGzIGrKoUpghX8hWZwa/OFnakBiiVNmBvemTJR5mcy7iPcg==}
    engines: {node: '>=4'}
    dev: true

  /pinkie-promise/2.0.1:
    resolution: {integrity: sha512-0Gni6D4UcLTbv9c57DfxDGdr41XfgUjqWZu492f0cIGr16zDU06BWP/RAEvOuo7CQ0CNjHaLlM59YJJFm3NWlw==}
    engines: {node: '>=0.10.0'}
    dependencies:
      pinkie: 2.0.4
    dev: true

  /pinkie/2.0.4:
    resolution: {integrity: sha512-MnUuEycAemtSaeFSjXKW/aroV7akBbY+Sv+RkyqFjgAe73F+MR0TBWKBRDkmfWq/HiFmdavfZ1G7h4SPZXaCSg==}
    engines: {node: '>=0.10.0'}
    dev: true

  /pkg-dir/4.2.0:
    resolution: {integrity: sha512-HRDzbaKjC+AOWVXxAU/x54COGeIv9eb+6CkDSQoNTt4XyWoIJvuPsXizxu/Fr23EiekbtZwmh1IcIG/l/a10GQ==}
    engines: {node: '>=8'}
    dependencies:
      find-up: 4.1.0
    dev: true

  /pluralize/8.0.0:
    resolution: {integrity: sha512-Nc3IT5yHzflTfbjgqWcCPpo7DaKy4FnpB0l/zCAW0Tc7jxAiuqSxHasntB3D7887LSrA93kDJ9IXovxJYxyLCA==}
    engines: {node: '>=4'}
    dev: true

  /prelude-ls/1.1.2:
    resolution: {integrity: sha512-ESF23V4SKG6lVSGZgYNpbsiaAkdab6ZgOxe52p7+Kid3W3u3bxR4Vfd/o21dmN7jSt0IwgZ4v5MUd26FEtXE9w==}
    engines: {node: '>= 0.8.0'}
    dev: true

  /prelude-ls/1.2.1:
    resolution: {integrity: sha512-vkcDPrRZo1QZLbn5RLGPpg/WmIQ65qoWWhcGKf/b5eplkkarX0m9z8ppCat4mlOqUsWpyNuYgO3VRyrYHSzX5g==}
    engines: {node: '>= 0.8.0'}

  /prettier-linter-helpers/1.0.0:
    resolution: {integrity: sha512-GbK2cP9nraSSUF9N2XwUwqfzlAFlMNYYl+ShE/V+H8a9uNl/oUqB1w2EL54Jh0OlyRSd8RfWYJ3coVS4TROP2w==}
    engines: {node: '>=6.0.0'}
    dependencies:
      fast-diff: 1.2.0

  /prettier/2.3.0:
    resolution: {integrity: sha512-kXtO4s0Lz/DW/IJ9QdWhAf7/NmPWQXkFr/r/WkR3vyI+0v8amTDxiaQSLzs8NBlytfLWX/7uQUMIW677yLKl4w==}
    engines: {node: '>=10.13.0'}
    hasBin: true

  /prettier/2.8.4:
    resolution: {integrity: sha512-vIS4Rlc2FNh0BySk3Wkd6xmwxB0FpOndW5fisM5H8hsZSxU2VWVB5CWIkIjWvrHjIhxk2g3bfMKM87zNTrZddw==}
    engines: {node: '>=10.13.0'}
    hasBin: true

  /priorityqueuejs/1.0.0:
    resolution: {integrity: sha512-lg++21mreCEOuGWTbO5DnJKAdxfjrdN0S9ysoW9SzdSJvbkWpkaDdpG/cdsPCsEnoLUwmd9m3WcZhngW7yKA2g==}
    dev: false

  /process-nextick-args/2.0.1:
    resolution: {integrity: sha512-3ouUOpQhtgrbOa17J7+uxOTpITYWaGP7/AhoR3+A+/1e9skrzelGi/dXzEYyvbxubEF6Wn2ypscTKiKJFFn1ag==}

  /process-on-spawn/1.0.0:
    resolution: {integrity: sha512-1WsPDsUSMmZH5LeMLegqkPDrsGgsWwk1Exipy2hvB0o/F0ASzbpIctSCcZIK1ykJvtTJULEH+20WOFjMvGnCTg==}
    engines: {node: '>=8'}
    dependencies:
      fromentries: 1.3.2
    dev: true

  /process-utils/4.0.0:
    resolution: {integrity: sha512-fMyMQbKCxX51YxR7YGCzPjLsU3yDzXFkP4oi1/Mt5Ixnk7GO/7uUTj8mrCHUwuvozWzI+V7QSJR9cZYnwNOZPg==}
    engines: {node: '>=10.0'}
    dependencies:
      ext: 1.7.0
      fs2: 0.3.9
      memoizee: 0.4.15
      type: 2.7.2
    dev: true

  /progress/2.0.3:
    resolution: {integrity: sha512-7PiHtLll5LdnKIMw100I+8xJXR5gW2QwWYkT6iJva0bXitZKa/XMrSbdmg3r2Xnaidz9Qumd0VPaMrZlF9V9sA==}
    engines: {node: '>=0.4.0'}
    dev: true

  /promise-polyfill/6.1.0:
    resolution: {integrity: sha512-g0LWaH0gFsxovsU7R5LrrhHhWAWiHRnh1GPrhXnPgYsDkIqjRYUYSZEsej/wtleDrz5xVSIDbeKfidztp2XHFQ==}

  /promise-queue/2.2.5:
    resolution: {integrity: sha512-p/iXrPSVfnqPft24ZdNNLECw/UrtLTpT3jpAAMzl/o5/rDsGCPo3/CQS2611flL6LkoEJ3oQZw7C8Q80ZISXRQ==}
    engines: {node: '>= 0.8.0'}
    dev: true

  /promptly/3.2.0:
    resolution: {integrity: sha512-WnR9obtgW+rG4oUV3hSnNGl1pHm3V1H/qD9iJBumGSmVsSC5HpZOLuu8qdMb6yCItGfT7dcRszejr/5P3i9Pug==}
    dependencies:
      read: 1.0.7
    dev: false

  /propagate/2.0.1:
    resolution: {integrity: sha512-vGrhOavPSTz4QVNuBNdcNXePNdNMaO1xj9yBeH1ScQPjk/rhg9sSlCXPhMkFuaNNW/syTvYqsnbIJxMBfRbbag==}
    engines: {node: '>= 8'}
    dev: true

  /proxy-addr/2.0.7:
    resolution: {integrity: sha512-llQsMLSUDUPT44jdrU/O37qlnifitDP+ZwrmmZcoSKyLKvtZxpyV0n2/bD/N4tBAAZ/gJEdZU7KMraoK1+XYAg==}
    engines: {node: '>= 0.10'}
    dependencies:
      forwarded: 0.2.0
      ipaddr.js: 1.9.1

  /pseudomap/1.0.2:
    resolution: {integrity: sha512-b/YwNhb8lk1Zz2+bXXpS/LK9OisiZZ1SNsSLxN1x2OXVEhW2Ckr/7mWE5vrC1ZTiJlD9g19jWszTmJsB+oEpFQ==}

  /psl/1.9.0:
    resolution: {integrity: sha512-E/ZsdU4HLs/68gYzgGTkMicWTLPdAftJLfJFlLUAAKZGkStNU72sZjT66SnMDVOfOWY/YAoiD7Jxa9iHvngcag==}

  /pump/3.0.0:
    resolution: {integrity: sha512-LwZy+p3SFs1Pytd/jYct4wpv49HiYCqd9Rlc5ZVdk0V+8Yzv6jR5Blk3TRmPL1ft69TxP0IMZGJ+WPFU2BFhww==}
    dependencies:
      end-of-stream: 1.4.4
      once: 1.4.0

  /punycode/1.3.2:
    resolution: {integrity: sha512-RofWgt/7fL5wP1Y7fxE7/EmTLzQVnB0ycyibJ0OOHIlJqTNzglYFxVwETOcIoJqJmpDXJ9xImDv+Fq34F/d4Dw==}

  /punycode/2.3.0:
    resolution: {integrity: sha512-rRV+zQD8tVFys26lAGR9WUuS4iUAngJScM+ZRSKtvl5tKeZ2t5bvdNFdNHBW9FWR4guGHlgmsZ1G7BSm2wTbuA==}
    engines: {node: '>=6'}

  /pure-rand/5.0.5:
    resolution: {integrity: sha512-BwQpbqxSCBJVpamI6ydzcKqyFmnd5msMWUGvzXLm1aXvusbbgkbOto/EUPM00hjveJEaJtdbhUjKSzWRhQVkaw==}
    dev: true

  /qqjs/0.3.11:
    resolution: {integrity: sha512-pB2X5AduTl78J+xRSxQiEmga1jQV0j43jOPs/MTgTLApGFEOn6NgdE2dEjp7nvDtjkIOZbvFIojAiYUx6ep3zg==}
    engines: {node: '>=8.0.0'}
    dependencies:
      chalk: 2.4.2
      debug: 4.3.4
      execa: 0.10.0
      fs-extra: 6.0.1
      get-stream: 5.2.0
      glob: 7.2.3
      globby: 10.0.2
      http-call: 5.3.0
      load-json-file: 6.2.0
      pkg-dir: 4.2.0
      tar-fs: 2.1.1
      tmp: 0.1.0
      write-json-file: 4.3.0
    transitivePeerDependencies:
      - supports-color
    dev: true

  /qs/6.11.0:
    resolution: {integrity: sha512-MvjoMCJwEarSbUYk5O+nmoSzSutSsTwF85zcHPQ9OrlFoZOYIjaqBAJIqIXjptyD5vThxGq52Xu/MaJzRkIk4Q==}
    engines: {node: '>=0.6'}
    dependencies:
      side-channel: 1.0.4

  /qs/6.5.3:
    resolution: {integrity: sha512-qxXIEh4pCGfHICj1mAJQ2/2XVZkjCDTcEgfoSQxc/fYivUZxTkk7L3bDBJSoNrEzXI17oUO5Dp07ktqE5KzczA==}
    engines: {node: '>=0.6'}

  /querystring/0.2.0:
    resolution: {integrity: sha512-X/xY82scca2tau62i9mDyU9K+I+djTMUsvwf7xnUX5GLvVzgJybOJf4Y6o9Zx3oJK/LSXg5tTZBjwzqVPaPO2g==}
    engines: {node: '>=0.4.x'}
    deprecated: The querystring API is considered Legacy. new code should use the URLSearchParams API instead.

  /querystring/0.2.1:
    resolution: {integrity: sha512-wkvS7mL/JMugcup3/rMitHmd9ecIGd2lhFhK9N3UUQ450h66d1r3Y9nvXzQAW1Lq+wyx61k/1pfKS5KuKiyEbg==}
    engines: {node: '>=0.4.x'}
    deprecated: The querystring API is considered Legacy. new code should use the URLSearchParams API instead.
    dev: true

  /queue-microtask/1.2.3:
    resolution: {integrity: sha512-NuaNSa6flKT5JaSYQzJok04JzTL1CA6aGhv5rfLW3PgqA+M2ChpZQnAC8h8i4ZFkBS8X5RqkDBHA7r4hej3K9A==}

  /quick-lru/5.1.1:
    resolution: {integrity: sha512-WuyALRjWPDGtt/wzJiadO5AXY+8hZ80hVpe6MyivgraREW751X3SbhRvG3eLKOYN+8VEvqLcf3wdnt44Z4S4SA==}
    engines: {node: '>=10'}
    dev: true

  /randombytes/2.1.0:
    resolution: {integrity: sha512-vYl3iOX+4CKUWuxGi9Ukhie6fsqXqS9FE2Zaic4tNFD2N2QQaXOMFbuKK4QmDHC0JO6B1Zp41J0LpT0oR68amQ==}
    dependencies:
      safe-buffer: 5.2.1

  /range-parser/1.2.1:
    resolution: {integrity: sha512-Hrgsx+orqoygnmhFbKaHE6c296J+HTAQXoxEF6gNupROmmGJRoyzfG3ccAveqCBrwr/2yxQ5BVd/GTl5agOwSg==}
    engines: {node: '>= 0.6'}

  /raw-body/2.5.1:
    resolution: {integrity: sha512-qqJBtEyVgS0ZmPGdCFPWJ3FreoqvG4MVQln/kCgF7Olq95IbOp0/BWyMwbdtn4VTvkM8Y7khCQ2Xgk/tcrCXig==}
    engines: {node: '>= 0.8'}
    dependencies:
      bytes: 3.1.2
      http-errors: 2.0.0
      iconv-lite: 0.4.24
      unpipe: 1.0.0

  /react-devtools-core/4.27.2:
    resolution: {integrity: sha512-8SzmIkpO87alD7Xr6gWIEa1jHkMjawOZ+6egjazlnjB4UUcbnzGDf/vBJ4BzGuWWEM+pzrxuzsPpcMqlQkYK2g==}
    dependencies:
      shell-quote: 1.8.0
      ws: 7.4.5
    transitivePeerDependencies:
      - bufferutil
      - utf-8-validate

  /react-reconciler/0.26.2_react@17.0.2:
    resolution: {integrity: sha512-nK6kgY28HwrMNwDnMui3dvm3rCFjZrcGiuwLc5COUipBK5hWHLOxMJhSnSomirqWwjPBJKV1QcbkI0VJr7Gl1Q==}
    engines: {node: '>=0.10.0'}
    peerDependencies:
      react: ^17.0.2
    dependencies:
      loose-envify: 1.4.0
      object-assign: 4.1.1
      react: 17.0.2
      scheduler: 0.20.2

  /react/17.0.2:
    resolution: {integrity: sha512-gnhPt75i/dq/z3/6q/0asP78D0u592D5L1pd7M8P+dck6Fu/jJeL6iVVK23fptSUZj8Vjf++7wXA8UNclGQcbA==}
    engines: {node: '>=0.10.0'}
    dependencies:
      loose-envify: 1.4.0
      object-assign: 4.1.1

  /read-pkg-up/7.0.1:
    resolution: {integrity: sha512-zK0TB7Xd6JpCLmlLmufqykGE+/TlOePD6qKClNW7hHDKFh/J7/7gCWGR7joEQEW1bKq3a3yUZSObOoWLFQ4ohg==}
    engines: {node: '>=8'}
    dependencies:
      find-up: 4.1.0
      read-pkg: 5.2.0
      type-fest: 0.8.1
    dev: true

  /read-pkg/5.2.0:
    resolution: {integrity: sha512-Ug69mNOpfvKDAc2Q8DRpMjjzdtrnv9HcSMX+4VsZxD1aZ6ZzrIE7rlzXBtWTyhULSMKg076AW6WR5iZpD0JiOg==}
    engines: {node: '>=8'}
    dependencies:
      '@types/normalize-package-data': 2.4.1
      normalize-package-data: 2.5.0
      parse-json: 5.2.0
      type-fest: 0.6.0
    dev: true

  /read/1.0.7:
    resolution: {integrity: sha512-rSOKNYUmaxy0om1BNjMN4ezNT6VKK+2xF4GBhc81mkH7L60i6dp8qPYrkndNLT3QPphoII3maL9PVC9XmhHwVQ==}
    engines: {node: '>=0.8'}
    dependencies:
      mute-stream: 0.0.8
    dev: false

  /readable-stream/1.0.34:
    resolution: {integrity: sha512-ok1qVCJuRkNmvebYikljxJA/UEsKwLl2nI1OmaqAu4/UE+h0wKCHok4XkL/gvi39OacXvw59RJUOFUkDib2rHg==}
    dependencies:
      core-util-is: 1.0.3
      inherits: 2.0.4
      isarray: 0.0.1
      string_decoder: 0.10.31

  /readable-stream/2.3.7:
    resolution: {integrity: sha512-Ebho8K4jIbHAxnuxi7o42OrZgF/ZTNcsZj6nRKyUmkhLFq8CHItp/fy6hQZuZmP/n3yZ9VBUbp4zz/mX8hmYPw==}
    dependencies:
      core-util-is: 1.0.3
      inherits: 2.0.4
      isarray: 1.0.0
      process-nextick-args: 2.0.1
      safe-buffer: 5.1.2
      string_decoder: 1.1.1
      util-deprecate: 1.0.2

  /readable-stream/3.6.0:
    resolution: {integrity: sha512-BViHy7LKeTz4oNnkcLJ+lVSL6vpiFeX6/d3oSH8zCW7UxP2onchk+vTGB143xuFjHS3deTgkKoXXymXqymiIdA==}
    engines: {node: '>= 6'}
    dependencies:
      inherits: 2.0.4
      string_decoder: 1.3.0
      util-deprecate: 1.0.2

  /readable-web-to-node-stream/3.0.2:
    resolution: {integrity: sha512-ePeK6cc1EcKLEhJFt/AebMCLL+GgSKhuygrZ/GLaKZYEecIgIECf4UaUuaByiGtzckwR4ain9VzUh95T1exYGw==}
    engines: {node: '>=8'}
    dependencies:
      readable-stream: 3.6.0
    dev: true

  /readdir-glob/1.1.2:
    resolution: {integrity: sha512-6RLVvwJtVwEDfPdn6X6Ille4/lxGl0ATOY4FN/B9nxQcgOazvvI0nodiD19ScKq0PvA/29VpaOQML36o5IzZWA==}
    dependencies:
      minimatch: 5.1.6

  /readdirp/3.5.0:
    resolution: {integrity: sha512-cMhu7c/8rdhkHXWsY+osBhfSy0JikwpHK/5+imo+LpeasTF8ouErHrlYkwT0++njiyuDvc7OFY5T3ukvZ8qmFQ==}
    engines: {node: '>=8.10.0'}
    dependencies:
      picomatch: 2.3.1

  /readdirp/3.6.0:
    resolution: {integrity: sha512-hOS089on8RduqdbhvQ5Z37A0ESjsqz6qnRcffsMU3495FuTdqSm+7bhJ29JvIOsBDEEnan5DPu9t3To9VRlMzA==}
    engines: {node: '>=8.10.0'}
    dependencies:
      picomatch: 2.3.1
    dev: true

  /rechoir/0.6.2:
    resolution: {integrity: sha512-HFM8rkZ+i3zrV+4LQjwQ0W+ez98pApMGM3HUrN04j3CqzPOzl9nmP15Y8YXNm8QHGv/eacOVEjqhmWpkRV0NAw==}
    engines: {node: '>= 0.10'}
    dependencies:
      resolve: 1.22.1

  /redeyed/2.1.1:
    resolution: {integrity: sha512-FNpGGo1DycYAdnrKFxCMmKYgo/mILAqtRYbkdQD8Ep/Hk2PQ5+aEAEx+IU713RTDmuBaH0c8P5ZozurNu5ObRQ==}
    dependencies:
      esprima: 4.0.1

  /redis-commands/1.7.0:
    resolution: {integrity: sha512-nJWqw3bTFy21hX/CPKHth6sfhZbdiHP6bTawSgQBlKOVRG7EZkfHbbHwQJnrE4vsQf0CMNE+3gJ4Fmm16vdVlQ==}
    dev: false

  /redis-errors/1.2.0:
    resolution: {integrity: sha512-1qny3OExCf0UvUV/5wpYKf2YwPcOqXzkwKKSmKHiE6ZMQs5heeE/c8eXK+PNllPvmjgAbfnsbpkGZWy8cBpn9w==}
    engines: {node: '>=4'}
    dev: false

  /redis-parser/3.0.0:
    resolution: {integrity: sha512-DJnGAeenTdpMEH6uAJRK/uiyEIH9WVsUmoLwzudwGJUwZPp80PDBWPHXSAGNPwNvIXAbe7MSUB1zQFugFml66A==}
    engines: {node: '>=4'}
    dependencies:
      redis-errors: 1.2.0
    dev: false

  /redis/3.1.2:
    resolution: {integrity: sha512-grn5KoZLr/qrRQVwoSkmzdbw6pwF+/rwODtrOr6vuBRiR/f3rjSTGupbF90Zpqm2oenix8Do6RV7pYEkGwlKkw==}
    engines: {node: '>=10'}
    dependencies:
      denque: 1.5.1
      redis-commands: 1.7.0
      redis-errors: 1.2.0
      redis-parser: 3.0.0
    dev: false

  /reflect-metadata/0.1.13:
    resolution: {integrity: sha512-Ts1Y/anZELhSsjMcU605fU9RE4Oi3p5ORujwbIKXfWa+0Zxs510Qrmrce5/Jowq3cHSZSJqBjypxmHarc+vEWg==}

  /regexp-tree/0.1.24:
    resolution: {integrity: sha512-s2aEVuLhvnVJW6s/iPgEGK6R+/xngd2jNQ+xy4bXNDKxZKJH6jpPHY6kVeVv1IeLCHgswRj+Kl3ELaDjG6V1iw==}
    hasBin: true
    dev: true

  /regexp.prototype.flags/1.4.3:
    resolution: {integrity: sha512-fjggEOO3slI6Wvgjwflkc4NFRCTZAu5CnNfBd5qOMYhWdn67nJBBu34/TkD++eeFmd8C9r9jfXJ27+nSiRkSUA==}
    engines: {node: '>= 0.4'}
    dependencies:
      call-bind: 1.0.2
      define-properties: 1.2.0
      functions-have-names: 1.2.3

  /regexpp/2.0.1:
    resolution: {integrity: sha512-lv0M6+TkDVniA3aD1Eg0DVpfU/booSu7Eev3TDO/mZKHBfVjgCGTV4t4buppESEYDtkArYFOxTJWv6S5C+iaNw==}
    engines: {node: '>=6.5.0'}
    dev: true

  /regexpp/3.2.0:
    resolution: {integrity: sha512-pq2bWo9mVD43nbts2wGv17XLiNLya+GklZ8kaDLV2Z08gDCsGpnKn9BFMepvWuHCbyVvY7J5o5+BVvoQbmlJLg==}
    engines: {node: '>=8'}

  /release-zalgo/1.0.0:
    resolution: {integrity: sha512-gUAyHVHPPC5wdqX/LG4LWtRYtgjxyX78oanFNTMMyFEfOqdC54s3eE82imuWKbOeqYht2CrNf64Qb8vgmmtZGA==}
    engines: {node: '>=4'}
    dependencies:
      es6-error: 4.1.1
    dev: true

  /request/2.88.2:
    resolution: {integrity: sha512-MsvtOrfG9ZcrOwAW+Qi+F6HbD0CWXEh9ou77uOb7FM2WPhwT7smM833PzanhJLsgXjN89Ir6V2PczXNnMpwKhw==}
    engines: {node: '>= 6'}
    deprecated: request has been deprecated, see https://github.com/request/request/issues/3142
    dependencies:
      aws-sign2: 0.7.0
      aws4: 1.12.0
      caseless: 0.12.0
      combined-stream: 1.0.8
      extend: 3.0.2
      forever-agent: 0.6.1
      form-data: 2.3.3
      har-validator: 5.1.5
      http-signature: 1.2.0
      is-typedarray: 1.0.0
      isstream: 0.1.2
      json-stringify-safe: 5.0.1
      mime-types: 2.1.35
      oauth-sign: 0.9.0
      performance-now: 2.1.0
      qs: 6.5.3
      safe-buffer: 5.2.1
      tough-cookie: 2.5.0
      tunnel-agent: 0.6.0
      uuid: 3.4.0

  /require-directory/2.1.1:
    resolution: {integrity: sha512-fGxEI7+wsG9xrvdjsrlmL22OMTTiHRwAMroiEeMgq8gzoLC/PQr7RsRDSTLUg/bZAZtF+TVIkHc6/4RIKrui+Q==}
    engines: {node: '>=0.10.0'}

  /require-from-string/2.0.2:
    resolution: {integrity: sha512-Xf0nWe6RseziFMu+Ap9biiUbmplq6S9/p+7w7YXP/JBHhrUDDUhwa+vANyubuqfZWTveU//DYVGsDG7RKL/vEw==}
    engines: {node: '>=0.10.0'}

  /require-main-filename/2.0.0:
    resolution: {integrity: sha512-NKN5kMDylKuldxYLSUfrbo5Tuzh4hd+2E8NPPX02mZtn1VuREQToYe/ZdlJy+J3uCpfaiGF05e7B8W0iXbQHmg==}

  /reserved-words/0.1.2:
    resolution: {integrity: sha512-0S5SrIUJ9LfpbVl4Yzij6VipUdafHrOTzvmfazSw/jeZrZtQK303OPZW+obtkaw7jQlTQppy0UvZWm9872PbRw==}

  /resolve-alpn/1.2.1:
    resolution: {integrity: sha512-0a1F4l73/ZFZOakJnQ3FvkJ2+gSTQWz/r2KE5OdDY0TxPm5h4GkqkWWfM47T7HsbnOtcJVEF4epCVy6u7Q3K+g==}
    dev: true

  /resolve-from/4.0.0:
    resolution: {integrity: sha512-pb/MYmXstAkysRFx8piNI1tGFNQIFA3vkE3Gq4EuA1dF6gHp/+vgZqsCGJapvy8N3Q+4o7FwvquPJcnZ7RYy4g==}
    engines: {node: '>=4'}

  /resolve-from/5.0.0:
    resolution: {integrity: sha512-qYg9KP24dD5qka9J47d0aVky0N+b4fTU89LN9iDnjB5waksiC49rvMB0PrUJQGoTmH50XPiqOvAjDfaijGxYZw==}
    engines: {node: '>=8'}
    dev: true

  /resolve/1.22.1:
    resolution: {integrity: sha512-nBpuuYuY5jFsli/JIs1oldw6fOQCBioohqWZg/2hiaOybXOft4lonv85uDOKXdf8rhyK159cxU5cDcK/NKk8zw==}
    hasBin: true
    dependencies:
      is-core-module: 2.11.0
      path-parse: 1.0.7
      supports-preserve-symlinks-flag: 1.0.0

  /responselike/2.0.1:
    resolution: {integrity: sha512-4gl03wn3hj1HP3yzgdI7d3lCkF95F21Pz4BPGvKHinyQzALR5CapwC8yIi0Rh58DEMQ/SguC03wFj2k0M/mHhw==}
    dependencies:
      lowercase-keys: 2.0.0
    dev: true

  /restore-cursor/2.0.0:
    resolution: {integrity: sha512-6IzJLuGi4+R14vwagDHX+JrXmPVtPpn4mffDJ1UdR7/Edm87fl6yi8mMBIVvFtJaNTUvjughmW4hwLhRG7gC1Q==}
    engines: {node: '>=4'}
    dependencies:
      onetime: 2.0.1
      signal-exit: 3.0.7
    dev: false

  /restore-cursor/3.1.0:
    resolution: {integrity: sha512-l+sSefzHpj5qimhFSE5a8nufZYAM3sBSVMAPtYkmC+4EH2anSGaEMXSD0izRQbu9nfyQ9y5JrVmp7E8oZrUjvA==}
    engines: {node: '>=8'}
    dependencies:
      onetime: 5.1.2
      signal-exit: 3.0.7

  /reusify/1.0.4:
    resolution: {integrity: sha512-U9nH88a3fc/ekCF1l0/UP1IosiuIjyTh7hBvXVMHYgVcfGvt897Xguj2UOLDeI5BG2m7/uwyaLVT6fbtCwTyzw==}
    engines: {iojs: '>=1.0.0', node: '>=0.10.0'}

  /rewire/5.0.0:
    resolution: {integrity: sha512-1zfitNyp9RH5UDyGGLe9/1N0bMlPQ0WrX0Tmg11kMHBpqwPJI4gfPpP7YngFyLbFmhXh19SToAG0sKKEFcOIJA==}
    dependencies:
      eslint: 6.8.0
    transitivePeerDependencies:
      - supports-color
    dev: true

  /rfc4648/1.5.2:
    resolution: {integrity: sha512-tLOizhR6YGovrEBLatX1sdcuhoSCXddw3mqNVAcKxGJ+J0hFeJ+SjeWCv5UPA/WU3YzWPPuCVYgXBKZUPGpKtg==}

  /rfdc/1.3.0:
    resolution: {integrity: sha512-V2hovdzFbOi77/WajaSMXk2OLm+xNIeQdMMuB7icj7bk6zi2F8GGAxigcnDFpJHbNyNcgyJDiP+8nOrY5cZGrA==}

  /rimraf/2.6.3:
    resolution: {integrity: sha512-mwqeW5XsA2qAejG46gYdENaxXjx9onRNCfn7L0duuP4hCuTIi/QO7PDK07KJfp1d+izWPrzEJDcSqBa0OZQriA==}
    hasBin: true
    dependencies:
      glob: 7.2.3
    dev: true

  /rimraf/2.7.1:
    resolution: {integrity: sha512-uWjbaKIK3T1OSVptzX7Nl6PvQ3qAGtKEtVRjRuazjfL3Bx5eI409VZSqgND+4UNnmzLVdPj9FqFJNPqBZFve4w==}
    hasBin: true
    dependencies:
      glob: 7.2.3
    dev: true

  /rimraf/3.0.2:
    resolution: {integrity: sha512-JZkJMZkAGFFPP2YqXZXPbMlMBgsxzE8ILs4lMIX/2o0L9UBw9O/Y3o6wFw/i9YLapcUJWwqbi3kdxIPdC62TIA==}
    hasBin: true
    dependencies:
      glob: 7.2.3

  /run-async/2.4.1:
    resolution: {integrity: sha512-tvVnVv01b8c1RrA6Ep7JkStj85Guv/YrMcwqYQnwjsAS2cTmmPGBBjAjpCW7RrSodNSoE2/qg9O4bceNvUuDgQ==}
    engines: {node: '>=0.12.0'}

  /run-parallel-limit/1.1.0:
    resolution: {integrity: sha512-jJA7irRNM91jaKc3Hcl1npHsFLOXOoTkPCUL1JEa1R82O2miplXXRaGdjW/KM/98YQWDhJLiSs793CnXfblJUw==}
    dependencies:
      queue-microtask: 1.2.3
    dev: true

  /run-parallel/1.2.0:
    resolution: {integrity: sha512-5l4VyZR86LZ/lDxZTR6jqL8AFE2S0IFLMP26AbjsLVADxHdhB/c0GUsH+y39UfCi3dzz8OlQuPmnaJOMoDHQBA==}
    dependencies:
      queue-microtask: 1.2.3

  /rxjs/6.6.7:
    resolution: {integrity: sha512-hTdwr+7yYNIT5n4AMYp85KA6yw2Va0FLa3Rguvbpa4W3I5xynaBZo41cM3XM+4Q6fRMj3sBYIR1VAmZMXYJvRQ==}
    engines: {npm: '>=2.0.0'}
    dependencies:
      tslib: 1.14.1

  /rxjs/7.8.0:
    resolution: {integrity: sha512-F2+gxDshqmIub1KdvZkaEfGDwLNpPvk9Fs6LD/MyQxNgMds/WH9OdDDXOmxUZpME+iSK3rQCctkL0DYyytUqMg==}
    dependencies:
      tslib: 2.5.0
    dev: true

  /safe-buffer/5.1.2:
    resolution: {integrity: sha512-Gd2UZBJDkXlY7GbJxfsE8/nvKkUEU1G38c1siN6QP6a9PT9MmHB8GnpscSmMJSoF8LOIrt8ud/wPtojys4G6+g==}

  /safe-buffer/5.2.1:
    resolution: {integrity: sha512-rp3So07KcdmmKbGvgaNxQSJr7bGVSVk5S9Eq1F+ppbRo70+YeaDxkw5Dd8NPN+GD6bjnYm2VuPuCXmpuYvmCXQ==}

  /safe-regex-test/1.0.0:
    resolution: {integrity: sha512-JBUUzyOgEwXQY1NuPtvcj/qcBDbDmEvWufhlnXZIm75DEHp+afM1r1ujJpJsV/gSM4t59tpDyPi1sd6ZaPFfsA==}
    dependencies:
      call-bind: 1.0.2
      get-intrinsic: 1.2.0
      is-regex: 1.1.4

  /safe-regex/2.1.1:
    resolution: {integrity: sha512-rx+x8AMzKb5Q5lQ95Zoi6ZbJqwCLkqi3XuJXp5P3rT8OEc6sZCJG5AE5dU3lsgRr/F4Bs31jSlVN+j5KrsGu9A==}
    dependencies:
      regexp-tree: 0.1.24
    dev: true

  /safer-buffer/2.1.2:
    resolution: {integrity: sha512-YZo3K82SD7Riyi0E1EQPojLz7kpepnSQI9IyPbHHg1XXXevb5dJI7tpyN2ADxGcQbHG7vcyRHk0cbwqcQriUtg==}

  /sax/1.2.1:
    resolution: {integrity: sha512-8I2a3LovHTOpm7NV5yOyO8IHqgVsfK4+UuySrXU8YXkSRX7k6hCV9b3HrkKCr3nMpgj+0bmocaJJWpvp1oc7ZA==}

  /sax/1.2.4:
    resolution: {integrity: sha512-NqVDv9TpANUjFm0N8uM5GxL36UgKi9/atZw+x7YFnQ8ckwFGKrl4xX4yWtrey3UJm5nP1kUbnYgLopqWNSRhWw==}

  /scheduler/0.20.2:
    resolution: {integrity: sha512-2eWfGgAqqWFGqtdMmcL5zCMK1U8KlXv8SQFGglL3CEtd0aDVDWgeF/YoCmvln55m5zSk3J/20hTaSBeSObsQDQ==}
    dependencies:
      loose-envify: 1.4.0
      object-assign: 4.1.1

  /seek-bzip/1.0.6:
    resolution: {integrity: sha512-e1QtP3YL5tWww8uKaOCQ18UxIT2laNBXHjV/S2WYCiK4udiv8lkG89KRIoCjUagnAmCBurjF4zEVX2ByBbnCjQ==}
    hasBin: true
    dependencies:
      commander: 2.20.3
    dev: true

  /semaphore/1.1.0:
    resolution: {integrity: sha512-O4OZEaNtkMd/K0i6js9SL+gqy0ZCBMgUvlSqHKi4IBdjhe7wB8pwztUk1BbZ1fmrvpwFrPbHzqd2w5pTcJH6LA==}
    engines: {node: '>=0.8.0'}
    dev: false

  /semver-intersect/1.4.0:
    resolution: {integrity: sha512-d8fvGg5ycKAq0+I6nfWeCx6ffaWJCsBYU0H2Rq56+/zFePYfT8mXkB3tWBSjR5BerkHNZ5eTPIk1/LBYas35xQ==}
    dependencies:
      semver: 5.7.1

  /semver/5.7.1:
    resolution: {integrity: sha512-sauaDf/PZdVgrLTNYHRtpXa1iRiKcaebiKQ1BJdpQlWH2lCvexQdX55snPFyK7QzpudqbCI0qXFfOasHdyNDGQ==}
    hasBin: true

  /semver/6.3.0:
    resolution: {integrity: sha512-b39TBaTSfV6yBrapU89p5fKekE2m/NwnDocOVruQFS1/veMgdzuPcnOM34M6CwxW8jH/lxEa5rBoDeUwu5HHTw==}
    hasBin: true

  /semver/7.3.8:
    resolution: {integrity: sha512-NB1ctGL5rlHrPJtFDVIVzTyQylMLu9N9VICA6HSFJo8MCGVTMW6gfpicwKmmK/dAjTOrqu5l63JJOpDSrAis3A==}
    engines: {node: '>=10'}
    hasBin: true
    dependencies:
      lru-cache: 6.0.0

  /send/0.18.0:
    resolution: {integrity: sha512-qqWzuOjSFOuqPjFe4NOsMLafToQQwBSOEpS+FwEt3A2V3vKubTquT3vmLTQpFgMXp8AlFWFuP1qKaJZOtPpVXg==}
    engines: {node: '>= 0.8.0'}
    dependencies:
      debug: 2.6.9
      depd: 2.0.0
      destroy: 1.2.0
      encodeurl: 1.0.2
      escape-html: 1.0.3
      etag: 1.8.1
      fresh: 0.5.2
      http-errors: 2.0.0
      mime: 1.6.0
      ms: 2.1.3
      on-finished: 2.4.1
      range-parser: 1.2.1
      statuses: 2.0.1

  /serialize-javascript/5.0.1:
    resolution: {integrity: sha512-SaaNal9imEO737H2c05Og0/8LUXG7EnsZyMa8MzkmuHoELfT6txuj0cMqRj6zfPKnmQ1yasR4PCJc8x+M4JSPA==}
    dependencies:
      randombytes: 2.1.0

  /serve-static/1.15.0:
    resolution: {integrity: sha512-XGuRDNjXUijsUL0vl6nSD7cwURuzEgglbOaFuZM9g3kwDXOWVTck0jLzjPzGD+TazWbboZYu52/9/XPdUgne9g==}
    engines: {node: '>= 0.8.0'}
    dependencies:
      encodeurl: 1.0.2
      escape-html: 1.0.3
      parseurl: 1.3.3
      send: 0.18.0

  /serverless-artillery/0.5.2:
    resolution: {integrity: sha512-RD3ezSJrleXbSOC4PV2WGXz0JfEvn7IWZuv010z7tzYwxohOe7ja3fju0xKnQfeo9MFa8bF+YWH87pnjg+qkTg==}
    hasBin: true
    dependencies:
      ajv: 6.12.6
      aws-sdk: 2.853.0
      bluebird: 3.7.2
      diff: 3.5.0
      get-stdin: 6.0.0
      js-yaml: 3.14.1
      node-fetch: 2.6.9
      rimraf: 2.7.1
      semver: 5.7.1
      shortid: 2.2.16
      yargs: 13.3.2
    transitivePeerDependencies:
      - encoding
    dev: true

  /serverless/3.8.0:
    resolution: {integrity: sha512-yKTbDQVrO3JN0EPeeWis/OEprx8GiOjoMB0zPDpEubii3/wpJgmkU7Td37z9GT9vCWKJVztutM3Zx8iyCwG/9w==}
    engines: {node: '>=12.0'}
    hasBin: true
    requiresBuild: true
    dependencies:
      '@serverless/dashboard-plugin': 6.2.3_supports-color@8.1.1
      '@serverless/platform-client': 4.3.2_supports-color@8.1.1
      '@serverless/utils': 6.8.2
      ajv: 8.12.0
      ajv-formats: 2.1.1
      archiver: 5.3.0
      aws-sdk: 2.1319.0
      bluebird: 3.7.2
      cachedir: 2.3.0
      chalk: 4.1.2
      child-process-ext: 2.1.1
      ci-info: 3.8.0
      cli-progress-footer: 2.3.2
      d: 1.0.1
      dayjs: 1.11.7
      decompress: 4.2.1
      dotenv: 10.0.0
      dotenv-expand: 5.1.0
      essentials: 1.2.0
      ext: 1.7.0
      fastest-levenshtein: 1.0.16
      filesize: 8.0.7
      fs-extra: 9.1.0
      get-stdin: 8.0.0
      globby: 11.1.0
      got: 11.8.6
      graceful-fs: 4.2.10
      https-proxy-agent: 5.0.1_supports-color@8.1.1
      is-docker: 2.2.1
      js-yaml: 4.1.0
      json-cycle: 1.3.0
      json-refs: 3.0.15_supports-color@8.1.1
      lodash: 4.17.21
      memoizee: 0.4.15
      micromatch: 4.0.5
      node-fetch: 2.6.9
      npm-registry-utilities: 1.0.0
      object-hash: 2.2.0
      open: 7.4.2
      path2: 0.1.0
      process-utils: 4.0.0
      promise-queue: 2.2.5
      require-from-string: 2.0.2
      semver: 7.3.8
      signal-exit: 3.0.7
      strip-ansi: 6.0.1
      supports-color: 8.1.1
      tar: 6.1.13
      timers-ext: 0.1.7
      type: 2.7.2
      untildify: 4.0.0
      uuid: 8.3.2
      yaml-ast-parser: 0.0.43
    transitivePeerDependencies:
      - bufferutil
      - debug
      - encoding
      - utf-8-validate
    dev: true

  /set-blocking/2.0.0:
    resolution: {integrity: sha512-KiKBS8AnWGEyLzofFfmvKwpdPzqiy16LvQfK3yv/fVH7Bj13/wl3JSR1J+rfgRE9q7xUJK4qvgS8raSOeLUehw==}

  /setimmediate/1.0.5:
    resolution: {integrity: sha512-MATJdZp8sLqDl/68LfQmbP8zKPLQNV6BIZoIgrscFDQ+RsvK/BxeDQOgyxKKoh0y/8h3BqVFnCqQ/gd+reiIXA==}
    dev: true

  /setprototypeof/1.2.0:
    resolution: {integrity: sha512-E5LDX7Wrp85Kil5bhZv46j8jOeboKq5JMmYM3gVGdGH8xFpPWXUMsNrlODCrkoxMEeNi/XZIwuRvY4XNwYMJpw==}

  /shebang-command/1.2.0:
    resolution: {integrity: sha512-EV3L1+UQWGor21OmnvojK36mhg+TyIKDh3iFBKBohr5xeXIhNBcx8oWdgkTEEQ+BEFFYdLRuqMfd5L84N1V5Vg==}
    engines: {node: '>=0.10.0'}
    dependencies:
      shebang-regex: 1.0.0

  /shebang-command/2.0.0:
    resolution: {integrity: sha512-kHxr2zZpYtdmrN1qDjrrX/Z1rR1kG8Dx+gkpK1G4eXmvXswmcE1hTWBWYUzlraYw1/yZp6YuDY77YtvbN0dmDA==}
    engines: {node: '>=8'}
    dependencies:
      shebang-regex: 3.0.0

  /shebang-regex/1.0.0:
    resolution: {integrity: sha512-wpoSFAxys6b2a2wHZ1XpDSgD7N9iVjg29Ph9uV/uaP9Ex/KXlkTZTeddxDPSYQpgvzKLGJke2UU0AzoGCjNIvQ==}
    engines: {node: '>=0.10.0'}

  /shebang-regex/3.0.0:
    resolution: {integrity: sha512-7++dFhtcx3353uBaq8DDR4NuxBetBzC7ZQOhmTQInHEd6bSrXdiEyzCvG07Z44UYdLShWUyXt5M/yhz8ekcb1A==}
    engines: {node: '>=8'}

  /shell-quote/1.8.0:
    resolution: {integrity: sha512-QHsz8GgQIGKlRi24yFc6a6lN69Idnx634w49ay6+jA5yFh7a1UY+4Rp6HPx/L/1zcEDPEij8cIsiqR6bQsE5VQ==}

  /shelljs/0.8.5:
    resolution: {integrity: sha512-TiwcRcrkhHvbrZbnRcFYMLl30Dfov3HKqzp5tO5b4pt6G/SezKcYhmDg15zXVBswHmctSAQKznqNW2LO5tTDow==}
    engines: {node: '>=4'}
    hasBin: true
    dependencies:
      glob: 7.2.3
      interpret: 1.4.0
      rechoir: 0.6.2

  /shortid/2.2.16:
    resolution: {integrity: sha512-Ugt+GIZqvGXCIItnsL+lvFJOiN7RYqlGy7QE41O3YC1xbNSeDGIRO7xg2JJXIAj1cAGnOeC1r7/T9pgrtQbv4g==}
    dependencies:
      nanoid: 2.1.11
    dev: true

  /side-channel/1.0.4:
    resolution: {integrity: sha512-q5XPytqFEIKHkGdiMIrY10mvLRvnQh42/+GoBlFW3b2LXLE2xxJpZFdm94we0BaoV3RwJyGqg5wS7epxTv0Zvw==}
    dependencies:
      call-bind: 1.0.2
      get-intrinsic: 1.2.0
      object-inspect: 1.12.3

  /signal-exit/3.0.7:
    resolution: {integrity: sha512-wnD2ZE+l+SPC/uoS0vXeE9L1+0wuaMqKlfz9AMUo38JsyLSBWSFcHR1Rri62LZc12vLr1gb3jl7iwQhgwpAbGQ==}

  /simple-git/3.16.1_supports-color@8.1.1:
    resolution: {integrity: sha512-xzRxMKiy1zEYeHGXgAzvuXffDS0xgsq07Oi4LWEEcVH29vLpcZ2tyQRWyK0NLLlCVaKysZeem5tC1qHEOxsKwA==}
    dependencies:
      '@kwsites/file-exists': 1.1.1_supports-color@8.1.1
      '@kwsites/promise-deferred': 1.1.1
      debug: 4.3.4_supports-color@8.1.1
    transitivePeerDependencies:
      - supports-color
    dev: true

  /sinon-chai/3.5.0_chai@4.2.0+sinon@9.2.3:
    resolution: {integrity: sha512-IifbusYiQBpUxxFJkR3wTU68xzBN0+bxCScEaKMjBvAQERg6FnTTc1F17rseLb1tjmkJ23730AXpFI0c47FgAg==}
    peerDependencies:
      chai: ^4.0.0
      sinon: '>=4.0.0 <10.0.0'
    dependencies:
      chai: 4.2.0
      sinon: 9.2.3

  /sinon-express-mock/2.2.1_sinon@9.2.3:
    resolution: {integrity: sha512-z1wqaPMwEnfn0SpigFhVYVS/ObX1tkqyRzRdccX99FgQaLkxGSo4684unr3NCqWeYZ1zchxPw7oFIDfzg1cAjg==}
    peerDependencies:
      sinon: '*'
    dependencies:
      sinon: 9.2.3
    dev: true

  /sinon/9.2.3:
    resolution: {integrity: sha512-m+DyAWvqVHZtjnjX/nuShasykFeiZ+nPuEfD4G3gpvKGkXRhkF/6NSt2qN2FjZhfrcHXFzUzI+NLnk+42fnLEw==}
    dependencies:
      '@sinonjs/commons': 1.8.6
      '@sinonjs/fake-timers': 6.0.1
      '@sinonjs/samsam': 5.3.1
      diff: 4.0.2
      nise: 4.1.0
      supports-color: 7.2.0

  /slash/3.0.0:
    resolution: {integrity: sha512-g9Q1haeby36OSStwb4ntCGGGaKsaVSjQ68fBxoQcutl5fS1vuY18H3wSt3jFyFtrkx+Kz0V1G85A4MyAdDMi2Q==}
    engines: {node: '>=8'}

  /slice-ansi/2.1.0:
    resolution: {integrity: sha512-Qu+VC3EwYLldKa1fCxuuvULvSJOKEgk9pi8dZeCVK7TqBfUNTH4sFkk4joj8afVSfAYgJoSOetjx9QWOJ5mYoQ==}
    engines: {node: '>=6'}
    dependencies:
      ansi-styles: 3.2.1
      astral-regex: 1.0.0
      is-fullwidth-code-point: 2.0.0
    dev: true

  /slice-ansi/3.0.0:
    resolution: {integrity: sha512-pSyv7bSTC7ig9Dcgbw9AuRNUb5k5V6oDudjZoMBSr13qpLBG7tB+zgCkARjq7xIUgdz5P1Qe8u+rSGdouOOIyQ==}
    engines: {node: '>=8'}
    dependencies:
      ansi-styles: 4.3.0
      astral-regex: 2.0.0
      is-fullwidth-code-point: 3.0.0

  /slice-ansi/4.0.0:
    resolution: {integrity: sha512-qMCMfhY040cVHT43K9BFygqYbUPFZKHOg7K73mtTWJRb8pyP3fzf4Ixd5SzdEJQ6MRUg/WBnOLxghZtKKurENQ==}
    engines: {node: '>=10'}
    dependencies:
      ansi-styles: 4.3.0
      astral-regex: 2.0.0
      is-fullwidth-code-point: 3.0.0
    dev: false

  /sort-json/2.0.1:
    resolution: {integrity: sha512-s8cs2bcsQCzo/P2T/uoU6Js4dS/jnX8+4xunziNoq9qmSpZNCrRIAIvp4avsz0ST18HycV4z/7myJ7jsHWB2XQ==}
    hasBin: true
    dependencies:
      detect-indent: 5.0.0
      detect-newline: 2.1.0
      minimist: 1.2.8

  /sort-keys-length/1.0.1:
    resolution: {integrity: sha512-GRbEOUqCxemTAk/b32F2xa8wDTs+Z1QHOkbhJDQTvv/6G3ZkbJ+frYWsTcc7cBB3Fu4wy4XlLCuNtJuMn7Gsvw==}
    engines: {node: '>=0.10.0'}
    dependencies:
      sort-keys: 1.1.2
    dev: true

  /sort-keys/1.1.2:
    resolution: {integrity: sha512-vzn8aSqKgytVik0iwdBEi+zevbTYZogewTUM6dtpmGwEcdzbub/TX4bCzRhebDCRC3QzXgJsLRKB2V/Oof7HXg==}
    engines: {node: '>=0.10.0'}
    dependencies:
      is-plain-obj: 1.1.0
    dev: true

  /sort-keys/4.2.0:
    resolution: {integrity: sha512-aUYIEU/UviqPgc8mHR6IW1EGxkAXpeRETYcrzg8cLAvUPZcpAlleSXHV2mY7G12GphSH6Gzv+4MMVSSkbdteHg==}
    engines: {node: '>=8'}
    dependencies:
      is-plain-obj: 2.1.0
    dev: true

  /sorted-array-functions/1.3.0:
    resolution: {integrity: sha512-2sqgzeFlid6N4Z2fUQ1cvFmTOLRi/sEDzSQ0OKYchqgoPmQBVyM3959qYx3fpS6Esef80KjmpgPeEr028dP3OA==}
    dev: false

  /source-map/0.6.1:
    resolution: {integrity: sha512-UjgapumWlbMhkBgzT7Ykc5YXUT46F0iKu8SGXq0bcwP5dz/h0Plj6enJqjz1Zbq2l5WaqYnrVbwWOWMyF3F47g==}
    engines: {node: '>=0.10.0'}
    dev: true

  /spawn-wrap/2.0.0:
    resolution: {integrity: sha512-EeajNjfN9zMnULLwhZZQU3GWBoFNkbngTUPfaawT4RkMiviTxcX0qfhVbGey39mfctfDHkWtuecgQ8NJcyQWHg==}
    engines: {node: '>=8'}
    dependencies:
      foreground-child: 2.0.0
      is-windows: 1.0.2
      make-dir: 3.1.0
      rimraf: 3.0.2
      signal-exit: 3.0.7
      which: 2.0.2
    dev: true

  /spdx-correct/3.1.1:
    resolution: {integrity: sha512-cOYcUWwhCuHCXi49RhFRCyJEK3iPj1Ziz9DpViV3tbZOwXD49QzIN3MpOLJNxh2qwq2lJJZaKMVw9qNi4jTC0w==}
    dependencies:
      spdx-expression-parse: 3.0.1
      spdx-license-ids: 3.0.12
    dev: true

  /spdx-exceptions/2.3.0:
    resolution: {integrity: sha512-/tTrYOC7PPI1nUAgx34hUpqXuyJG+DTHJTnIULG4rDygi4xu/tfgmq1e1cIRwRzwZgo4NLySi+ricLkZkw4i5A==}
    dev: true

  /spdx-expression-parse/3.0.1:
    resolution: {integrity: sha512-cbqHunsQWnJNE6KhVSMsMeH5H/L9EpymbzqTQ3uLwNCLZ1Q481oWaofqH7nO6V07xlXwY6PhQdQ2IedWx/ZK4Q==}
    dependencies:
      spdx-exceptions: 2.3.0
      spdx-license-ids: 3.0.12
    dev: true

  /spdx-license-ids/3.0.12:
    resolution: {integrity: sha512-rr+VVSXtRhO4OHbXUiAF7xW3Bo9DuuF6C5jH+q/x15j2jniycgKbxU09Hr0WqlSLUs4i4ltHGXqTe7VHclYWyA==}
    dev: true

  /spdx-license-list/6.6.0:
    resolution: {integrity: sha512-vLwdf9AWgdJQmG8cai2HKfkInFsliKaCCOwXmdVonClIhdURTX61KdDOoXC1qcQ7gDaZj+CUTcrMJeAdnCtrKA==}
    engines: {node: '>=8'}

  /split2/3.2.2:
    resolution: {integrity: sha512-9NThjpgZnifTkJpzTZ7Eue85S49QwpNhZTq6GRJwObb6jnLFNGB7Qm73V5HewTROPyxD0C29xqmaI68bQtV+hg==}
    dependencies:
      readable-stream: 3.6.0
    dev: true

  /sprintf-js/1.0.3:
    resolution: {integrity: sha512-D9cPgkvLlV3t3IzL0D0YLvGA9Ahk4PcvVwUbN0dSGr1aP0Nrt4AEnTUbuGvquEC0mA64Gqt1fzirlRs5ibXx8g==}

  /sprintf-kit/2.0.1:
    resolution: {integrity: sha512-2PNlcs3j5JflQKcg4wpdqpZ+AjhQJ2OZEo34NXDtlB0tIPG84xaaXhpA8XFacFiwjKA4m49UOYG83y3hbMn/gQ==}
    dependencies:
      es5-ext: 0.10.62
    dev: true

  /sshpk/1.17.0:
    resolution: {integrity: sha512-/9HIEs1ZXGhSPE8X6Ccm7Nam1z8KcoCqPdI7ecm1N33EzAetWahvQWVqLZtaZQ+IDKX4IyA2o0gBzqIMkAagHQ==}
    engines: {node: '>=0.10.0'}
    hasBin: true
    dependencies:
      asn1: 0.2.6
      assert-plus: 1.0.0
      bcrypt-pbkdf: 1.0.2
      dashdash: 1.14.1
      ecc-jsbn: 0.1.2
      getpass: 0.1.7
      jsbn: 0.1.1
      safer-buffer: 2.1.2
      tweetnacl: 0.14.5

  /stack-utils/2.0.6:
    resolution: {integrity: sha512-XlkWvfIm6RmsWtNJx+uqtKLS8eqFbxUg0ZzLXqY0caEy9l7hruX8IpiDnjsLavoBgqCCR71TqWO8MaXYheJ3RQ==}
    engines: {node: '>=10'}
    dependencies:
      escape-string-regexp: 2.0.0

  /statuses/2.0.1:
    resolution: {integrity: sha512-RwNA9Z/7PrK06rYLIzFMlaF+l73iwpzsqRIFgbMLbTcLD6cOao82TaWefPXQvB2fOC4AjuYSEndS7N/mTCbkdQ==}
    engines: {node: '>= 0.8'}

  /stdout-stderr/0.1.13:
    resolution: {integrity: sha512-Xnt9/HHHYfjZ7NeQLvuQDyL1LnbsbddgMFKCuaQKwGCdJm8LnstZIXop+uOY36UR1UXXoHXfMbC1KlVdVd2JLA==}
    engines: {node: '>=8.0.0'}
    dependencies:
      debug: 4.3.4
      strip-ansi: 6.0.1
    transitivePeerDependencies:
      - supports-color
    dev: true

  /stoppable/1.1.0:
    resolution: {integrity: sha512-KXDYZ9dszj6bzvnEMRYvxgeTHU74QBFL54XKtP3nyMuJ81CFYtABZ3bAzL2EdFUaEwJOBOgENyFj3R7oTzDyyw==}
    engines: {node: '>=4', npm: '>=6'}
    dev: false

  /stream-buffers/3.0.2:
    resolution: {integrity: sha512-DQi1h8VEBA/lURbSwFtEHnSTb9s2/pwLEaFuNhXwy1Dx3Sa0lOuYT2yNUr4/j2fs8oCAMANtrZ5OrPZtyVs3MQ==}
    engines: {node: '>= 0.10.0'}

  /stream-promise/3.2.0:
    resolution: {integrity: sha512-P+7muTGs2C8yRcgJw/PPt61q7O517tDHiwYEzMWo1GSBCcZedUMT/clz7vUNsSxFphIlJ6QUL4GexQKlfJoVtA==}
    dependencies:
      2-thenable: 1.0.0
      es5-ext: 0.10.62
      is-stream: 1.1.0
    dev: true

  /streamroller/3.1.5:
    resolution: {integrity: sha512-KFxaM7XT+irxvdqSP1LGLgNWbYN7ay5owZ3r/8t77p+EtSUAfUgtl7be3xtqtOmGUl9K9YPO2ca8133RlTjvKw==}
    engines: {node: '>=8.0'}
    dependencies:
      date-format: 4.0.14
      debug: 4.3.4
      fs-extra: 8.1.0
    transitivePeerDependencies:
      - supports-color

  /string-width/2.1.1:
    resolution: {integrity: sha512-nOqH59deCq9SRHlxq1Aw85Jnt4w6KvLKqWVik6oA9ZklXLNIOlqg4F2yrT1MVaTjAqvVwdfeZ7w7aCvJD7ugkw==}
    engines: {node: '>=4'}
    dependencies:
      is-fullwidth-code-point: 2.0.0
      strip-ansi: 4.0.0

  /string-width/3.1.0:
    resolution: {integrity: sha512-vafcv6KjVZKSgz06oM/H6GDBrAtz8vdhQakGjFIvNrHA6y3HCF1CInLy+QLq8dTJPQ1b+KDUqDFctkdRW44e1w==}
    engines: {node: '>=6'}
    dependencies:
      emoji-regex: 7.0.3
      is-fullwidth-code-point: 2.0.0
      strip-ansi: 5.2.0
    dev: true

  /string-width/4.2.3:
    resolution: {integrity: sha512-wKyQRQpjJ0sIp62ErSZdGsjMJWsap5oRNihHhu6G7JVO/9jIB6UyevL+tXuOqrng8j/cxKTWyWUwvSTriiZz/g==}
    engines: {node: '>=8'}
    dependencies:
      emoji-regex: 8.0.0
      is-fullwidth-code-point: 3.0.0
      strip-ansi: 6.0.1

  /string.prototype.repeat/0.2.0:
    resolution: {integrity: sha512-1BH+X+1hSthZFW+X+JaUkjkkUPwIlLEMJBLANN3hOob3RhEk5snLWNECDnYbgn/m5c5JV7Ersu1Yubaf+05cIA==}

  /string.prototype.trimend/1.0.6:
    resolution: {integrity: sha512-JySq+4mrPf9EsDBEDYMOb/lM7XQLulwg5R/m1r0PXEFqrV0qHvl58sdTilSXtKOflCsK2E8jxf+GKC0T07RWwQ==}
    dependencies:
      call-bind: 1.0.2
      define-properties: 1.2.0
      es-abstract: 1.21.1

  /string.prototype.trimstart/1.0.6:
    resolution: {integrity: sha512-omqjMDaY92pbn5HOX7f9IccLA+U1tA9GvtU4JrodiXFfYB7jPzzHpRzpglLAjtUV6bB557zwClJezTqnAiYnQA==}
    dependencies:
      call-bind: 1.0.2
      define-properties: 1.2.0
      es-abstract: 1.21.1

  /string_decoder/0.10.31:
    resolution: {integrity: sha512-ev2QzSzWPYmy9GuqfIVildA4OdcGLeFZQrq5ys6RtiuF+RQQiZWr8TZNyAcuVXyQRYfEO+MsoB/1BuQVhOJuoQ==}

  /string_decoder/1.1.1:
    resolution: {integrity: sha512-n/ShnvDi6FHbbVfviro+WojiFzv+s8MPMHBczVePfUpDJLwoLT0ht1l4YwBCbi8pJAveEEdnkHyPyTP/mzRfwg==}
    dependencies:
      safe-buffer: 5.1.2

  /string_decoder/1.3.0:
    resolution: {integrity: sha512-hkRX8U1WjJFd8LsDJ2yQ/wWWxaopEsABU1XfkM8A+j0+85JAGppt16cr1Whg6KIbb4okU6Mql6BOj+uup/wKeA==}
    dependencies:
      safe-buffer: 5.2.1

  /strip-ansi/4.0.0:
    resolution: {integrity: sha512-4XaJ2zQdCzROZDivEVIDPkcQn8LMFSa8kj8Gxb/Lnwzv9A8VctNZ+lfivC/sV3ivW8ElJTERXZoPBRrZKkNKow==}
    engines: {node: '>=4'}
    dependencies:
      ansi-regex: 3.0.1

  /strip-ansi/5.2.0:
    resolution: {integrity: sha512-DuRs1gKbBqsMKIZlrffwlug8MHkcnpjs5VPmL1PAh+mA30U0DTotfDZ0d2UUsXpPmPmMMJ6W773MaA3J+lbiWA==}
    engines: {node: '>=6'}
    dependencies:
      ansi-regex: 4.1.1

  /strip-ansi/6.0.1:
    resolution: {integrity: sha512-Y38VPSHcqkFrCpFnQ9vuSXmquuv5oXOKpGeT6aGrr3o3Gc9AlVa6JBfUSOCnbxGGZF+/0ooI7KrPuUSztUdU5A==}
    engines: {node: '>=8'}
    dependencies:
      ansi-regex: 5.0.1

  /strip-bom/3.0.0:
    resolution: {integrity: sha512-vavAMRXOgBVNF6nyEEmL3DBK19iRpDcoIwW+swQ+CbGiu7lju6t+JklA1MHweoWtadgt4ISVUsXLyDq34ddcwA==}
    engines: {node: '>=4'}

  /strip-bom/4.0.0:
    resolution: {integrity: sha512-3xurFv5tEgii33Zi8Jtp55wEIILR9eh34FAW00PZf+JnSsTmV/ioewSgQl97JHvgjoRGwPShsWm+IdrxB35d0w==}
    engines: {node: '>=8'}
    dev: true

  /strip-dirs/2.1.0:
    resolution: {integrity: sha512-JOCxOeKLm2CAS73y/U4ZeZPTkE+gNVCzKt7Eox84Iej1LT/2pTWYpZKJuxwQpvX1LiZb1xokNR7RLfuBAa7T3g==}
    dependencies:
      is-natural-number: 4.0.1
    dev: true

  /strip-eof/1.0.0:
    resolution: {integrity: sha512-7FCwGGmx8mD5xQd3RPUvnSpUXHM3BWuzjtpD4TXsfcZ9EL4azvVVUscFYwD9nx8Kh+uCBC00XBtAykoMHwTh8Q==}
    engines: {node: '>=0.10.0'}
    dev: true

  /strip-final-newline/2.0.0:
    resolution: {integrity: sha512-BrpvfNAE3dcvq7ll3xVumzjKjZQ5tI1sEUIKr3Uoks0XUl45St3FlatVqef9prk4jRDzhW6WZg+3bk93y6pLjA==}
    engines: {node: '>=6'}

  /strip-indent/3.0.0:
    resolution: {integrity: sha512-laJTa3Jb+VQpaC6DseHhF7dXVqHTfJPCRDaEbid/drOhgitgYku/letMUqOXFoWV0zIIUbjpdH2t+tYj4bQMRQ==}
    engines: {node: '>=8'}
    dependencies:
      min-indent: 1.0.1
    dev: true

  /strip-json-comments/3.1.1:
    resolution: {integrity: sha512-6fPc+R4ihwqP6N/aIv2f1gMH8lOVtWQHoqC4yK6oSDVVocumAsfCqjkXnqiYMhmMwS/mEHLp7Vehlt3ql6lEig==}
    engines: {node: '>=8'}

  /strip-outer/1.0.1:
    resolution: {integrity: sha512-k55yxKHwaXnpYGsOzg4Vl8+tDrWylxDEpknGjhTiZB8dFRU5rTo9CAzeycivxV3s+zlTKwrs6WxMxR95n26kwg==}
    engines: {node: '>=0.10.0'}
    dependencies:
      escape-string-regexp: 1.0.5
    dev: true

  /strtok3/6.3.0:
    resolution: {integrity: sha512-fZtbhtvI9I48xDSywd/somNqgUHl2L2cstmXCCif0itOf96jeW18MBSyrLuNicYQVkvpOxkZtkzujiTJ9LW5Jw==}
    engines: {node: '>=10'}
    dependencies:
      '@tokenizer/token': 0.3.0
      peek-readable: 4.1.0
    dev: true

  /subscriptions-transport-ws/0.9.18_graphql@15.8.0:
    resolution: {integrity: sha512-tztzcBTNoEbuErsVQpTN2xUNN/efAZXyCyL5m3x4t6SKrEiTL2N8SaKWBFWM4u56pL79ULif3zjyeq+oV+nOaA==}
    deprecated: The `subscriptions-transport-ws` package is no longer maintained. We recommend you use `graphql-ws` instead. For help migrating Apollo software to `graphql-ws`, see https://www.apollographql.com/docs/apollo-server/data/subscriptions/#switching-from-subscriptions-transport-ws    For general help using `graphql-ws`, see https://github.com/enisdenjo/graphql-ws/blob/master/README.md
    peerDependencies:
      graphql: '>=0.10.0'
    dependencies:
      backo2: 1.0.2
      eventemitter3: 3.1.2
      graphql: 15.8.0
      iterall: 1.3.0
      symbol-observable: 1.2.0
      ws: 5.2.3

  /superagent/7.1.6_supports-color@8.1.1:
    resolution: {integrity: sha512-gZkVCQR1gy/oUXr+kxJMLDjla434KmSOKbx5iGD30Ql+AkJQ/YlPKECJy2nhqOsHLjGHzoDTXNSjhnvWhzKk7g==}
    engines: {node: '>=6.4.0 <13 || >=14'}
    deprecated: Please downgrade to v7.1.5 if you need IE/ActiveXObject support OR upgrade to v8.0.0 as we no longer support IE and published an incorrect patch version (see https://github.com/visionmedia/superagent/issues/1731)
    dependencies:
      component-emitter: 1.3.0
      cookiejar: 2.1.4
      debug: 4.3.4_supports-color@8.1.1
      fast-safe-stringify: 2.1.1
      form-data: 4.0.0
      formidable: 2.1.1
      methods: 1.1.2
      mime: 2.6.0
      qs: 6.11.0
      readable-stream: 3.6.0
      semver: 7.3.8
    transitivePeerDependencies:
      - supports-color
    dev: true

  /supports-color/5.5.0:
    resolution: {integrity: sha512-QjVjwdXIt408MIiAqCX4oUKsgU2EqAGzs2Ppkm4aQYbjm+ZEWEcW4SfFNTr4uMNZma0ey4f5lgLrkB0aX0QMow==}
    engines: {node: '>=4'}
    dependencies:
      has-flag: 3.0.0

  /supports-color/6.1.0:
    resolution: {integrity: sha512-qe1jfm1Mg7Nq/NSh6XE24gPXROEVsWHxC1LIx//XNlD9iw7YZQGjZNjYN7xGaEG6iKdA8EtNFW6R0gjnVXp+wQ==}
    engines: {node: '>=6'}
    dependencies:
      has-flag: 3.0.0
    dev: true

  /supports-color/7.2.0:
    resolution: {integrity: sha512-qpCAvRl9stuOHveKsn7HncJRvv501qIacKzQlO/+Lwxc9+0q2wLyv4Dfvt80/DPn2pqOBsJdDiogXGR9+OvwRw==}
    engines: {node: '>=8'}
    dependencies:
      has-flag: 4.0.0

  /supports-color/8.1.1:
    resolution: {integrity: sha512-MpUEN2OodtUzxvKQl72cUF7RQ5EiHsGvSsVG0ia9c5RbWGL2CI4C7EpPS8UTBIplnlzZiNuV56w+FuNxy3ty2Q==}
    engines: {node: '>=10'}
    dependencies:
      has-flag: 4.0.0

  /supports-hyperlinks/2.3.0:
    resolution: {integrity: sha512-RpsAZlpWcDwOPQA22aCH4J0t7L8JmAvsCxfOSEwm7cQs3LshN36QaTkwd70DnBOXDWGssw2eUoc8CaRWT0XunA==}
    engines: {node: '>=8'}
    dependencies:
      has-flag: 4.0.0
      supports-color: 7.2.0

  /supports-preserve-symlinks-flag/1.0.0:
    resolution: {integrity: sha512-ot0WnXS9fgdkgIcePe6RHNk1WA8+muPa6cSjeR3V8K27q9BB1rTE3R1p7Hv0z1ZyAc8s6Vvv8DIyWf681MAt0w==}
    engines: {node: '>= 0.4'}

  /symbol-observable/1.2.0:
    resolution: {integrity: sha512-e900nM8RRtGhlV36KGEU9k65K3mPb1WV70OdjfxlG2EAuM1noi/E/BaW/uMhL7bPEssK8QV57vN3esixjUvcXQ==}
    engines: {node: '>=0.10.0'}

  /table/5.4.6:
    resolution: {integrity: sha512-wmEc8m4fjnob4gt5riFRtTu/6+4rSe12TpAELNSqHMfF3IqnA+CH37USM6/YR3qRZv7e56kAEAtd6nKZaxe0Ug==}
    engines: {node: '>=6.0.0'}
    dependencies:
      ajv: 6.12.6
      lodash: 4.17.21
      slice-ansi: 2.1.0
      string-width: 3.1.0
    dev: true

  /table/6.8.1:
    resolution: {integrity: sha512-Y4X9zqrCftUhMeH2EptSSERdVKt/nEdijTOacGD/97EKjhQ/Qs8RTlEGABSJNNN8lac9kheH+af7yAkEWlgneA==}
    engines: {node: '>=10.0.0'}
    dependencies:
      ajv: 8.12.0
      lodash.truncate: 4.4.2
      slice-ansi: 4.0.0
      string-width: 4.2.3
      strip-ansi: 6.0.1
    dev: false

  /tar-fs/2.1.1:
    resolution: {integrity: sha512-V0r2Y9scmbDRLCNex/+hYzvp/zyYjvFbHPNgVTKfQvVrb6guiE/fxP+XblDNR011utopbkex2nM4dHNV6GDsng==}
    dependencies:
      chownr: 1.1.4
      mkdirp-classic: 0.5.3
      pump: 3.0.0
      tar-stream: 2.2.0
    dev: true

  /tar-stream/1.6.2:
    resolution: {integrity: sha512-rzS0heiNf8Xn7/mpdSVVSMAWAoy9bfb1WOTYC78Z0UQKeKa/CWS8FOq0lKGNa8DWKAn9gxjCvMLYc5PGXYlK2A==}
    engines: {node: '>= 0.8.0'}
    dependencies:
      bl: 1.2.3
      buffer-alloc: 1.2.0
      end-of-stream: 1.4.4
      fs-constants: 1.0.0
      readable-stream: 2.3.7
      to-buffer: 1.1.1
      xtend: 4.0.2
    dev: true

  /tar-stream/2.2.0:
    resolution: {integrity: sha512-ujeqbceABgwMZxEJnk2HDY2DlnUZ+9oEcb1KzTVfYHio0UE6dG71n60d8D2I4qNvleWrrXpmjpt7vZeF1LnMZQ==}
    engines: {node: '>=6'}
    dependencies:
      bl: 4.1.0
      end-of-stream: 1.4.4
      fs-constants: 1.0.0
      inherits: 2.0.4
      readable-stream: 3.6.0

  /tar/6.1.13:
    resolution: {integrity: sha512-jdIBIN6LTIe2jqzay/2vtYLlBHa3JF42ot3h1dW8Q0PaAG4v8rm0cvpVePtau5C6OKXGGcgO9q2AMNSWxiLqKw==}
    engines: {node: '>=10'}
    dependencies:
      chownr: 2.0.0
      fs-minipass: 2.1.0
      minipass: 4.0.3
      minizlib: 2.1.2
      mkdirp: 1.0.4
      yallist: 4.0.0

  /test-exclude/6.0.0:
    resolution: {integrity: sha512-cAGWPIyOHU6zlmg88jwm7VRyXnMN7iV68OGAbYDk/Mh/xC/pzVPlQtY6ngoIH/5/tciuhGfvESU8GrHrcxD56w==}
    engines: {node: '>=8'}
    dependencies:
      '@istanbuljs/schema': 0.1.3
      glob: 7.2.3
      minimatch: 3.1.2
    dev: true

  /text-table/0.2.0:
    resolution: {integrity: sha512-N+8UisAXDGk8PFXP4HAzVR9nbfmVJ3zYLAWiTIoqC5v5isinhr+r5uaO8+7r3BMfuNIufIsA7RdpVgacC2cSpw==}

  /throat/5.0.0:
    resolution: {integrity: sha512-fcwX4mndzpLQKBS1DVYhGAcYaYt7vsHNIvQV+WXMvnow5cgjPphq5CaayLaGsjRdSCKZFNGt7/GYAuXaNOiYCA==}
    dev: true

  /through/2.3.8:
    resolution: {integrity: sha512-w89qg7PI8wAdvX60bMDP+bFoD5Dvhm9oLheFp5O4a2QF0cSBGsBX4qZmadPMvVqlLJBBci+WqGGOAPvcDeNSVg==}

  /through2/2.0.5:
    resolution: {integrity: sha512-/mrRod8xqpA+IHSLyGCQ2s8SPHiCDEeQJSep1jqLYeEUClOFG2Qsh+4FU6G9VeqpZnGW/Su8LQGc4YKni5rYSQ==}
    dependencies:
      readable-stream: 2.3.7
      xtend: 4.0.2

  /timers-ext/0.1.7:
    resolution: {integrity: sha512-b85NUNzTSdodShTIbky6ZF02e8STtVVfD+fu4aXXShEELpozH+bCpJLYMPZbsABN2wDH7fJpqIoXxJpzbf0NqQ==}
    dependencies:
      es5-ext: 0.10.62
      next-tick: 1.1.0
    dev: true

  /tmp-promise/3.0.3:
    resolution: {integrity: sha512-RwM7MoPojPxsOBYnyd2hy0bxtIlVrihNs9pj5SUvY8Zz1sQcQG2tG1hSr8PDxfgEB8RNKDhqbIlroIarSNDNsQ==}
    dependencies:
      tmp: 0.2.1

  /tmp/0.0.33:
    resolution: {integrity: sha512-jRCJlojKnZ3addtTOjdIqoRuPEKBvNXcGYqzO6zWZX8KfKEpnGY5jfggJQ3EjKuu8D4bJRr0y+cYJFmYbImXGw==}
    engines: {node: '>=0.6.0'}
    dependencies:
      os-tmpdir: 1.0.2

  /tmp/0.1.0:
    resolution: {integrity: sha512-J7Z2K08jbGcdA1kkQpJSqLF6T0tdQqpR2pnSUXsIchbPdTI9v3e85cLW0d6WDhwuAleOV71j2xWs8qMPfK7nKw==}
    engines: {node: '>=6'}
    dependencies:
      rimraf: 2.7.1
    dev: true

  /tmp/0.2.1:
    resolution: {integrity: sha512-76SUhtfqR2Ijn+xllcI5P1oyannHNHByD80W1q447gU3mp9G9PSpGdWmjUOHRDPiHYacIk66W7ubDTuPF3BEtQ==}
    engines: {node: '>=8.17.0'}
    dependencies:
      rimraf: 3.0.2

  /to-buffer/1.1.1:
    resolution: {integrity: sha512-lx9B5iv7msuFYE3dytT+KE5tap+rNYw+K4jVkb9R/asAb+pbBSM17jtunHplhBe6RRJdZx3Pn2Jph24O32mOVg==}
    dev: true

  /to-fast-properties/2.0.0:
    resolution: {integrity: sha512-/OaKK0xYrs3DmxRYqL/yDc+FxFUVYhDlXMhRmv3z915w2HF1tnN1omB354j8VUGO/hbRzyD6Y3sA7v7GS/ceog==}
    engines: {node: '>=4'}

  /to-regex-range/5.0.1:
    resolution: {integrity: sha512-65P7iz6X5yEr1cwcgvQxbbIw7Uk3gOy5dIdtZ4rDveLqhrdJP+Li/Hx6tyK0NEb+2GCyneCMJiGqrADCSNk8sQ==}
    engines: {node: '>=8.0'}
    dependencies:
      is-number: 7.0.0

  /toidentifier/1.0.1:
    resolution: {integrity: sha512-o5sSPKEkg/DIQNmH43V0/uerLrpzVedkUh8tGNvaeXpfpuwjKenlSox/2O/BTlZUtEe+JG7s5YhEz608PlAHRA==}
    engines: {node: '>=0.6'}

  /token-types/4.2.1:
    resolution: {integrity: sha512-6udB24Q737UD/SDsKAHI9FCRP7Bqc9D/MQUV02ORQg5iskjtLJlZJNdN4kKtcdtwCeWIwIHDGaUsTsCCAa8sFQ==}
    engines: {node: '>=10'}
    dependencies:
      '@tokenizer/token': 0.3.0
      ieee754: 1.2.1
    dev: true

  /tough-cookie/2.5.0:
    resolution: {integrity: sha512-nlLsUzgm1kfLXSXfRZMc1KLAugd4hqJHDTvc2hDIwS3mZAfMEuMbc03SujMF+GEcpaX/qboeycw6iO8JwVv2+g==}
    engines: {node: '>=0.8'}
    dependencies:
      psl: 1.9.0
      punycode: 2.3.0

  /tr46/0.0.3:
    resolution: {integrity: sha512-N3WMsuqV66lT30CrXNbEjx4GEwlow3v6rr4mCcv6prnfwhS01rkgyFdjPNBYd9br7LpXV1+Emh01fHnq2Gdgrw==}

  /traverse/0.6.7:
    resolution: {integrity: sha512-/y956gpUo9ZNCb99YjxG7OaslxZWHfCHAUUfshwqOXmxUIvqLjVO581BT+gM59+QV9tFe6/CGG53tsA1Y7RSdg==}
    dev: true

  /trim-repeated/1.0.0:
    resolution: {integrity: sha512-pkonvlKk8/ZuR0D5tLW8ljt5I8kmxp2XKymhepUeOdCEfKpZaktSArkLHZt76OB1ZvO9bssUsDty4SWhLvZpLg==}
    engines: {node: '>=0.10.0'}
    dependencies:
      escape-string-regexp: 1.0.5
    dev: true

  /ts-invariant/0.4.4:
    resolution: {integrity: sha512-uEtWkFM/sdZvRNNDL3Ehu4WVpwaulhwQszV8mrtcdeE8nN00BV9mAmQ88RkrBhFgl9gMgvjJLAQcZbnPXI9mlA==}
    dependencies:
      tslib: 1.14.1

  /ts-morph/15.1.0:
    resolution: {integrity: sha512-RBsGE2sDzUXFTnv8Ba22QfeuKbgvAGJFuTN7HfmIRUkgT/NaVLfDM/8OFm2NlFkGlWEXdpW5OaFIp1jvqdDuOg==}
    dependencies:
      '@ts-morph/common': 0.16.0
      code-block-writer: 11.0.3
    dev: false

  /ts-node/10.9.1_t4lrjbt3sxauai4t5o275zsepa:
    resolution: {integrity: sha512-NtVysVPkxxrwFGUUxGYhfux8k78pQB3JqYBXlLRZgdGUqTO5wU/UyHop5p70iEbGhB7q5KmiZiU0Y3KlJrScEw==}
    hasBin: true
    peerDependencies:
      '@swc/core': '>=1.2.50'
      '@swc/wasm': '>=1.2.50'
      '@types/node': '*'
      typescript: '>=2.7'
    peerDependenciesMeta:
      '@swc/core':
        optional: true
      '@swc/wasm':
        optional: true
    dependencies:
      '@cspotcode/source-map-support': 0.8.1
      '@tsconfig/node10': 1.0.9
      '@tsconfig/node12': 1.0.11
      '@tsconfig/node14': 1.0.3
      '@tsconfig/node16': 1.0.3
      '@types/node': 16.11.7
      acorn: 8.8.2
      acorn-walk: 8.2.0
      arg: 4.1.3
      create-require: 1.1.1
      diff: 4.0.2
      make-error: 1.3.6
      typescript: 4.7.4
      v8-compile-cache-lib: 3.0.1
      yn: 3.1.1
    dev: true

  /tsconfig-paths/3.14.1:
    resolution: {integrity: sha512-fxDhWnFSLt3VuTwtvJt5fpwxBHg5AdKWMsgcPOOIilyjymcYVZoCQF8fvFRezCNfblEXmi+PcM1eYHeOAgXCOQ==}
    dependencies:
      '@types/json5': 0.0.29
      json5: 1.0.2
      minimist: 1.2.8
      strip-bom: 3.0.0

  /tslib/1.14.1:
    resolution: {integrity: sha512-Xni35NKzjgMrwevysHTCArtLDpPvye8zV/0E4EyYn43P7/7qvQwPh9BGkHewbMulVntbigmcT7rdX3BNo9wRJg==}

  /tslib/2.4.1:
    resolution: {integrity: sha512-tGyy4dAjRIEwI7BzsB0lynWgOpfqjUdq91XXAlIWD2OwKBH7oCl/GZG/HT4BOHrTlPMOASlMQ7veyTqpmRcrNA==}
    dev: false

  /tslib/2.5.0:
    resolution: {integrity: sha512-336iVw3rtn2BUK7ORdIAHTyxHGRIHVReokCR3XjbckJMK7ms8FysBfhLR8IXnAgy7T0PTPNBWKiH514FOW/WSg==}

  /tsutils/3.21.0_typescript@4.7.4:
    resolution: {integrity: sha512-mHKK3iUXL+3UF6xL5k0PEhKRUBKPBCv/+RkEOpjRWxxx27KKRBmmA60A9pgOUvMi8GKhRMPEmjBRPzs2W7O1OA==}
    engines: {node: '>= 6'}
    peerDependencies:
      typescript: '>=2.8.0 || >= 3.2.0-dev || >= 3.3.0-dev || >= 3.4.0-dev || >= 3.5.0-dev || >= 3.6.0-dev || >= 3.6.0-beta || >= 3.7.0-dev || >= 3.7.0-beta'
    dependencies:
      tslib: 1.14.1
      typescript: 4.7.4

  /ttypescript/1.5.13_6oasmw356qmm23djlsjgkwvrtm:
    resolution: {integrity: sha512-KT/RBfGGlVJFqEI8cVvI3nMsmYcFvPSZh8bU0qX+pAwbi7/ABmYkzn7l/K8skw0xmYjVCoyaV6WLsBQxdadybQ==}
    hasBin: true
    peerDependencies:
      ts-node: '>=8.0.2'
      typescript: '>=3.2.2'
    dependencies:
      resolve: 1.22.1
      ts-node: 10.9.1_t4lrjbt3sxauai4t5o275zsepa
      typescript: 4.7.4
    dev: true

  /tunnel-agent/0.6.0:
    resolution: {integrity: sha512-McnNiV1l8RYeY8tBgEpuodCC1mLUdbSN+CYBL7kJsJNInOP8UjDDEwdk6Mw60vdLLrr5NHKZhMAOSrR2NZuQ+w==}
    dependencies:
      safe-buffer: 5.2.1

  /tweetnacl/0.14.5:
    resolution: {integrity: sha512-KXXFFdAbFXY4geFIwoyNK+f5Z1b7swfXABfL7HXCmoIWMKU3dmS26672A4EeQtDzLKy7SXmfBu51JolvEKwtGA==}

  /type-check/0.3.2:
    resolution: {integrity: sha512-ZCmOJdvOWDBYJlzAoFkC+Q0+bUyEOS1ltgp1MGU03fqHG+dbi9tBFU2Rd9QKiDZFAYrhPh2JUf7rZRIuHRKtOg==}
    engines: {node: '>= 0.8.0'}
    dependencies:
      prelude-ls: 1.1.2
    dev: true

  /type-check/0.4.0:
    resolution: {integrity: sha512-XleUoc9uwGXqjWwXaUTZAmzMcFZ5858QA2vvx1Ur5xIcixXIP+8LnFDgRplU30us6teqdlskFfu+ae4K79Ooew==}
    engines: {node: '>= 0.8.0'}
    dependencies:
      prelude-ls: 1.2.1

  /type-detect/4.0.8:
    resolution: {integrity: sha512-0fr/mIH1dlO+x7TlcMy+bIDqKPsw/70tVyeHW787goQjhmqaZe10uwLujubK9q9Lg6Fiho1KUKDYz0Z7k7g5/g==}
    engines: {node: '>=4'}

  /type-fest/0.12.0:
    resolution: {integrity: sha512-53RyidyjvkGpnWPMF9bQgFtWp+Sl8O2Rp13VavmJgfAP9WWG6q6TkrKU8iyJdnwnfgHI6k2hTlgqH4aSdjoTbg==}
    engines: {node: '>=10'}

  /type-fest/0.20.2:
    resolution: {integrity: sha512-Ne+eE4r0/iWnpAxD852z3A+N0Bt5RN//NjJwRd2VFHEmrywxf5vsZlh4R6lixl6B+wz/8d+maTSAkN1FIkI3LQ==}
    engines: {node: '>=10'}

  /type-fest/0.21.3:
    resolution: {integrity: sha512-t0rzBq87m3fVcduHDUFhKmyyX+9eo6WQjZvf51Ea/M0Q7+T374Jp1aUiyUl0GKxp8M/OETVHSDvmkyPgvX+X2w==}
    engines: {node: '>=10'}

  /type-fest/0.6.0:
    resolution: {integrity: sha512-q+MB8nYR1KDLrgr4G5yemftpMC7/QLqVndBmEEdqzmNj5dcFOO4Oo8qlwZE3ULT3+Zim1F8Kq4cBnikNhlCMlg==}
    engines: {node: '>=8'}
    dev: true

  /type-fest/0.8.1:
    resolution: {integrity: sha512-4dbzIzqvjtgiM5rw1k5rEHtBANKmdudhGyBEajN01fEyhaAIhsoKNy6y7+IN93IfpFtwY9iqi7kD+xwKhQsNJA==}
    engines: {node: '>=8'}
    dev: true

  /type-is/1.6.18:
    resolution: {integrity: sha512-TkRKr9sUTxEH8MdfuCSP7VizJyzRNMjj2J2do2Jr3Kym598JVdEksuzPQCnlFPW4ky9Q+iA+ma9BGm06XQBy8g==}
    engines: {node: '>= 0.6'}
    dependencies:
      media-typer: 0.3.0
      mime-types: 2.1.35

  /type/1.2.0:
    resolution: {integrity: sha512-+5nt5AAniqsCnu2cEQQdpzCAh33kVx8n0VoFidKpB1dVVLAN/F+bgVOqOJqOnEnrhp222clB5p3vUlD+1QAnfg==}
    dev: true

  /type/2.7.2:
    resolution: {integrity: sha512-dzlvlNlt6AXU7EBSfpAscydQ7gXB+pPGsPnfJnZpiNJBDj7IaJzQlBZYGdEi4R9HmPdBv2XmWJ6YUtoTa7lmCw==}
    dev: true

  /typed-array-length/1.0.4:
    resolution: {integrity: sha512-KjZypGq+I/H7HI5HlOoGHkWUUGq+Q0TPhQurLbyrVrvnKTBgzLhIJ7j6J/XTQOi0d1RjyZ0wdas8bKs2p0x3Ng==}
    dependencies:
      call-bind: 1.0.2
      for-each: 0.3.3
      is-typed-array: 1.1.10

  /typedarray-to-buffer/3.1.5:
    resolution: {integrity: sha512-zdu8XMNEDepKKR+XYOXAVPtWui0ly0NtohUscw+UmaHiAWT8hrV1rr//H6V+0DvJ3OQ19S979M0laLfX8rm82Q==}
    dependencies:
      is-typedarray: 1.0.0
    dev: true

  /typescript/3.9.10:
    resolution: {integrity: sha512-w6fIxVE/H1PkLKcCPsFqKE7Kv7QUwhU8qQY2MueZXWx5cPZdwFupLgKK3vntcK98BtNHZtAF4LA/yl2a7k8R6Q==}
    engines: {node: '>=4.2.0'}
    hasBin: true

  /typescript/4.7.4:
    resolution: {integrity: sha512-C0WQT0gezHuw6AdY1M2jxUO83Rjf0HP7Sk1DtXj6j1EwkQNZrHAg2XPWlq62oqEhYvONq5pkC2Y9oPljWToLmQ==}
    engines: {node: '>=4.2.0'}
    hasBin: true

  /unbox-primitive/1.0.2:
    resolution: {integrity: sha512-61pPlCD9h51VoreyJ0BReideM3MDKMKnh6+V9L08331ipq6Q8OFXZYiqP6n/tbHx4s5I9uRhcye6BrbkizkBDw==}
    dependencies:
      call-bind: 1.0.2
      has-bigints: 1.0.2
      has-symbols: 1.0.3
      which-boxed-primitive: 1.0.2

  /unbzip2-stream/1.4.3:
    resolution: {integrity: sha512-mlExGW4w71ebDJviH16lQLtZS32VKqsSfk80GCfUlwT/4/hNRFsoscrF/c++9xinkMzECL1uL9DDwXqFWkruPg==}
    dependencies:
      buffer: 5.7.1
      through: 2.3.8
    dev: true

  /underscore/1.13.6:
    resolution: {integrity: sha512-+A5Sja4HP1M08MaXya7p5LvjuM7K6q/2EaC0+iovj/wOcMsTzMvDFbasi/oSapiwOlt252IqsKqPjCl7huKS0A==}

  /underscore/1.4.4:
    resolution: {integrity: sha512-ZqGrAgaqqZM7LGRzNjLnw5elevWb5M8LEoDMadxIW3OWbcv72wMMgKdwOKpd5Fqxe8choLD8HN3iSj3TUh/giQ==}

  /uni-global/1.0.0:
    resolution: {integrity: sha512-WWM3HP+siTxzIWPNUg7hZ4XO8clKi6NoCAJJWnuRL+BAqyFXF8gC03WNyTefGoUXYc47uYgXxpKLIEvo65PEHw==}
    dependencies:
      type: 2.7.2
    dev: true

  /universal-user-agent/6.0.0:
    resolution: {integrity: sha512-isyNax3wXoKaulPDZWHQqbmIx1k2tb9fb3GGDBRxCscfYV2Ch7WxPArBsFEG8s/safwXTT7H4QGhaIkTp9447w==}
    dev: false

  /universalify/0.1.2:
    resolution: {integrity: sha512-rBJeI5CXAlmy1pV+617WB9J63U6XcazHHF2f2dbJix4XzpUF0RS3Zbj0FGIOCAva5P/d/GBOYaACQ1w+0azUkg==}
    engines: {node: '>= 4.0.0'}

  /universalify/2.0.0:
    resolution: {integrity: sha512-hAZsKq7Yy11Zu1DE0OzWjw7nnLZmJZYTDZZyEFHZdUhV8FkH5MCfoU1XMaxXovpyW5nq5scPqq0ZDP9Zyl04oQ==}
    engines: {node: '>= 10.0.0'}

  /unpipe/1.0.0:
    resolution: {integrity: sha512-pjy2bYhSsufwWlKwPc+l3cN7+wuJlK6uz0YdJEOlQDbl6jo/YlPi4mb8agUkVC8BF7V8NuzeyPNqRksA3hztKQ==}
    engines: {node: '>= 0.8'}

  /untildify/4.0.0:
    resolution: {integrity: sha512-KK8xQ1mkzZeg9inewmFVDNkg3l5LUhoq9kN6iWYB/CC9YMG8HA+c1Q8HwDe6dEX7kErrEVNVBO3fWsVq5iDgtw==}
    engines: {node: '>=8'}

  /update-browserslist-db/1.0.10_browserslist@4.21.5:
    resolution: {integrity: sha512-OztqDenkfFkbSG+tRxBeAnCVPckDBcvibKd35yDONx6OU8N7sqgwc7rCbkJ/WcYtVRZ4ba68d6byhC21GFh7sQ==}
    hasBin: true
    peerDependencies:
      browserslist: '>= 4.21.0'
    dependencies:
      browserslist: 4.21.5
      escalade: 3.1.1
      picocolors: 1.0.0
    dev: true

  /uri-js/4.4.1:
    resolution: {integrity: sha512-7rKUyy33Q1yc98pQ1DAmLtwX109F7TIfWlW1Ydo8Wl1ii1SeHieeh0HHfPeL2fMXK6z0s8ecKs9frCuLJvndBg==}
    dependencies:
      punycode: 2.3.0

  /url/0.10.3:
    resolution: {integrity: sha512-hzSUW2q06EqL1gKM/a+obYHLIO6ct2hwPuviqTTOcfFVc61UbfJ2Q32+uGL/HCPxKqrdGB5QUwIe7UqlDgwsOQ==}
    dependencies:
      punycode: 1.3.2
      querystring: 0.2.0

  /util-deprecate/1.0.2:
    resolution: {integrity: sha512-EPD5q1uXyFxJpCrLnCc1nHnq3gOa6DZBocAIiI2TaSCA7VCJ1UJDMagCzIkXNsUYfD1daK//LTEQ8xiIbrHtcw==}

  /util/0.12.5:
    resolution: {integrity: sha512-kZf/K6hEIrWHI6XqOFUiiMa+79wE/D8Q+NCNAWclkyg3b4d2k7s0QGepNjiABc+aR3N1PAyHL7p6UcLY6LmrnA==}
    dependencies:
      inherits: 2.0.4
      is-arguments: 1.1.1
      is-generator-function: 1.0.10
      is-typed-array: 1.1.10
      which-typed-array: 1.1.9

  /utils-merge/1.0.1:
    resolution: {integrity: sha512-pMZTvIkT1d+TFGvDOqodOclx0QWkkgi6Tdoa8gC8ffGAAqz9pzPTZWAybbsHHoED/ztMtkv/VoYTYyShUn81hA==}
    engines: {node: '>= 0.4.0'}

  /uuid/3.3.2:
    resolution: {integrity: sha512-yXJmeNaw3DnnKAOKJE51sL/ZaYfWJRl1pK9dr19YFCu0ObS231AB1/LbqTKRAQ5kw8A90rA6fr4riOUpTZvQZA==}
    deprecated: Please upgrade  to version 7 or higher.  Older versions may use Math.random() in certain circumstances, which is known to be problematic.  See https://v8.dev/blog/math-random for details.
    hasBin: true

  /uuid/3.4.0:
    resolution: {integrity: sha512-HjSDRw6gZE5JMggctHBcjVak08+KEVhSIiDzFnT9S9aegmp85S/bReBVTb4QTFaRNptJ9kuYaNhnbNEOkbKb/A==}
    deprecated: Please upgrade  to version 7 or higher.  Older versions may use Math.random() in certain circumstances, which is known to be problematic.  See https://v8.dev/blog/math-random for details.
    hasBin: true

  /uuid/8.0.0:
    resolution: {integrity: sha512-jOXGuXZAWdsTH7eZLtyXMqUb9EcWMGZNbL9YcGBJl4MH4nrxHmZJhEHvyLFrkxo+28uLb/NYRcStH48fnD0Vzw==}
    hasBin: true

  /uuid/8.3.2:
    resolution: {integrity: sha512-+NYs2QeMWy+GWFOEm9xnn6HCDp0l7QBD7ml8zLUmJ+93Q5NF0NocErnwkTkXVFNiX3/fpC6afS8Dhb/gz7R7eg==}
    hasBin: true

  /v8-compile-cache-lib/3.0.1:
    resolution: {integrity: sha512-wa7YjyUGfNZngI/vtK0UHAN+lgDCxBPCylVXGp0zu59Fz5aiGtNXaq3DhIov063MorB+VfufLh3JlF2KdTK3xg==}
    dev: true

  /v8-compile-cache/2.3.0:
    resolution: {integrity: sha512-l8lCEmLcLYZh4nbunNZvQCJc5pv7+RCwa8q/LdUx8u7lsWvPDKmpodJAJNwkAhJC//dFY48KuIEmjtd4RViDrA==}
    dev: true

  /validate-npm-package-license/3.0.4:
    resolution: {integrity: sha512-DpKm2Ui/xN7/HQKCtpZxoRWBhZ9Z0kqtygG8XCgNQ8ZlDnxuQmWhj566j8fN4Cu3/JmbhsDo7fcAJq4s9h27Ew==}
    dependencies:
      spdx-correct: 3.1.1
      spdx-expression-parse: 3.0.1
    dev: true

  /validate-npm-package-name/3.0.0:
    resolution: {integrity: sha512-M6w37eVCMMouJ9V/sdPGnC5H4uDr73/+xdq0FBLO3TFFX1+7wiUY6Es328NN+y43tmY+doUdN9g9J21vqB7iLw==}
    dependencies:
      builtins: 1.0.3
    dev: true

  /validator/13.7.0:
    resolution: {integrity: sha512-nYXQLCBkpJ8X6ltALua9dRrZDHVYxjJ1wgskNt1lH9fzGjs3tgojGSCBjmEPwkWS1y29+DrizMTW19Pr9uB2nw==}
    engines: {node: '>= 0.10'}
    dev: false

  /vary/1.1.2:
    resolution: {integrity: sha512-BNGbWLfd0eUPabhkXUVm0j8uuvREyTh5ovRa/dyow/BqAbZJyC+5fU+IzQOzmAKzYqYRAISoRhdQr3eIZ/PXqg==}
    engines: {node: '>= 0.8'}

  /velocityjs/2.0.6:
    resolution: {integrity: sha512-QMYLeYLBX6eqekCin3OPmDAHapaUx3foNFE264ml1/yxRZ8TUUlI1+u6rtN4E8tKNqwzpRPeNgJtjLbgRNK4fw==}
    engines: {node: '>=0.8.0'}
    hasBin: true
    dependencies:
      debug: 4.3.4
    transitivePeerDependencies:
      - supports-color
    dev: true

  /verror/1.10.0:
    resolution: {integrity: sha512-ZZKSmDAEFOijERBLkmYfJ+vmk3w+7hOLYDNkRCuRuMJGEmqYNCNLyBBFwWKVMhfwaEF3WOd0Zlw86U/WC/+nYw==}
    engines: {'0': node >=0.6.0}
    dependencies:
      assert-plus: 1.0.0
      core-util-is: 1.0.2
      extsprintf: 1.3.0

  /wcwidth/1.0.1:
    resolution: {integrity: sha512-XHPEwS0q6TaxcvG85+8EYkbiCux2XtWG2mkc47Ng2A77BQu9+DqIOJldST4HgPkuea7dvKSj5VgX3P1d4rW8Tg==}
    dependencies:
      defaults: 1.0.4

  /webidl-conversions/3.0.1:
    resolution: {integrity: sha512-2JAn3z8AR6rjK8Sm8orRC0h/bcl/DqL7tRPdGZ4I1CjdF+EaMLmYxBHyXuKL849eucPFhvBoxMsflfOb8kxaeQ==}

  /whatwg-fetch/3.6.2:
    resolution: {integrity: sha512-bJlen0FcuU/0EMLrdbJ7zOnW6ITZLrZMIarMUVmdKtsGvZna8vxKYaexICWPfZ8qwf9fzNq+UEIZrnSaApt6RA==}
    dev: false

  /whatwg-url/5.0.0:
    resolution: {integrity: sha512-saE57nupxk6v3HY35+jzBwYa0rKSy0XR8JSxZPwgLr7ys0IBzhGviA1/TUGJLmSVqs8pb9AnvICXEuOHLprYTw==}
    dependencies:
      tr46: 0.0.3
      webidl-conversions: 3.0.1

  /which-boxed-primitive/1.0.2:
    resolution: {integrity: sha512-bwZdv0AKLpplFY2KZRX6TvyuN7ojjr7lwkg6ml0roIy9YeuSr7JS372qlNW18UQYzgYK9ziGcerWqZOmEn9VNg==}
    dependencies:
      is-bigint: 1.0.4
      is-boolean-object: 1.1.2
      is-number-object: 1.0.7
      is-string: 1.0.7
      is-symbol: 1.0.4

  /which-module/2.0.0:
    resolution: {integrity: sha512-B+enWhmw6cjfVC7kS8Pj9pCrKSc5txArRyaYGe088shv/FGWH+0Rjx/xPgtsWfsUtS27FkP697E4DDhgrgoc0Q==}

  /which-typed-array/1.1.9:
    resolution: {integrity: sha512-w9c4xkx6mPidwp7180ckYWfMmvxpjlZuIudNtDf4N/tTAUB8VJbX25qZoAsrtGuYNnGw3pa0AXgbGKRB8/EceA==}
    engines: {node: '>= 0.4'}
    dependencies:
      available-typed-arrays: 1.0.5
      call-bind: 1.0.2
      for-each: 0.3.3
      gopd: 1.0.1
      has-tostringtag: 1.0.0
      is-typed-array: 1.1.10

  /which/1.3.1:
    resolution: {integrity: sha512-HxJdYWq1MTIQbJ3nw0cqssHoTNU267KlrDuGZ1WYlxDStUtKUhOaJmh112/TZmHxxUfuJqPXSOm7tDyas0OSIQ==}
    hasBin: true
    dependencies:
      isexe: 2.0.0

  /which/2.0.2:
    resolution: {integrity: sha512-BLI3Tl1TW3Pvl70l3yq3Y64i+awpwXqsGBYWkkqMtnbXgrMD+yj7rhW0kuEDxzJaYXGjEW5ogapKNMEKNMjibA==}
    engines: {node: '>= 8'}
    hasBin: true
    dependencies:
      isexe: 2.0.0

  /wide-align/1.1.3:
    resolution: {integrity: sha512-QGkOQc8XL6Bt5PwnsExKBPuMKBxnGxWWW3fU55Xt4feHozMUhdUMaBCk290qpm/wG5u/RSKzwdAC4i51YigihA==}
    dependencies:
      string-width: 2.1.1

  /widest-line/3.1.0:
    resolution: {integrity: sha512-NsmoXalsWVDMGupxZ5R08ka9flZjjiLvHVAWYOKtiKM8ujtZWr9cRffak+uSE48+Ob8ObalXpwyeUiyDD6QFgg==}
    engines: {node: '>=8'}
    dependencies:
      string-width: 4.2.3

  /word-wrap/1.2.3:
    resolution: {integrity: sha512-Hz/mrNwitNRh/HUAtM/VT/5VH+ygD6DV7mYKZAtHOrbs8U7lvPS6xf7EJKMF0uW1KJCl0H701g3ZGus+muE5vQ==}
    engines: {node: '>=0.10.0'}

  /wordwrap/1.0.0:
    resolution: {integrity: sha512-gvVzJFlPycKc5dZN4yPkP8w7Dc37BtP1yczEneOb4uq34pXZcvrtRTmWV8W+Ume+XCxKgbjM+nevkyFPMybd4Q==}

  /workerpool/6.1.0:
    resolution: {integrity: sha512-toV7q9rWNYha963Pl/qyeZ6wG+3nnsyvolaNUS8+R5Wtw6qJPTxIlOP1ZSvcGhEJw+l3HMMmtiNo9Gl61G4GVg==}

  /workerpool/6.3.1:
    resolution: {integrity: sha512-0x7gJm1rhpn5SPG9NENOxPtbfUZZtK/qOg6gEdSqeDBA3dTeR91RJqSPjccPRCkhNfrnnl/dWxSSj5w9CtdzNA==}

  /wrap-ansi/5.1.0:
    resolution: {integrity: sha512-QC1/iN/2/RPVJ5jYK8BGttj5z83LmSKmvbvrXPNCLZSEb32KKVDJDl/MOt2N01qU2H/FkzEa9PKto1BqDjtd7Q==}
    engines: {node: '>=6'}
    dependencies:
      ansi-styles: 3.2.1
      string-width: 3.1.0
      strip-ansi: 5.2.0
    dev: true

  /wrap-ansi/6.2.0:
    resolution: {integrity: sha512-r6lPcBGxZXlIcymEu7InxDMhdW0KDxpLgoFLcguasxCaJ/SOIZwINatK9KY/tf+ZrlywOKU0UDj3ATXUBfxJXA==}
    engines: {node: '>=8'}
    dependencies:
      ansi-styles: 4.3.0
      string-width: 4.2.3
      strip-ansi: 6.0.1

  /wrap-ansi/7.0.0:
    resolution: {integrity: sha512-YVGIj2kamLSTxw6NsZjoBxfSwsn0ycdesmc4p+Q21c5zPuZ1pl+NfxVdxPtdHvmNVOQ6XSYG4AUtyt/Fi7D16Q==}
    engines: {node: '>=10'}
    dependencies:
      ansi-styles: 4.3.0
      string-width: 4.2.3
      strip-ansi: 6.0.1

  /wrappy/1.0.2:
    resolution: {integrity: sha512-l4Sp/DRseor9wL6EvV2+TuQn63dMkPjZ/sp9XkghTEbV9KlPS1xUsZ3u7/IQO4wxtcFB4bgpQPRcR3QCvezPcQ==}

  /write-file-atomic/3.0.3:
    resolution: {integrity: sha512-AvHcyZ5JnSfq3ioSyjrBkH9yW4m7Ayk8/9My/DD9onKeu/94fwrMocemO2QAJFAlnnDN+ZDS+ZjAR5ua1/PV/Q==}
    dependencies:
      imurmurhash: 0.1.4
      is-typedarray: 1.0.0
      signal-exit: 3.0.7
      typedarray-to-buffer: 3.1.5
    dev: true

  /write-file-atomic/4.0.2:
    resolution: {integrity: sha512-7KxauUdBmSdWnmpaGFg+ppNjKF8uNLry8LyzjauQDOVONfFLNKrKvQOxZ/VuTIcS/gge/YNahf5RIIQWTSarlg==}
    engines: {node: ^12.13.0 || ^14.15.0 || >=16.0.0}
    dependencies:
      imurmurhash: 0.1.4
      signal-exit: 3.0.7
    dev: true

  /write-json-file/4.3.0:
    resolution: {integrity: sha512-PxiShnxf0IlnQuMYOPPhPkhExoCQuTUNPOa/2JWCYTmBquU9njyyDuwRKN26IZBlp4yn1nt+Agh2HOOBl+55HQ==}
    engines: {node: '>=8.3'}
    dependencies:
      detect-indent: 6.1.0
      graceful-fs: 4.2.10
      is-plain-obj: 2.1.0
      make-dir: 3.1.0
      sort-keys: 4.2.0
      write-file-atomic: 3.0.3
    dev: true

  /write/1.0.3:
    resolution: {integrity: sha512-/lg70HAjtkUgWPVZhZcm+T4hkL8Zbtp1nFNOn3lRrxnlv50SRBv7cR7RqR+GMsd3hUXy9hWBo4CHTbFTcOYwig==}
    engines: {node: '>=4'}
    dependencies:
      mkdirp: 0.5.6
    dev: true

  /ws/5.2.3:
    resolution: {integrity: sha512-jZArVERrMsKUatIdnLzqvcfydI85dvd/Fp1u/VOpfdDWQ4c9qWXe+VIeAbQ5FrDwciAkr+lzofXLz3Kuf26AOA==}
    dependencies:
      async-limiter: 1.0.1

  /ws/7.4.5:
    resolution: {integrity: sha512-xzyu3hFvomRfXKH8vOFMU3OguG6oOvhXMo3xsGy3xWExqaM2dxBbVxuD99O7m3ZUFMvvscsZDqxfgMaRr/Nr1g==}
    engines: {node: '>=8.3.0'}
    peerDependencies:
      bufferutil: ^4.0.1
      utf-8-validate: ^5.0.2
    peerDependenciesMeta:
      bufferutil:
        optional: true
      utf-8-validate:
        optional: true

  /ws/7.5.9:
    resolution: {integrity: sha512-F+P9Jil7UiSKSkppIiD94dN07AwvFixvLIj1Og1Rl9GGMuNipJnV9JzjD6XuqmAeiswGvUmNLjr5cFuXwNS77Q==}
    engines: {node: '>=8.3.0'}
    peerDependencies:
      bufferutil: ^4.0.1
      utf-8-validate: ^5.0.2
    peerDependenciesMeta:
      bufferutil:
        optional: true
      utf-8-validate:
        optional: true

  /xml-js/1.6.11:
    resolution: {integrity: sha512-7rVi2KMfwfWFl+GpPg6m80IVMWXLRjO+PxTq7V2CDhoGak0wzYzFgUY2m4XJ47OGdXd8eLE8EmwfAmdjw7lC1g==}
    hasBin: true
    dependencies:
      sax: 1.2.4

  /xml2js/0.4.19:
    resolution: {integrity: sha512-esZnJZJOiJR9wWKMyuvSE1y6Dq5LCuJanqhxslH2bxM6duahNZ+HMpCLhBQGZkbX6xRf8x1Y2eJlgt2q3qo49Q==}
    dependencies:
      sax: 1.2.1
      xmlbuilder: 9.0.7

  /xmlbuilder/15.1.1:
    resolution: {integrity: sha512-yMqGBqtXyeN1e3TGYvgNgDVZ3j84W4cwkOXQswghol6APgZWaff9lnbvN7MHYJOiXsvGPXtjTYJEiC9J2wv9Eg==}
    engines: {node: '>=8.0'}

  /xmlbuilder/9.0.7:
    resolution: {integrity: sha512-7YXTQc3P2l9+0rjaUbLwMKRhtmwg1M1eDf6nag7urC7pIPYLD9W/jmzQ4ptRSUbodw5S0jfoGTflLemQibSpeQ==}
    engines: {node: '>=4.0'}

  /xtend/4.0.2:
    resolution: {integrity: sha512-LKYU1iAXJXUgAXn9URjiu+MWhyUXHsvfp7mcuYm9dSUKK0/CjtrUwFAxD82/mCWbtLsGjFIad0wIsod4zrTAEQ==}
    engines: {node: '>=0.4'}

  /y18n/4.0.3:
    resolution: {integrity: sha512-JKhqTOwSrqNA1NY5lSztJ1GrBiUodLMmIZuLiDaMRJ+itFd+ABVE8XBjOvIWL+rSqNDC74LCSFmlb/U4UZ4hJQ==}

  /y18n/5.0.8:
    resolution: {integrity: sha512-0pfFzegeDWJHJIAmTLRP2DwHjdF5s7jo9tuztdQxAhINCdvS+3nGINqPd00AphqJR/0LhANUS6/+7SCb98YOfA==}
    engines: {node: '>=10'}

  /yallist/2.1.2:
    resolution: {integrity: sha512-ncTzHV7NvsQZkYe1DW7cbDLm0YpzHmZF5r/iyP3ZnQtMiJ+pjzisCiMNI+Sj+xQF5pXhSHxSB3uDbsBTzY/c2A==}

  /yallist/3.1.1:
    resolution: {integrity: sha512-a4UGQaWPH59mOXUYnAG2ewncQS4i4F43Tv3JoAM+s2VDAmS9NsK8GpDMLrCHPksFT7h3K6TOoUNn2pb7RoXx4g==}
    dev: true

  /yallist/4.0.0:
    resolution: {integrity: sha512-3wdGidZyq5PB084XLES5TpOSRA3wjXAlIWMhum2kRcv/41Sn2emQ0dycQW4uZXLejwKvg6EsvbdlVL+FYEct7A==}

  /yaml-ast-parser/0.0.43:
    resolution: {integrity: sha512-2PTINUwsRqSd+s8XxKaJWQlUuEMHJQyEuh2edBbW8KNJz0SJPwUSD2zRWqezFEdN7IzAgeuYHFUCF7o8zRdZ0A==}
    dev: true

  /yaml/1.10.2:
    resolution: {integrity: sha512-r3vXyErRCYJ7wg28yvBY5VSoAF8ZvlcW9/BwUzEtUsjvX/DKs24dIkuwjtuprwJJHsbyUbLApepYTR1BN4uHrg==}
    engines: {node: '>= 6'}
    dev: false

  /yamljs/0.3.0:
    resolution: {integrity: sha512-C/FsVVhht4iPQYXOInoxUM/1ELSf9EsgKH34FofQOp6hwCPrW4vG4w5++TED3xRUo8gD7l0P1J1dLlDYzODsTQ==}
    hasBin: true
    dependencies:
      argparse: 1.0.10
      glob: 7.2.3
    dev: true

  /yargs-parser/13.1.2:
    resolution: {integrity: sha512-3lbsNRf/j+A4QuSZfDRA7HRSfWrzO0YjqTJd5kjAq37Zep1CEgaYmrH9Q3GwPiB9cHyd1Y1UwggGhJGoxipbzg==}
    dependencies:
      camelcase: 5.3.1
      decamelize: 1.2.0
    dev: true

  /yargs-parser/18.1.3:
    resolution: {integrity: sha512-o50j0JeToy/4K6OZcaQmW6lyXXKhq7csREXcDwk2omFPJEwUNOVtJKvmDr9EI1fAJZUyZcRF7kxGBWmRXudrCQ==}
    engines: {node: '>=6'}
    dependencies:
      camelcase: 5.3.1
      decamelize: 1.2.0

  /yargs-parser/20.2.4:
    resolution: {integrity: sha512-WOkpgNhPTlE73h4VFAFsOnomJVaovO8VqLDzy5saChRBFQFBoMYirowyW+Q9HB4HFF4Z7VZTiG3iSzJJA29yRA==}
    engines: {node: '>=10'}

  /yargs-parser/21.1.1:
    resolution: {integrity: sha512-tVpsJW7DdjecAiFpbIB1e3qxIQsE6NoPc5/eTdrbbIC4h0LVsWhnoa3g+m2HclBIujHzsxZ4VJVA+GUuc2/LBw==}
    engines: {node: '>=12'}

  /yargs-unparser/2.0.0:
    resolution: {integrity: sha512-7pRTIA9Qc1caZ0bZ6RYRGbHJthJWuakf+WmHK0rVeLkNrrGhfoabBNdue6kdINI6r4if7ocq9aD/n7xwKOdzOA==}
    engines: {node: '>=10'}
    dependencies:
      camelcase: 6.3.0
      decamelize: 4.0.0
      flat: 5.0.2
      is-plain-obj: 2.1.0

  /yargs/13.3.2:
    resolution: {integrity: sha512-AX3Zw5iPruN5ie6xGRIDgqkT+ZhnRlZMLMHAs8tg7nRruy2Nb+i5o9bwghAogtM08q1dpr2LVoS8KSTMYpWXUw==}
    dependencies:
      cliui: 5.0.0
      find-up: 3.0.0
      get-caller-file: 2.0.5
      require-directory: 2.1.1
      require-main-filename: 2.0.0
      set-blocking: 2.0.0
      string-width: 3.1.0
      which-module: 2.0.0
      y18n: 4.0.3
      yargs-parser: 13.1.2
    dev: true

  /yargs/15.4.1:
    resolution: {integrity: sha512-aePbxDmcYW++PaqBsJ+HYUFwCdv4LVvdnhBy78E57PIor8/OVvhMrADFFEDh8DHDFRv/O9i3lPhsENjO7QX0+A==}
    engines: {node: '>=8'}
    dependencies:
      cliui: 6.0.0
      decamelize: 1.2.0
      find-up: 4.1.0
      get-caller-file: 2.0.5
      require-directory: 2.1.1
      require-main-filename: 2.0.0
      set-blocking: 2.0.0
      string-width: 4.2.3
      which-module: 2.0.0
      y18n: 4.0.3
      yargs-parser: 18.1.3

  /yargs/16.2.0:
    resolution: {integrity: sha512-D1mvvtDG0L5ft/jGWkLpG1+m0eQxOfaBvTNELraWj22wSVUMWxZUvYgJYcKh6jGGIkJFhH4IZPQhR4TKpc8mBw==}
    engines: {node: '>=10'}
    dependencies:
      cliui: 7.0.4
      escalade: 3.1.1
      get-caller-file: 2.0.5
      require-directory: 2.1.1
      string-width: 4.2.3
      y18n: 5.0.8
      yargs-parser: 20.2.4

  /yargs/17.7.1:
    resolution: {integrity: sha512-cwiTb08Xuv5fqF4AovYacTFNxk62th7LKJ6BL9IGUpTJrWoU7/7WdQGTP2SjKf1dUNBGzDd28p/Yfs/GI6JrLw==}
    engines: {node: '>=12'}
    dependencies:
      cliui: 8.0.1
      escalade: 3.1.1
      get-caller-file: 2.0.5
      require-directory: 2.1.1
      string-width: 4.2.3
      y18n: 5.0.8
      yargs-parser: 21.1.1

  /yauzl/2.10.0:
    resolution: {integrity: sha512-p4a9I6X6nu6IhoGmBqAcbJy1mlC4j27vEPZX9F4L4/vZT3Lyq1VkFHw/V/PUcB9Buo+DG3iHkT0x3Qya58zc3g==}
    dependencies:
      buffer-crc32: 0.2.13
      fd-slicer: 1.1.0
    dev: true

  /yn/3.1.1:
    resolution: {integrity: sha512-Ux4ygGWsu2c7isFWe8Yu1YluJmqVhxqK2cLXNQA5AcC3QfbGNpM7fu0Y8b/z16pXLnFxZYvWhd3fhBY9DLmC6Q==}
    engines: {node: '>=6'}
    dev: true

  /yocto-queue/0.1.0:
    resolution: {integrity: sha512-rVksvsnNCdJ/ohGc6xgPwyN8eheCxsiLM8mxuE/t/mOVqJewPuO1miLpTHQiRgTKCLexL4MeAFVagts7HmNZ2Q==}
    engines: {node: '>=10'}

  /yoga-layout-prebuilt/1.10.0:
    resolution: {integrity: sha512-YnOmtSbv4MTf7RGJMK0FvZ+KD8OEe/J5BNnR0GHhD8J/XcG/Qvxgszm0Un6FTHWW4uHlTgP0IztiXQnGyIR45g==}
    engines: {node: '>=8'}
    dependencies:
      '@types/yoga-layout': 1.9.2

  /zen-observable-ts/0.8.21:
    resolution: {integrity: sha512-Yj3yXweRc8LdRMrCC8nIc4kkjWecPAUVh0TI0OUrWXx6aX790vLcDlWca6I4vsyCGH3LpWxq0dJRcMOFoVqmeg==}
    dependencies:
      tslib: 1.14.1
      zen-observable: 0.8.15

  /zen-observable/0.8.15:
    resolution: {integrity: sha512-PQ2PC7R9rslx84ndNBZB/Dkv8V8fZEpk83RLgXtYd0fwUgEjseMn1Dgajh2x6S8QbZAFa9p2qVCEuYZNgve0dQ==}

  /zip-stream/4.1.0:
    resolution: {integrity: sha512-zshzwQW7gG7hjpBlgeQP9RuyPGNxvJdzR8SUM3QhxCnLjWN2E7j3dOvpeDcQoETfHx0urRS7EtmVToql7YpU4A==}
    engines: {node: '>= 10'}
    dependencies:
      archiver-utils: 2.1.0
      compress-commons: 4.1.1
      readable-stream: 3.6.0

  /zod/1.11.17:
    resolution: {integrity: sha512-UzIwO92D0dSFwIRyyqAfRXICITLjF0IP8tRbEK/un7adirMssWZx8xF/1hZNE7t61knWZ+lhEuUvxlu2MO8qqA==}<|MERGE_RESOLUTION|>--- conflicted
+++ resolved
@@ -7,13 +7,8 @@
 
   ../../packages/application-tester:
     specifiers:
-<<<<<<< HEAD
-      '@boostercloud/eslint-config': workspace:^1.6.0
-      '@boostercloud/framework-types': workspace:^1.6.0
-=======
-      '@boostercloud/eslint-config': workspace:^1.6.1
-      '@boostercloud/framework-types': workspace:^1.6.1
->>>>>>> 837e5e67
+      '@boostercloud/eslint-config': workspace:^1.6.2
+      '@boostercloud/framework-types': workspace:^1.6.2
       '@effect-ts/core': ^0.60.4
       '@types/jsonwebtoken': ^8.5.8
       '@types/node': 16.11.7
@@ -83,17 +78,10 @@
 
   ../../packages/cli:
     specifiers:
-<<<<<<< HEAD
-      '@boostercloud/application-tester': workspace:^1.6.0
-      '@boostercloud/eslint-config': workspace:^1.6.0
-      '@boostercloud/framework-core': workspace:^1.6.0
-      '@boostercloud/framework-types': workspace:^1.6.0
-=======
-      '@boostercloud/application-tester': workspace:^1.6.1
-      '@boostercloud/eslint-config': workspace:^1.6.1
-      '@boostercloud/framework-core': workspace:^1.6.1
-      '@boostercloud/framework-types': workspace:^1.6.1
->>>>>>> 837e5e67
+      '@boostercloud/application-tester': workspace:^1.6.2
+      '@boostercloud/eslint-config': workspace:^1.6.2
+      '@boostercloud/framework-core': workspace:^1.6.2
+      '@boostercloud/framework-types': workspace:^1.6.2
       '@effect-ts/core': ^0.60.4
       '@oclif/command': ^1.8
       '@oclif/config': ^1.18
@@ -209,13 +197,8 @@
 
   ../../packages/framework-common-helpers:
     specifiers:
-<<<<<<< HEAD
-      '@boostercloud/eslint-config': workspace:^1.6.0
-      '@boostercloud/framework-types': workspace:^1.6.0
-=======
-      '@boostercloud/eslint-config': workspace:^1.6.1
-      '@boostercloud/framework-types': workspace:^1.6.1
->>>>>>> 837e5e67
+      '@boostercloud/eslint-config': workspace:^1.6.2
+      '@boostercloud/framework-types': workspace:^1.6.2
       '@effect-ts/core': ^0.60.4
       '@types/chai': 4.2.18
       '@types/chai-as-promised': 7.1.4
@@ -283,17 +266,10 @@
 
   ../../packages/framework-core:
     specifiers:
-<<<<<<< HEAD
-      '@boostercloud/eslint-config': workspace:^1.6.0
-      '@boostercloud/framework-common-helpers': workspace:^1.6.0
-      '@boostercloud/framework-types': workspace:^1.6.0
-      '@boostercloud/metadata-booster': workspace:^1.6.0
-=======
-      '@boostercloud/eslint-config': workspace:^1.6.1
-      '@boostercloud/framework-common-helpers': workspace:^1.6.1
-      '@boostercloud/framework-types': workspace:^1.6.1
-      '@boostercloud/metadata-booster': workspace:^1.6.1
->>>>>>> 837e5e67
+      '@boostercloud/eslint-config': workspace:^1.6.2
+      '@boostercloud/framework-common-helpers': workspace:^1.6.2
+      '@boostercloud/framework-types': workspace:^1.6.2
+      '@boostercloud/metadata-booster': workspace:^1.6.2
       '@effect-ts/core': ^0.60.4
       '@types/chai': 4.2.18
       '@types/chai-as-promised': 7.1.4
@@ -389,39 +365,21 @@
 
   ../../packages/framework-integration-tests:
     specifiers:
-<<<<<<< HEAD
-      '@boostercloud/application-tester': workspace:^1.6.0
-      '@boostercloud/cli': workspace:^1.6.0
-      '@boostercloud/eslint-config': workspace:^1.6.0
-      '@boostercloud/framework-common-helpers': workspace:^1.6.0
-      '@boostercloud/framework-core': workspace:^1.6.0
-      '@boostercloud/framework-provider-aws': workspace:^1.6.0
-      '@boostercloud/framework-provider-aws-infrastructure': workspace:^1.6.0
-      '@boostercloud/framework-provider-azure': workspace:^1.6.0
-      '@boostercloud/framework-provider-azure-infrastructure': workspace:^1.6.0
-      '@boostercloud/framework-provider-kubernetes': workspace:^1.6.0
-      '@boostercloud/framework-provider-kubernetes-infrastructure': workspace:^1.6.0
-      '@boostercloud/framework-provider-local': workspace:^1.6.0
-      '@boostercloud/framework-provider-local-infrastructure': workspace:^1.6.0
-      '@boostercloud/framework-types': workspace:^1.6.0
-      '@boostercloud/metadata-booster': workspace:^1.6.0
-=======
-      '@boostercloud/application-tester': workspace:^1.6.1
-      '@boostercloud/cli': workspace:^1.6.1
-      '@boostercloud/eslint-config': workspace:^1.6.1
-      '@boostercloud/framework-common-helpers': workspace:^1.6.1
-      '@boostercloud/framework-core': workspace:^1.6.1
-      '@boostercloud/framework-provider-aws': workspace:^1.6.1
-      '@boostercloud/framework-provider-aws-infrastructure': workspace:^1.6.1
-      '@boostercloud/framework-provider-azure': workspace:^1.6.1
-      '@boostercloud/framework-provider-azure-infrastructure': workspace:^1.6.1
-      '@boostercloud/framework-provider-kubernetes': workspace:^1.6.1
-      '@boostercloud/framework-provider-kubernetes-infrastructure': workspace:^1.6.1
-      '@boostercloud/framework-provider-local': workspace:^1.6.1
-      '@boostercloud/framework-provider-local-infrastructure': workspace:^1.6.1
-      '@boostercloud/framework-types': workspace:^1.6.1
-      '@boostercloud/metadata-booster': workspace:^1.6.1
->>>>>>> 837e5e67
+      '@boostercloud/application-tester': workspace:^1.6.2
+      '@boostercloud/cli': workspace:^1.6.2
+      '@boostercloud/eslint-config': workspace:^1.6.2
+      '@boostercloud/framework-common-helpers': workspace:^1.6.2
+      '@boostercloud/framework-core': workspace:^1.6.2
+      '@boostercloud/framework-provider-aws': workspace:^1.6.2
+      '@boostercloud/framework-provider-aws-infrastructure': workspace:^1.6.2
+      '@boostercloud/framework-provider-azure': workspace:^1.6.2
+      '@boostercloud/framework-provider-azure-infrastructure': workspace:^1.6.2
+      '@boostercloud/framework-provider-kubernetes': workspace:^1.6.2
+      '@boostercloud/framework-provider-kubernetes-infrastructure': workspace:^1.6.2
+      '@boostercloud/framework-provider-local': workspace:^1.6.2
+      '@boostercloud/framework-provider-local-infrastructure': workspace:^1.6.2
+      '@boostercloud/framework-types': workspace:^1.6.2
+      '@boostercloud/metadata-booster': workspace:^1.6.2
       '@effect-ts/core': ^0.60.4
       '@kubernetes/client-node': ^0.17.0
       '@types/aws-lambda': 8.10.48
@@ -562,15 +520,9 @@
 
   ../../packages/framework-provider-aws:
     specifiers:
-<<<<<<< HEAD
-      '@boostercloud/eslint-config': workspace:^1.6.0
-      '@boostercloud/framework-common-helpers': workspace:^1.6.0
-      '@boostercloud/framework-types': workspace:^1.6.0
-=======
-      '@boostercloud/eslint-config': workspace:^1.6.1
-      '@boostercloud/framework-common-helpers': workspace:^1.6.1
-      '@boostercloud/framework-types': workspace:^1.6.1
->>>>>>> 837e5e67
+      '@boostercloud/eslint-config': workspace:^1.6.2
+      '@boostercloud/framework-common-helpers': workspace:^1.6.2
+      '@boostercloud/framework-types': workspace:^1.6.2
       '@effect-ts/core': ^0.60.4
       '@types/aws-lambda': 8.10.48
       '@types/chai': 4.2.18
@@ -664,17 +616,10 @@
       '@aws-cdk/core': ^1.170.0
       '@aws-cdk/custom-resources': ^1.170.0
       '@aws-cdk/cx-api': ^1.170.0
-<<<<<<< HEAD
-      '@boostercloud/eslint-config': workspace:^1.6.0
-      '@boostercloud/framework-common-helpers': workspace:^1.6.0
-      '@boostercloud/framework-provider-aws': workspace:^1.6.0
-      '@boostercloud/framework-types': workspace:^1.6.0
-=======
-      '@boostercloud/eslint-config': workspace:^1.6.1
-      '@boostercloud/framework-common-helpers': workspace:^1.6.1
-      '@boostercloud/framework-provider-aws': workspace:^1.6.1
-      '@boostercloud/framework-types': workspace:^1.6.1
->>>>>>> 837e5e67
+      '@boostercloud/eslint-config': workspace:^1.6.2
+      '@boostercloud/framework-common-helpers': workspace:^1.6.2
+      '@boostercloud/framework-provider-aws': workspace:^1.6.2
+      '@boostercloud/framework-types': workspace:^1.6.2
       '@effect-ts/core': ^0.60.4
       '@types/archiver': 5.1.0
       '@types/aws-lambda': 8.10.48
@@ -786,15 +731,9 @@
       '@azure/cosmos': ^3.17.0
       '@azure/functions': ^1.2.2
       '@azure/identity': ~2.1.0
-<<<<<<< HEAD
-      '@boostercloud/eslint-config': workspace:^1.6.0
-      '@boostercloud/framework-common-helpers': workspace:^1.6.0
-      '@boostercloud/framework-types': workspace:^1.6.0
-=======
-      '@boostercloud/eslint-config': workspace:^1.6.1
-      '@boostercloud/framework-common-helpers': workspace:^1.6.1
-      '@boostercloud/framework-types': workspace:^1.6.1
->>>>>>> 837e5e67
+      '@boostercloud/eslint-config': workspace:^1.6.2
+      '@boostercloud/framework-common-helpers': workspace:^1.6.2
+      '@boostercloud/framework-types': workspace:^1.6.2
       '@effect-ts/core': ^0.60.4
       '@types/chai': 4.2.18
       '@types/chai-as-promised': 7.1.4
@@ -864,19 +803,11 @@
       '@azure/arm-resources': ^5.0.1
       '@azure/cosmos': ^3.17.0
       '@azure/identity': ~2.1.0
-<<<<<<< HEAD
-      '@boostercloud/eslint-config': workspace:^1.6.0
-      '@boostercloud/framework-common-helpers': workspace:^1.6.0
-      '@boostercloud/framework-core': workspace:^1.6.0
-      '@boostercloud/framework-provider-azure': workspace:^1.6.0
-      '@boostercloud/framework-types': workspace:^1.6.0
-=======
-      '@boostercloud/eslint-config': workspace:^1.6.1
-      '@boostercloud/framework-common-helpers': workspace:^1.6.1
-      '@boostercloud/framework-core': workspace:^1.6.1
-      '@boostercloud/framework-provider-azure': workspace:^1.6.1
-      '@boostercloud/framework-types': workspace:^1.6.1
->>>>>>> 837e5e67
+      '@boostercloud/eslint-config': workspace:^1.6.2
+      '@boostercloud/framework-common-helpers': workspace:^1.6.2
+      '@boostercloud/framework-core': workspace:^1.6.2
+      '@boostercloud/framework-provider-azure': workspace:^1.6.2
+      '@boostercloud/framework-types': workspace:^1.6.2
       '@cdktf/provider-azurerm': ^0.2.179
       '@effect-ts/core': ^0.60.4
       '@types/archiver': 5.1.0
@@ -981,15 +912,9 @@
 
   ../../packages/framework-provider-kubernetes:
     specifiers:
-<<<<<<< HEAD
-      '@boostercloud/eslint-config': workspace:^1.6.0
-      '@boostercloud/framework-common-helpers': workspace:^1.6.0
-      '@boostercloud/framework-types': workspace:^1.6.0
-=======
-      '@boostercloud/eslint-config': workspace:^1.6.1
-      '@boostercloud/framework-common-helpers': workspace:^1.6.1
-      '@boostercloud/framework-types': workspace:^1.6.1
->>>>>>> 837e5e67
+      '@boostercloud/eslint-config': workspace:^1.6.2
+      '@boostercloud/framework-common-helpers': workspace:^1.6.2
+      '@boostercloud/framework-types': workspace:^1.6.2
       '@effect-ts/core': ^0.60.4
       '@types/body-parser': ~1.19.2
       '@types/chai': 4.2.18
@@ -1066,15 +991,9 @@
 
   ../../packages/framework-provider-kubernetes-infrastructure:
     specifiers:
-<<<<<<< HEAD
-      '@boostercloud/eslint-config': workspace:^1.6.0
-      '@boostercloud/framework-common-helpers': workspace:^1.6.0
-      '@boostercloud/framework-types': workspace:^1.6.0
-=======
-      '@boostercloud/eslint-config': workspace:^1.6.1
-      '@boostercloud/framework-common-helpers': workspace:^1.6.1
-      '@boostercloud/framework-types': workspace:^1.6.1
->>>>>>> 837e5e67
+      '@boostercloud/eslint-config': workspace:^1.6.2
+      '@boostercloud/framework-common-helpers': workspace:^1.6.2
+      '@boostercloud/framework-types': workspace:^1.6.2
       '@effect-ts/core': ^0.60.4
       '@kubernetes/client-node': ^0.17.0
       '@types/archiver': 5.1.0
@@ -1175,15 +1094,9 @@
 
   ../../packages/framework-provider-local:
     specifiers:
-<<<<<<< HEAD
-      '@boostercloud/eslint-config': workspace:^1.6.0
-      '@boostercloud/framework-common-helpers': workspace:^1.6.0
-      '@boostercloud/framework-types': workspace:^1.6.0
-=======
-      '@boostercloud/eslint-config': workspace:^1.6.1
-      '@boostercloud/framework-common-helpers': workspace:^1.6.1
-      '@boostercloud/framework-types': workspace:^1.6.1
->>>>>>> 837e5e67
+      '@boostercloud/eslint-config': workspace:^1.6.2
+      '@boostercloud/framework-common-helpers': workspace:^1.6.2
+      '@boostercloud/framework-types': workspace:^1.6.2
       '@effect-ts/core': ^0.60.4
       '@types/chai': 4.2.18
       '@types/chai-as-promised': 7.1.4
@@ -1258,17 +1171,10 @@
 
   ../../packages/framework-provider-local-infrastructure:
     specifiers:
-<<<<<<< HEAD
-      '@boostercloud/eslint-config': workspace:^1.6.0
-      '@boostercloud/framework-common-helpers': workspace:^1.6.0
-      '@boostercloud/framework-provider-local': workspace:^1.6.0
-      '@boostercloud/framework-types': workspace:^1.6.0
-=======
-      '@boostercloud/eslint-config': workspace:^1.6.1
-      '@boostercloud/framework-common-helpers': workspace:^1.6.1
-      '@boostercloud/framework-provider-local': workspace:^1.6.1
-      '@boostercloud/framework-types': workspace:^1.6.1
->>>>>>> 837e5e67
+      '@boostercloud/eslint-config': workspace:^1.6.2
+      '@boostercloud/framework-common-helpers': workspace:^1.6.2
+      '@boostercloud/framework-provider-local': workspace:^1.6.2
+      '@boostercloud/framework-types': workspace:^1.6.2
       '@effect-ts/core': ^0.60.4
       '@types/chai': 4.2.18
       '@types/chai-as-promised': 7.1.4
@@ -1352,13 +1258,8 @@
 
   ../../packages/framework-types:
     specifiers:
-<<<<<<< HEAD
-      '@boostercloud/eslint-config': workspace:^1.6.0
-      '@boostercloud/metadata-booster': workspace:^1.6.0
-=======
-      '@boostercloud/eslint-config': workspace:^1.6.1
-      '@boostercloud/metadata-booster': workspace:^1.6.1
->>>>>>> 837e5e67
+      '@boostercloud/eslint-config': workspace:^1.6.2
+      '@boostercloud/metadata-booster': workspace:^1.6.2
       '@effect-ts/core': ^0.60.4
       '@effect-ts/node': ~0.39.0
       '@types/chai': 4.2.18
@@ -1424,11 +1325,7 @@
 
   ../../packages/metadata-booster:
     specifiers:
-<<<<<<< HEAD
-      '@boostercloud/eslint-config': workspace:^1.6.0
-=======
-      '@boostercloud/eslint-config': workspace:^1.6.1
->>>>>>> 837e5e67
+      '@boostercloud/eslint-config': workspace:^1.6.2
       '@effect-ts/core': ^0.60.4
       '@types/node': 16.11.7
       '@typescript-eslint/eslint-plugin': ^5.0.0
@@ -1769,7 +1666,7 @@
       '@aws-cdk/aws-codecommit': 1.193.0_fxsm4c6so6jpwbdfd4ammfd45e
       '@aws-cdk/aws-codestarnotifications': 1.193.0_h5z4mbysj2d57xhjje65guwzkq
       '@aws-cdk/aws-ec2': 1.193.0_aelxr2tctgck6ft5trqziwzmui
-      '@aws-cdk/aws-ecr': 1.193.0_s6ljqdn2iypvkcrzn7mbvz6gaq
+      '@aws-cdk/aws-ecr': 1.193.0_t7vgobjyz5zbtb4x3hca7evtr4
       '@aws-cdk/aws-ecr-assets': 1.193.0_fxsm4c6so6jpwbdfd4ammfd45e
       '@aws-cdk/aws-events': 1.193.0_hwrqi6tv767pe2ottnl3pwcnqm
       '@aws-cdk/aws-iam': 1.193.0_h5z4mbysj2d57xhjje65guwzkq
@@ -1777,7 +1674,7 @@
       '@aws-cdk/aws-logs': 1.193.0_fl7hneqefdk7a7rv75sucgtmwm
       '@aws-cdk/aws-s3': 1.193.0_s6ljqdn2iypvkcrzn7mbvz6gaq
       '@aws-cdk/aws-s3-assets': 1.193.0_fl7hneqefdk7a7rv75sucgtmwm
-      '@aws-cdk/aws-secretsmanager': 1.193.0_v64ruj6vqiurhxkiymesywpqdq
+      '@aws-cdk/aws-secretsmanager': 1.193.0_htsmq7wgkec2uefwunmqkzkjia
       '@aws-cdk/core': 1.193.0_jfsf2uupw3z2wi6nn7gnreoyte
       '@aws-cdk/region-info': 1.193.0
       constructs: 3.4.251
@@ -1944,7 +1841,7 @@
       constructs: ^3.3.69
     dependencies:
       '@aws-cdk/assets': 1.193.0_5cocr36pjfvlto7s7kbof5rxfm
-      '@aws-cdk/aws-ecr': 1.193.0_s6ljqdn2iypvkcrzn7mbvz6gaq
+      '@aws-cdk/aws-ecr': 1.193.0_t7vgobjyz5zbtb4x3hca7evtr4
       '@aws-cdk/aws-iam': 1.193.0_h5z4mbysj2d57xhjje65guwzkq
       '@aws-cdk/aws-s3': 1.193.0_s6ljqdn2iypvkcrzn7mbvz6gaq
       '@aws-cdk/core': 1.193.0_jfsf2uupw3z2wi6nn7gnreoyte
@@ -1954,7 +1851,7 @@
       - '@aws-cdk/aws-events'
     dev: false
 
-  /@aws-cdk/aws-ecr/1.193.0_s6ljqdn2iypvkcrzn7mbvz6gaq:
+  /@aws-cdk/aws-ecr/1.193.0_t7vgobjyz5zbtb4x3hca7evtr4:
     resolution: {integrity: sha512-Bpl/L0A7uVshhkljYnkAISObWYtHz+U7Tgg4rCnoDnhrShGntpqHqn+mI+MbBP1LjowU/jkUso5+2EcQxStHdg==}
     engines: {node: '>= 14.15.0'}
     peerDependencies:
@@ -1965,11 +1862,8 @@
     dependencies:
       '@aws-cdk/aws-events': 1.193.0_hwrqi6tv767pe2ottnl3pwcnqm
       '@aws-cdk/aws-iam': 1.193.0_h5z4mbysj2d57xhjje65guwzkq
-      '@aws-cdk/aws-kms': 1.193.0_wv5he25vlfitynxjm2o4t3p5vu
       '@aws-cdk/core': 1.193.0_jfsf2uupw3z2wi6nn7gnreoyte
       constructs: 3.4.251
-    transitivePeerDependencies:
-      - '@aws-cdk/cx-api'
     dev: false
 
   /@aws-cdk/aws-ecs/1.193.0_cu5pzsugp2zvineexa6623gmx4:
@@ -1990,7 +1884,7 @@
       '@aws-cdk/aws-certificatemanager': 1.193.0_j6i3cfn46lxtg3dfxtfr6gwjsi
       '@aws-cdk/aws-cloudwatch': 1.193.0_hwrqi6tv767pe2ottnl3pwcnqm
       '@aws-cdk/aws-ec2': 1.193.0_aelxr2tctgck6ft5trqziwzmui
-      '@aws-cdk/aws-ecr': 1.193.0_s6ljqdn2iypvkcrzn7mbvz6gaq
+      '@aws-cdk/aws-ecr': 1.193.0_t7vgobjyz5zbtb4x3hca7evtr4
       '@aws-cdk/aws-ecr-assets': 1.193.0_fxsm4c6so6jpwbdfd4ammfd45e
       '@aws-cdk/aws-elasticloadbalancing': 1.193.0_6pqcupvooeqlpupvlzhdrord2u
       '@aws-cdk/aws-elasticloadbalancingv2': 1.193.0_gqcd7osjtxd6yzxf76nth7r3mu
@@ -2002,7 +1896,7 @@
       '@aws-cdk/aws-route53-targets': 1.193.0_7vgqgy3ctbhuvfr7qo7bzlxkqy
       '@aws-cdk/aws-s3': 1.193.0_s6ljqdn2iypvkcrzn7mbvz6gaq
       '@aws-cdk/aws-s3-assets': 1.193.0_fl7hneqefdk7a7rv75sucgtmwm
-      '@aws-cdk/aws-secretsmanager': 1.193.0_v64ruj6vqiurhxkiymesywpqdq
+      '@aws-cdk/aws-secretsmanager': 1.193.0_htsmq7wgkec2uefwunmqkzkjia
       '@aws-cdk/aws-servicediscovery': 1.193.0_agjehwrl4wnqdjmvscrj7zvbaq
       '@aws-cdk/aws-sns': 1.193.0_s6ljqdn2iypvkcrzn7mbvz6gaq
       '@aws-cdk/aws-sqs': 1.193.0_wv5he25vlfitynxjm2o4t3p5vu
@@ -2248,7 +2142,7 @@
       '@aws-cdk/aws-lambda': 1.193.0_hjndse4uvjoh2z652h4gibqbfa
       '@aws-cdk/aws-s3': 1.193.0_s6ljqdn2iypvkcrzn7mbvz6gaq
       '@aws-cdk/aws-s3-notifications': 1.193.0_4jktmyq4rjkoyfb44azfit3a4u
-      '@aws-cdk/aws-secretsmanager': 1.193.0_v64ruj6vqiurhxkiymesywpqdq
+      '@aws-cdk/aws-secretsmanager': 1.193.0_htsmq7wgkec2uefwunmqkzkjia
       '@aws-cdk/aws-sns': 1.193.0_s6ljqdn2iypvkcrzn7mbvz6gaq
       '@aws-cdk/aws-sns-subscriptions': 1.193.0_7kzgzmrjzvracynar4gtrolizi
       '@aws-cdk/aws-sqs': 1.193.0_wv5he25vlfitynxjm2o4t3p5vu
@@ -2276,7 +2170,7 @@
       '@aws-cdk/aws-cloudwatch': 1.193.0_hwrqi6tv767pe2ottnl3pwcnqm
       '@aws-cdk/aws-codeguruprofiler': 1.193.0_hwrqi6tv767pe2ottnl3pwcnqm
       '@aws-cdk/aws-ec2': 1.193.0_aelxr2tctgck6ft5trqziwzmui
-      '@aws-cdk/aws-ecr': 1.193.0_s6ljqdn2iypvkcrzn7mbvz6gaq
+      '@aws-cdk/aws-ecr': 1.193.0_t7vgobjyz5zbtb4x3hca7evtr4
       '@aws-cdk/aws-ecr-assets': 1.193.0_fxsm4c6so6jpwbdfd4ammfd45e
       '@aws-cdk/aws-efs': 1.193.0_aelxr2tctgck6ft5trqziwzmui
       '@aws-cdk/aws-events': 1.193.0_hwrqi6tv767pe2ottnl3pwcnqm
@@ -2473,7 +2367,7 @@
       constructs: 3.4.251
     dev: false
 
-  /@aws-cdk/aws-secretsmanager/1.193.0_v64ruj6vqiurhxkiymesywpqdq:
+  /@aws-cdk/aws-secretsmanager/1.193.0_htsmq7wgkec2uefwunmqkzkjia:
     resolution: {integrity: sha512-7aPnYsEBhcdS9+xkYCVqHOrvV/uIhvlEJi8qo2kZL8tIlyI/IwCEuB9XpCd4arYIOQ1ZTsD7Yx2hqD/9vdacBA==}
     engines: {node: '>= 14.15.0'}
     peerDependencies:
@@ -2483,18 +2377,12 @@
       '@aws-cdk/cx-api': 1.193.0
       constructs: ^3.3.69
     dependencies:
-      '@aws-cdk/aws-ec2': 1.193.0_aelxr2tctgck6ft5trqziwzmui
       '@aws-cdk/aws-iam': 1.193.0_h5z4mbysj2d57xhjje65guwzkq
-      '@aws-cdk/aws-kms': 1.193.0_wv5he25vlfitynxjm2o4t3p5vu
       '@aws-cdk/aws-lambda': 1.193.0_hjndse4uvjoh2z652h4gibqbfa
       '@aws-cdk/aws-sam': 1.193.0_h5z4mbysj2d57xhjje65guwzkq
       '@aws-cdk/core': 1.193.0_jfsf2uupw3z2wi6nn7gnreoyte
       '@aws-cdk/cx-api': 1.193.0
       constructs: 3.4.251
-    transitivePeerDependencies:
-      - '@aws-cdk/assets'
-      - '@aws-cdk/aws-logs'
-      - '@aws-cdk/aws-s3'
     dev: false
 
   /@aws-cdk/aws-servicediscovery/1.193.0_agjehwrl4wnqdjmvscrj7zvbaq:
