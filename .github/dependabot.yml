--- conflicted
+++ resolved
@@ -1,22 +1,9 @@
 version: 2
 updates:
-<<<<<<< HEAD
-  - package-ecosystem: npm
-    directory: "/"
-    schedule:
-      interval: daily
-      time: '13:00'
-    open-pull-requests-limit: 10
-    allowed_updates:
-      - match:
-        update_type: "security"
-    target_branch: "master"
-=======
 - package-ecosystem: npm
   directory: "/"
   schedule:
     interval: daily
   open-pull-requests-limit: 10
   target-branch: "master"
-  versioning-strategy: lockfile-only
->>>>>>> 02107341
+  versioning-strategy: lockfile-only